#@package _global_
mephisto:
  blueprint:
    task_source: ${task_dir}/webapp/build/bundle.js
    extra_source_dir: ${task_dir}/webapp/src/static
    units_per_assignment: 1
    block_qualification: objects_interaction_task_block
  task:
<<<<<<< HEAD
    task_name: "objects-interaction-task-11"
    task_title: "Annotate an interaction between two objects."
    task_description: "In this task you will receive a main object. You will be able to select another object from a list of 10 randomly selected objects. After that, write a simple interaction between these two objects in the textbox."
    task_reward: 0.32
=======
    task_name: "objects-interaction-task-13"
    task_title: "Annotate an interaction between two objects."
    task_description: "In this task you will receive a main object. You will be able to select another object from a list of 10 randomly selected objects. After that, write a simple interaction between these two objects in the textbox."
    task_reward: 0.31
>>>>>>> eed8f6e4
    task_tags: "fantasy,object,interaction"<|MERGE_RESOLUTION|>--- conflicted
+++ resolved
@@ -6,15 +6,8 @@
     units_per_assignment: 1
     block_qualification: objects_interaction_task_block
   task:
-<<<<<<< HEAD
-    task_name: "objects-interaction-task-11"
-    task_title: "Annotate an interaction between two objects."
-    task_description: "In this task you will receive a main object. You will be able to select another object from a list of 10 randomly selected objects. After that, write a simple interaction between these two objects in the textbox."
-    task_reward: 0.32
-=======
     task_name: "objects-interaction-task-13"
     task_title: "Annotate an interaction between two objects."
     task_description: "In this task you will receive a main object. You will be able to select another object from a list of 10 randomly selected objects. After that, write a simple interaction between these two objects in the textbox."
     task_reward: 0.31
->>>>>>> eed8f6e4
     task_tags: "fantasy,object,interaction"