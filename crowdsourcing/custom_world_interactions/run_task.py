--- conflicted
+++ resolved
@@ -153,13 +153,10 @@
     def onboarding_always_valid(onboarding_data):
         return True
 
-<<<<<<< HEAD
-=======
     primary_objects, secondary_objects = get_object_lists(
         cfg.light_db_path,
     )
 
->>>>>>> 033e115c
     shared_state = SharedStaticTaskState(
         static_task_data=create_task_data(
             get_object_list(cfg.light_db_path),
