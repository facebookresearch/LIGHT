#!/usr/bin/env python3

# Copyright (c) Facebook, Inc. and its affiliates.
# This source code is licensed under the MIT license found in the
# LICENSE file in the root directory of this source tree.

import os
import random
import shutil
import subprocess
from mephisto.operations.operator import Operator
from mephisto.operations.utils import get_root_dir
from mephisto.tools.scripts import load_db_and_process_config
from mephisto.abstractions.blueprint import BlueprintArgs
from mephisto.abstractions.blueprints.static_react_task.static_react_blueprint import (
    BLUEPRINT_TYPE,
)
from mephisto.abstractions.blueprints.abstract.static_task.static_blueprint import (
    SharedStaticTaskState,
)
from light.data_model.light_database import LIGHTDatabase
from mephisto.abstractions.databases.local_database import LocalMephistoDB
from mephisto.tools.data_browser import DataBrowser as MephistoDataBrowser
from mephisto.data_model.worker import Worker
from mephisto.data_model.unit import Unit

import hydra
import json
import random
from omegaconf import DictConfig
from dataclasses import dataclass, field
from typing import List, Any

TASK_DIRECTORY = os.path.dirname(os.path.abspath(__file__))
<<<<<<< HEAD
INPUT_FILE_TASK = "objects-interaction-task-11"
=======
LIGHT_DB_PATH = "~/ParlAI/data/LIGHT/merged.db"
PRIMARY_OBJECT_LIST_SIZE = 5
SECONDARY_OBJECT_LIST_SIZE = 5
>>>>>>> 84b1c961
DEFAULT_NUM_TASKS = 20

db = LocalMephistoDB()
mephisto_data_browser = MephistoDataBrowser(db=db)

defaults = [
    {"mephisto/blueprint": BLUEPRINT_TYPE},
    {"mephisto/architect": "local"},
    {"mephisto/provider": "mock"},
    {"conf": "constraints_events_task"},
]

from mephisto.operations.hydra_config import RunScriptConfig, register_script_config


@dataclass
class TestScriptConfig(RunScriptConfig):
    defaults: List[Any] = field(default_factory=lambda: defaults)
    task_dir: str = TASK_DIRECTORY
    input_file_task: str = INPUT_FILE_TASK
    num_tasks: int = DEFAULT_NUM_TASKS


<<<<<<< HEAD
=======
def get_object_list(db_path):
    db = LIGHTDatabase(db_path)
    with db as ldb:
        object_list = [dict(obj)["name"] for obj in ldb.get_object()]

    return object_list


def create_task_data(
    object_list, primary_object_list_size, secondary_object_list_size, num_tasks
):
    random.shuffle(object_list)
    task_data_array = []

    for idx in range(num_tasks):
        obj_name = object_list[idx % len(object_list)]

        random_object_list = random.sample(
            object_list, primary_object_list_size + secondary_object_list_size
        )
        primary_object_list = random_object_list[:primary_object_list_size]
        secondary_object_list = random_object_list[primary_object_list_size:]

        task_data_array.append(
            {
                "primary_object_list": primary_object_list,
                "secondary_object_list": secondary_object_list,
            }
        )

    return task_data_array


>>>>>>> 84b1c961
register_script_config(name="scriptconfig", module=TestScriptConfig)


def build_task(task_dir):
    """Rebuild the frontend for this task"""

    frontend_source_dir = os.path.join(task_dir, "webapp")
    frontend_build_dir = os.path.join(frontend_source_dir, "build")

    return_dir = os.getcwd()
    os.chdir(frontend_source_dir)
    if os.path.exists(frontend_build_dir):
        shutil.rmtree(frontend_build_dir)
    packages_installed = subprocess.call(["npm", "install"])
    if packages_installed != 0:
        raise Exception(
            "please make sure npm is installed, otherwise view "
            "the above error for more info."
        )

    webpack_complete = subprocess.call(["npm", "run", "dev"])
    if webpack_complete != 0:
        raise Exception(
            "Webpack appears to have failed to build your "
            "frontend. See the above error for more information."
        )
    os.chdir(return_dir)


def create_task_data(input_file_task, num_tasks):
    units = mephisto_data_browser.get_units_for_task_name(input_file_task)
    random.shuffle(units)
    data = []
    for unit in units:
        data.append(
            mephisto_data_browser.get_data_from_unit(unit)["data"]["outputs"][
                "final_data"
            ]
        )

    return data[:num_tasks]


def validate_unit(unit):
    if unit.get_assigned_agent() is None:
        return

    print("Task Directory: ", TASK_DIRECTORY)

    data = mephisto_data_browser.get_data_from_unit(unit)["data"]["outputs"][
        "final_data"
    ]
    print("Data: ", data)

    constraints = data["constraints"]
    events = data["events"]

    has_active = False

    for constraint in constraints:
        if constraint["active"] == "1":
            has_active = True
            break

    for event in events:
        if event["active"] == "1":
            has_active = True
            break

    if not has_active:
        print("Unit not validated!")
        unit.get_assigned_agent().soft_reject_work()
        worker = unit.get_assigned_agent().get_worker()
        worker.grant_qualification("constraints_events_task_block", 1)

    return


@hydra.main(config_name="scriptconfig")
def main(cfg: DictConfig) -> None:
    task_dir = cfg.task_dir

    def onboarding_always_valid(onboarding_data):
        return True

    shared_state = SharedStaticTaskState(
        static_task_data=create_task_data(cfg.input_file_task, cfg.num_tasks),
        validate_onboarding=onboarding_always_valid,
        on_unit_submitted=validate_unit,
    )

    shared_state.mturk_specific_qualifications = [
        {
            "QualificationTypeId": "00000000000000000040",
            "Comparator": "GreaterThanOrEqualTo",
            "IntegerValues": [3000],
            "ActionsGuarded": "DiscoverPreviewAndAccept",
        },
        {
            "QualificationTypeId": "000000000000000000L0",
            "Comparator": "GreaterThanOrEqualTo",
            "IntegerValues": [97],
            "ActionsGuarded": "DiscoverPreviewAndAccept",
        },
    ]

    build_task(task_dir)

    db, cfg = load_db_and_process_config(cfg)
    operator = Operator(db)

    operator.validate_and_run_config(cfg.mephisto, shared_state)
    operator.wait_for_runs_then_shutdown(skip_input=True, log_rate=30)


if __name__ == "__main__":
    main()<|MERGE_RESOLUTION|>--- conflicted
+++ resolved
@@ -32,13 +32,10 @@
 from typing import List, Any
 
 TASK_DIRECTORY = os.path.dirname(os.path.abspath(__file__))
-<<<<<<< HEAD
 INPUT_FILE_TASK = "objects-interaction-task-11"
-=======
 LIGHT_DB_PATH = "~/ParlAI/data/LIGHT/merged.db"
 PRIMARY_OBJECT_LIST_SIZE = 5
 SECONDARY_OBJECT_LIST_SIZE = 5
->>>>>>> 84b1c961
 DEFAULT_NUM_TASKS = 20
 
 db = LocalMephistoDB()
@@ -62,8 +59,6 @@
     num_tasks: int = DEFAULT_NUM_TASKS
 
 
-<<<<<<< HEAD
-=======
 def get_object_list(db_path):
     db = LIGHTDatabase(db_path)
     with db as ldb:
@@ -97,7 +92,6 @@
     return task_data_array
 
 
->>>>>>> 84b1c961
 register_script_config(name="scriptconfig", module=TestScriptConfig)
 
 
