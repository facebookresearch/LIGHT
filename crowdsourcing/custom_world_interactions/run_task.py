#!/usr/bin/env python3

# Copyright (c) Facebook, Inc. and its affiliates.
# This source code is licensed under the MIT license found in the
# LICENSE file in the root directory of this source tree.

import os
import random
import shutil
import subprocess
from mephisto.operations.operator import Operator
from mephisto.operations.utils import get_root_dir
from mephisto.tools.scripts import load_db_and_process_config
from mephisto.abstractions.blueprint import BlueprintArgs
from mephisto.abstractions.blueprints.static_react_task.static_react_blueprint import (
    BLUEPRINT_TYPE,
)
from mephisto.abstractions.blueprints.abstract.static_task.static_blueprint import (
    SharedStaticTaskState,
)
from light.data_model.light_database import LIGHTDatabase
from mephisto.abstractions.databases.local_database import LocalMephistoDB
from mephisto.tools.data_browser import DataBrowser as MephistoDataBrowser
from mephisto.data_model.worker import Worker
from mephisto.data_model.unit import Unit

import hydra
import json
import random
from omegaconf import DictConfig
from dataclasses import dataclass, field
from typing import List, Any

TASK_DIRECTORY = os.path.dirname(os.path.abspath(__file__))
INPUT_FILE_TASK = "objects-interaction-task-11"
LIGHT_DB_PATH = "~/ParlAI/data/LIGHT/merged.db"
PRIMARY_OBJECT_LIST_SIZE = 5
SECONDARY_OBJECT_LIST_SIZE = 5
DEFAULT_NUM_TASKS = 20

db = LocalMephistoDB()
mephisto_data_browser = MephistoDataBrowser(db=db)

defaults = [
    {"mephisto/blueprint": BLUEPRINT_TYPE},
    {"mephisto/architect": "local"},
    {"mephisto/provider": "mock"},
    {"conf": "constraints_events_task"},
]

from mephisto.operations.hydra_config import RunScriptConfig, register_script_config


@dataclass
class TestScriptConfig(RunScriptConfig):
    defaults: List[Any] = field(default_factory=lambda: defaults)
    task_dir: str = TASK_DIRECTORY
    input_file_task: str = INPUT_FILE_TASK
    num_tasks: int = DEFAULT_NUM_TASKS


def get_object_lists(db_path):
    db = LIGHTDatabase(db_path)
    with db as ldb:
        all_objects = [dict(obj) for obj in ldb.get_object()]

    primary_objects = [
        {"name": obj["name"], "desc": obj["physical_description"]}
        for obj in all_objects
        if obj["is_gettable"] > 0.5
    ]

    secondary_objects = [
        {"name": obj["name"], "desc": obj["physical_description"]}
        for obj in all_objects
    ]

    return primary_objects, secondary_objects


def create_task_data(
    primary_objects,
    secondary_objects,
    primary_object_list_size,
    secondary_object_list_size,
    num_tasks,
):
    random.shuffle(primary_objects)
    random.shuffle(secondary_objects)
    task_data_array = []

    for idx in range(num_tasks):
        primary_object_list = random.sample(primary_objects, primary_object_list_size)
        secondary_object_list = random.sample(
            secondary_objects, secondary_object_list_size
        )

        task_data_array.append(
            {
                "primary_object_list": primary_object_list,
                "secondary_object_list": secondary_object_list,
            }
        )

    return task_data_array


register_script_config(name="scriptconfig", module=TestScriptConfig)


def build_task(task_dir):
    """Rebuild the frontend for this task"""

    frontend_source_dir = os.path.join(task_dir, "webapp")
    frontend_build_dir = os.path.join(frontend_source_dir, "build")

    return_dir = os.getcwd()
    os.chdir(frontend_source_dir)
    if os.path.exists(frontend_build_dir):
        shutil.rmtree(frontend_build_dir)
    packages_installed = subprocess.call(["npm", "install"])
    if packages_installed != 0:
        raise Exception(
            "please make sure npm is installed, otherwise view "
            "the above error for more info."
        )

    webpack_complete = subprocess.call(["npm", "run", "dev"])
    if webpack_complete != 0:
        raise Exception(
            "Webpack appears to have failed to build your "
            "frontend. See the above error for more information."
        )
    os.chdir(return_dir)


def create_task_data(input_file_task, num_tasks):
    units = mephisto_data_browser.get_units_for_task_name(input_file_task)
    random.shuffle(units)
    data = []
    for unit in units:
        data.append(
            mephisto_data_browser.get_data_from_unit(unit)["data"]["outputs"][
                "final_data"
            ]
        )

    return data[:num_tasks]


def validate_unit(unit):
    if unit.get_assigned_agent() is None:
        return

    print("Task Directory: ", TASK_DIRECTORY)

    data = mephisto_data_browser.get_data_from_unit(unit)["data"]["outputs"][
        "final_data"
    ]
    print("Data: ", data)

    constraints = data["constraints"]
    events = data["events"]

    has_active = False

    for constraint in constraints:
        if constraint["active"] == "1":
            has_active = True
            break

    for event in events:
        if event["active"] == "1":
            has_active = True
            break

    if not has_active:
        print("Unit not validated!")
        unit.get_assigned_agent().soft_reject_work()
        worker = unit.get_assigned_agent().get_worker()
        worker.grant_qualification("constraints_events_task_block", 1)

    return


@hydra.main(config_name="scriptconfig")
def main(cfg: DictConfig) -> None:
    task_dir = cfg.task_dir

    def onboarding_always_valid(onboarding_data):
        return True

    primary_objects, secondary_objects = get_object_lists(cfg.light_db_path)

    shared_state = SharedStaticTaskState(
<<<<<<< HEAD
        static_task_data=create_task_data(
            primary_objects,
            secondary_objects,
            cfg.primary_object_list_size,
            cfg.secondary_object_list_size,
            cfg.num_tasks,
        ),
=======
        static_task_data=create_task_data(cfg.input_file_task, cfg.num_tasks),
>>>>>>> 0628a8a5
        validate_onboarding=onboarding_always_valid,
        on_unit_submitted=validate_unit,
    )

    shared_state.mturk_specific_qualifications = [
        {
            "QualificationTypeId": "00000000000000000040",
            "Comparator": "GreaterThanOrEqualTo",
            "IntegerValues": [3000],
            "ActionsGuarded": "DiscoverPreviewAndAccept",
        },
        {
            "QualificationTypeId": "000000000000000000L0",
            "Comparator": "GreaterThanOrEqualTo",
            "IntegerValues": [97],
            "ActionsGuarded": "DiscoverPreviewAndAccept",
        },
    ]

    build_task(task_dir)

    db, cfg = load_db_and_process_config(cfg)
    operator = Operator(db)

    operator.validate_and_run_config(cfg.mephisto, shared_state)
    operator.wait_for_runs_then_shutdown(skip_input=True, log_rate=30)


if __name__ == "__main__":
    main()<|MERGE_RESOLUTION|>--- conflicted
+++ resolved
@@ -190,10 +190,11 @@
     def onboarding_always_valid(onboarding_data):
         return True
 
-    primary_objects, secondary_objects = get_object_lists(cfg.light_db_path)
+    primary_objects, secondary_objects = get_object_lists(
+        cfg.light_db_path, cfg.num_tasks
+    )
 
     shared_state = SharedStaticTaskState(
-<<<<<<< HEAD
         static_task_data=create_task_data(
             primary_objects,
             secondary_objects,
@@ -201,9 +202,6 @@
             cfg.secondary_object_list_size,
             cfg.num_tasks,
         ),
-=======
-        static_task_data=create_task_data(cfg.input_file_task, cfg.num_tasks),
->>>>>>> 0628a8a5
         validate_onboarding=onboarding_always_valid,
         on_unit_submitted=validate_unit,
     )
