#!/usr/bin/env python3

# Copyright (c) Facebook, Inc. and its affiliates.
# This source code is licensed under the MIT license found in the
# LICENSE file in the root directory of this source tree.


import os
from mephisto.operations.operator import Operator
from mephisto.tools.scripts import task_script
from mephisto.operations.hydra_config import build_default_task_config
from mephisto.abstractions.blueprints.parlai_chat.parlai_chat_blueprint import (
    SharedParlAITaskState,
)
from mephisto.data_model.qualification import QUAL_EXISTS, QUAL_NOT_EXIST
from mephisto.utils.qualifications import make_qualification_dict

from omegaconf import DictConfig
from dataclasses import dataclass, field
<<<<<<< HEAD
<<<<<<< HEAD
<<<<<<< HEAD
=======
>>>>>>> f1d374bb (fixed DB)
=======
>>>>>>> a9794d4e
from light.constants import LIGHT_PATH
from light.graph.builders.one_room_builder import (
    OneRoomChatBuilder,
    OneRoomChatBuilderConfig,
)
<<<<<<< HEAD
=======
from light.constants import LIGHT_PATH, PARLAI_PATH
<<<<<<< HEAD
from light.graph.builders.one_room_builder import OneRoomChatBuilder, OneRoomChatBuilderConfig
>>>>>>> 4d43e4c1 (light path)
=======
from light.graph.builders.one_room_builder import (
    OneRoomChatBuilder,
    OneRoomChatBuilderConfig,
)
>>>>>>> 14ae0c63 (black)
=======
>>>>>>> a9794d4e
from light.data_model.light_database import LIGHTDatabase
from light.registry.model_pool import ModelPool, ModelTypeName
from light.registry.models.starspace_model import MapStarspaceModelConfig


ALLOWLIST_QUALIFICATION = "multiparty-allow-prod-v2"
<<<<<<< HEAD
<<<<<<< HEAD
<<<<<<< HEAD
LIGHT_DB_PATH = os.path.join(LIGHT_PATH, "light/data_model/database.db")
=======
LIGHT_DB_PATH = os.path.join(PARLAI_PATH, "data/light/merged.db")
>>>>>>> 14ae0c63 (black)
=======
LIGHT_DB_PATH = os.path.join(LIGHT_PATH, "light/data_model/database.db")
>>>>>>> f1d374bb (fixed DB)
=======
LIGHT_DB_PATH = os.path.join(LIGHT_PATH, "light/data_model/database.db")
>>>>>>> a9794d4e


@dataclass
class ParlAITaskConfig(build_default_task_config("dev")):  # type: ignore
    num_turns: int = field(
        default=8,
        metadata={"help": "Number of turns before a conversation is complete"},
    )
    turn_timeout: int = field(
        default=300,
        metadata={
            "help": "Maximum response time before kicking "
            "a worker out, default 300 seconds"
        },
    )
    max_acts_per_turn: int = field(
        default=5,
        metadata={
            "help": "Maximum number of messages "
            "a worker can send consecutively before"
            "someone else replies, default 5 messages"
        },
    )
    am_qualifiying_new_workers: bool = False
    allowlist_qualification: str = ALLOWLIST_QUALIFICATION


@task_script(config=ParlAITaskConfig)
def main(operator: "Operator", cfg: DictConfig) -> None:
    ldb = LIGHTDatabase(LIGHT_DB_PATH)

    pool = ModelPool()
<<<<<<< HEAD
<<<<<<< HEAD
<<<<<<< HEAD
=======
>>>>>>> a9794d4e
    model_config = MapStarspaceModelConfig(
        opt_file=os.path.join(
            LIGHT_PATH, "light/registry/models/config/baseline_starspace.opt"
        )
    )
    pool.register_model(model_config, [ModelTypeName.CONNECTIONS])
<<<<<<< HEAD
=======
    model_config = MapStarspaceModelConfig(opt_file=os.path.join(LIGHT_PATH, "/light/registry/models/config/baseline_starspace.opt"))
=======
    model_config = MapStarspaceModelConfig(
        opt_file=os.path.join(
            LIGHT_PATH, "light/registry/models/config/baseline_starspace.opt"
        )
    )
>>>>>>> 14ae0c63 (black)
    pool.register_model(model_config, [ModelTypeName.MAP_CONNECTIONS])
>>>>>>> 4d43e4c1 (light path)
=======
>>>>>>> a9794d4e
    builder_config = OneRoomChatBuilderConfig(model_loader_config=model_config)

    world_opt = {
        "num_turns": cfg.num_turns,
        "turn_timeout": cfg.turn_timeout,
        "builder": OneRoomChatBuilder(ldb, pool, builder_config),
    }

    custom_bundle_path = cfg.mephisto.blueprint.get("custom_source_bundle", None)
    if custom_bundle_path is not None:
        assert os.path.exists(custom_bundle_path), (
            "Must build the custom bundle with `npm install; npm run dev` from within "
            f"the {cfg.task_dir}/webapp directory in order to demo a custom bundle "
        )
        world_opt["send_task_data"] = True

    if cfg.am_qualifiying_new_workers:
        use_qualifications = [
            make_qualification_dict(cfg.allowlist_qualification, QUAL_NOT_EXIST, None),
        ]
    else:
        use_qualifications = [
            make_qualification_dict(cfg.allowlist_qualification, QUAL_EXISTS, None),
        ]

    shared_state = SharedParlAITaskState(
        world_opt=world_opt,
        onboarding_world_opt=world_opt,
        qualifications=use_qualifications,
    )

    operator.launch_task_run(cfg.mephisto, shared_state)
    operator.wait_for_runs_then_shutdown(skip_input=True, log_rate=30)


if __name__ == "__main__":
    main()<|MERGE_RESOLUTION|>--- conflicted
+++ resolved
@@ -17,52 +17,26 @@
 
 from omegaconf import DictConfig
 from dataclasses import dataclass, field
-<<<<<<< HEAD
-<<<<<<< HEAD
-<<<<<<< HEAD
-=======
->>>>>>> f1d374bb (fixed DB)
-=======
->>>>>>> a9794d4e
-from light.constants import LIGHT_PATH
+
 from light.graph.builders.one_room_builder import (
     OneRoomChatBuilder,
     OneRoomChatBuilderConfig,
 )
-<<<<<<< HEAD
-=======
 from light.constants import LIGHT_PATH, PARLAI_PATH
-<<<<<<< HEAD
+
 from light.graph.builders.one_room_builder import OneRoomChatBuilder, OneRoomChatBuilderConfig
->>>>>>> 4d43e4c1 (light path)
-=======
+
 from light.graph.builders.one_room_builder import (
     OneRoomChatBuilder,
     OneRoomChatBuilderConfig,
 )
->>>>>>> 14ae0c63 (black)
-=======
->>>>>>> a9794d4e
 from light.data_model.light_database import LIGHTDatabase
 from light.registry.model_pool import ModelPool, ModelTypeName
 from light.registry.models.starspace_model import MapStarspaceModelConfig
 
 
 ALLOWLIST_QUALIFICATION = "multiparty-allow-prod-v2"
-<<<<<<< HEAD
-<<<<<<< HEAD
-<<<<<<< HEAD
 LIGHT_DB_PATH = os.path.join(LIGHT_PATH, "light/data_model/database.db")
-=======
-LIGHT_DB_PATH = os.path.join(PARLAI_PATH, "data/light/merged.db")
->>>>>>> 14ae0c63 (black)
-=======
-LIGHT_DB_PATH = os.path.join(LIGHT_PATH, "light/data_model/database.db")
->>>>>>> f1d374bb (fixed DB)
-=======
-LIGHT_DB_PATH = os.path.join(LIGHT_PATH, "light/data_model/database.db")
->>>>>>> a9794d4e
-
 
 @dataclass
 class ParlAITaskConfig(build_default_task_config("dev")):  # type: ignore
@@ -94,31 +68,14 @@
     ldb = LIGHTDatabase(LIGHT_DB_PATH)
 
     pool = ModelPool()
-<<<<<<< HEAD
-<<<<<<< HEAD
-<<<<<<< HEAD
-=======
->>>>>>> a9794d4e
     model_config = MapStarspaceModelConfig(
         opt_file=os.path.join(
             LIGHT_PATH, "light/registry/models/config/baseline_starspace.opt"
         )
     )
-    pool.register_model(model_config, [ModelTypeName.CONNECTIONS])
-<<<<<<< HEAD
-=======
-    model_config = MapStarspaceModelConfig(opt_file=os.path.join(LIGHT_PATH, "/light/registry/models/config/baseline_starspace.opt"))
-=======
-    model_config = MapStarspaceModelConfig(
-        opt_file=os.path.join(
-            LIGHT_PATH, "light/registry/models/config/baseline_starspace.opt"
-        )
-    )
->>>>>>> 14ae0c63 (black)
+
     pool.register_model(model_config, [ModelTypeName.MAP_CONNECTIONS])
->>>>>>> 4d43e4c1 (light path)
-=======
->>>>>>> a9794d4e
+
     builder_config = OneRoomChatBuilderConfig(model_loader_config=model_config)
 
     world_opt = {
