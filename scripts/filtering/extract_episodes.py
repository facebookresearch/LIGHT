--- conflicted
+++ resolved
@@ -94,13 +94,7 @@
     """
     settings = {event.room.name: event.room.desc}
     contained = event.room.get_contents()
-<<<<<<< HEAD
-    agents = {
-        x.name: {"persona": x.desc, "human": x.is_player} for x in contained if x.agent
-    }
-=======
     agents = {x.name: x.persona for x in contained if x.agent}
->>>>>>> b8db45e2
     objects = {x.name: x.desc for x in contained if x.object}
     curr_episode = Episode(settings, agents, objects, event.actor)
     return curr_episode
@@ -172,16 +166,7 @@
                 - If it is a speech event, do not record the action form.
 
         """
-<<<<<<< HEAD
-        target_ids = (
-            [x.name for x in event.target_nodes]
-            if len(event.target_nodes) > 0
-            else None
-        )
-        action = event.to_canonical_form() if type(event) not in SPEECH_EVENTS else None
-=======
         target_ids = event.target_nodes if len(event.target_nodes) > 0 else None
         action = event.view_as(main_agent) if type(event) not in SPEECH_EVENTS else None
->>>>>>> b8db45e2
         utterance = Utterance(event.actor.name, event.text_content, action, target_ids,)
         return utterance