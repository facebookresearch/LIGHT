#!/usr/bin/env python3

# Copyright (c) Facebook, Inc. and its affiliates.
# This source code is licensed under the MIT license found in the
# LICENSE file in the root directory of this source tree.
"""
    This file is responsible for extracting the episodes from a event log
    This involves:
        1. Finding the start/stop of conversations (off loading to task maybe?)
        2. Capture relevant metadata
            - setting names and descriptions
            - agent names and personas
            - object names and descriptions
        3. Take events and parse out the convo
            - say can be SayEvent certainly, maybe TellEvent, WhisperEvent(?)
            - emotes are actions
            - all other are act events
        4. Return a list of the episodes
"""
from light.graph.events.graph_events import (
    ArriveEvent,
    DeathEvent,
    ErrorEvent,
    LeaveEvent,
    LookEvent,
    SayEvent,
    SoulSpawnEvent,
    SpawnEvent,
    SystemMessageEvent,
    TellEvent,
    WhisperEvent,
)
from json import JSONEncoder

START_EVENTS = [ArriveEvent, SoulSpawnEvent]
SPEECH_EVENTS = [SayEvent, TellEvent, WhisperEvent]
END_EVENTS = [DeathEvent, LeaveEvent]


# TODO:  Add who's perspective it is from
# Add multiple settings collection
# Change to meta episode here
def extract_episodes(uuid_to_world, event_buffer, agent_pov=True):
    """
        Given the uuid to world json, and a buffer of events which occured in the logs,
        1. Delimit the training episodes
        2. Gather the metadata for training episodes
        3. Parse the episode from the data
        4. Return the episodes!
    """
    episodes = []
    curr_episode = None
    if agent_pov:
        for i in range(len(event_buffer)):
            _, _, event, = event_buffer[i]
            if curr_episode is None:
                # Should start with SoulSpawnEvent from agent POV
                curr_episode = initialize_episode(event)
            else:
                # From agent perspective, just log everything
                curr_episode.add_utterance(event)

<<<<<<< HEAD
    if curr_episode is not None:
        # Preprocess - no longer need the node here, just the actor name
        curr_episode.actor = curr_episode.actor.name
        episodes.append(curr_episode)
=======
        if curr_episode is not None:
            # Preprocess - no longer need the node here, just the actor name
            curr_episode.actor = curr_episode.actor.name
            episodes.append(curr_episode)
    else:
        # Triggered by soul spawn event or arrive event!
        for i in range(len(event_buffer)):
            _, _, event, = event_buffer[i]
            # Get the human entered on this event, record episode until leave or die.
            if should_start_episode(event):
                # Should start with SoulSpawnEvent/ArriveEvent from agent POV
                curr_episode = initialize_episode(event)
                record_episode(curr_episode, event_buffer, i)
                curr_episode.actor = curr_episode.actor.name
                episodes.append(curr_episode)
>>>>>>> efd3df88

    return episodes


def should_start_episode(event):
    """
        Returns true if the event signals the start of a new conversation
        1. There is not an episode currently in place
        2. The event starts a conversation (so is a speech event)
        3. More than one agent in the room
    """
    return type(event) in START_EVENTS and event.actor.is_player


def record_episode(curr_episode, event_buffer, idx):
    """
        Records an episode from the POV of an agent in a room
    """
    while idx < len(event_buffer):
        event = event_buffer[idx]
        curr_episode.add_utterance(event)
        if should_end_episode(event):
            return
        idx += 1


def should_end_episode(episode, event):
    """
        Returns true if the event signals the end of a new conversation
        1. DeathEvent
        2. Leave Event (if agents continue talking, just make it a new convo
    """
    return type(event) in END_EVENTS and event.actor.node_id == episode.actor.node_id


def initialize_episode(event):
    """
        Given an event which should_start_episode, initialize the episode class
        with the room name, description, and present agents and objects and their
        descriptions
    """
    settings = {event.room.name: event.room.desc}
    contained = event.room.get_contents()
    agents = {x.name: x.persona for x in contained if x.agent}
    objects = {x.name: x.desc for x in contained if x.object}
    curr_episode = Episode(settings, agents, objects, event.actor)
    return curr_episode


class Episode:
    """
        This class models the necessary information for a training episode.  Training
        episodes consist of:
            1. Metadata about the episode setting (room, name, description, etc)
            2. Utterances: Id of who is saying/acting, text/action, and target
            3. Present player id's (perhaps(?)) - may come in use for banning
    """

    def __init__(self, settings, agents, objects, actor):
        # Dictionary from setting name to description
        self.settings = settings
        # Dictionaries from IDs to descriptions
        self.agents = agents
        self.objects = objects
        # The agent whose POV this episode is from
        self.actor = actor

        self.utterances = []

    def add_utterance(self, event):
        """
            Converts the event to an utterance then appends it to the utterance
            buffer
        """
        # TODO: Decide if there are other skippable events which should not be
        # part of an episode
        if type(event) is ErrorEvent or type(event) is SystemMessageEvent:
            return
        elif type(event) is ArriveEvent:
            # Need to add a new setting - and any agents or objects
            self.settings[event.room.name] = event.room.desc
            contained = event.room.get_contents()
            agents = {x.name: x.persona for x in contained if x.agent}
            objects = {x.name: x.desc for x in contained if x.object}
            self.agents.update(agents)
            self.objects.update(objects)
        utter = Utterance.convert_to_utterance(event, self.actor)
        self.utterances.append(utter)


class Utterance:
    """
        An utterance is a class which is a single "turn"/timestep in a conversation
        Utterances include:
        1. The name of the actor
        2. What was said (the text of the action)
        3. What action (if any) was performed
        4. The recipient of the action
    """

    def __init__(self, actor_id, text, action, target_ids, triggered):
        self.actor_id = actor_id
        self.text = text
        self.action = action
        self.target_ids = target_ids
        self.triggered = triggered

    @staticmethod
    def convert_to_utterance(event, main_agent):
        """
            This method is responsible for converting an event to an utterance from the
            episode's POV.

            Special cases:

                - If there are no target nodes, then we pass None, and if there are
                multiple we record them all

                - If it is a speech event, do not record the action form.

        """
        TRIGGERED_EVENTS = [
            ArriveEvent,
            DeathEvent,
            LeaveEvent,
            LookEvent,
            SpawnEvent,
            SoulSpawnEvent,
        ]
        target_ids = (
            [x.name for x in event.target_nodes]
            if len(event.target_nodes) > 0
            else None
        )
        triggered = False
        if type(event) in TRIGGERED_EVENTS:
            class_name = event.__class__.__name__
            # Chop off the "event" part of the name
            action = class_name[: len(class_name) - 5].lower()
            triggered = True
        else:
            action = event.to_canonical_form()

        if type(event) in SPEECH_EVENTS:
            # This check because wierd room transitions make nodes not equal
            text = event.text_content
        elif main_agent.node_id == event.actor.node_id:
            text = event.view_as(event.actor)
        else:
            text = event.view_as(main_agent)

        utterance = Utterance(event.actor.name, text, action, target_ids, triggered)
        if type(event) is LookEvent:
            # Record what is present for look events only
            contained = event.room.get_contents()
            utterance.setting = event.room.name
            utterance.present_agents = [x.name for x in contained if x.agent]
            utterance.present_objects = [x.name for x in contained if x.object]
<<<<<<< HEAD
        return utterance


class EpisodeEncoder(JSONEncoder):
    def default(self, o):
        if isinstance(o, set):
            return sorted(list(o))
        if isinstance(o, list):
            return sorted(o)
        else:
            return {k: v for k, v in o.__dict__.copy().items()}
=======
        return utterance
>>>>>>> efd3df88
<|MERGE_RESOLUTION|>--- conflicted
+++ resolved
@@ -60,12 +60,6 @@
                 # From agent perspective, just log everything
                 curr_episode.add_utterance(event)
 
-<<<<<<< HEAD
-    if curr_episode is not None:
-        # Preprocess - no longer need the node here, just the actor name
-        curr_episode.actor = curr_episode.actor.name
-        episodes.append(curr_episode)
-=======
         if curr_episode is not None:
             # Preprocess - no longer need the node here, just the actor name
             curr_episode.actor = curr_episode.actor.name
@@ -81,7 +75,6 @@
                 record_episode(curr_episode, event_buffer, i)
                 curr_episode.actor = curr_episode.actor.name
                 episodes.append(curr_episode)
->>>>>>> efd3df88
 
     return episodes
 
@@ -240,7 +233,6 @@
             utterance.setting = event.room.name
             utterance.present_agents = [x.name for x in contained if x.agent]
             utterance.present_objects = [x.name for x in contained if x.object]
-<<<<<<< HEAD
         return utterance
 
 
@@ -251,7 +243,4 @@
         if isinstance(o, list):
             return sorted(o)
         else:
-            return {k: v for k, v in o.__dict__.copy().items()}
-=======
-        return utterance
->>>>>>> efd3df88
+            return {k: v for k, v in o.__dict__.copy().items()}