--- conflicted
+++ resolved
@@ -18,7 +18,6 @@
 from scripts.filtering.extract_episodes import extract_episodes
 import argparse
 import os
-<<<<<<< HEAD
 import uuid
 
 
@@ -34,8 +33,6 @@
             filepath = subdir + os.sep + filename
             if filepath.endswith("events.log"):
                 convert_event_log(filepath, dataset_dir)
-=======
->>>>>>> b8db45e2
 
 
 def convert_event_log(event_file, dataset_dir):
