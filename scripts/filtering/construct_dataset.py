#!/usr/bin/env python3

# Copyright (c) Facebook, Inc. and its affiliates.
# This source code is licensed under the MIT license found in the
# LICENSE file in the root directory of this source tree.

"""
    This file is responsible for transforming the event logs into datasets.
    Since we have two POVs, may need different logic

    So, given a log(s):
        1. Load the log (see reconstruct_logs)
        2. Get the log's episodes (see extract_episodes.py)
        3. Write to the dataset
        4. Export the dataset, adding any necessary metadata
"""
from scripts.filtering.reconstruct_logs import load_event_log
from scripts.filtering.extract_episodes import extract_episodes
import argparse
import os
import uuid


def convert_event_log(event_file, dataset_dir):
    """
        Given a log file and a dataset directory to write to, extract the
        training episodes from the log and write them to the dataset.
    """
    uuid_to_world, event_buffer = load_event_log(event_file,)
    episodes = extract_episodes(uuid_to_world, event_buffer)
    write_episodes_to_dir(episodes, dataset_dir)


def write_episodes_to_dir(episodes, dataset_dir):
    """
        Given episodes and a directory for a dataset, write the episodes to the dataset
    """
    if not os.path.exists(dataset_dir):
        os.mkdir(dataset_dir)

    # Decide what to do with the naming (?)
    for episode in episodes:
<<<<<<< HEAD
        unique_name = str(uuid.uuid4())
        # What format!?!?!?
        file_name = f"{unique_name}.txt"
        file_path = os.path.join(dataset_dir, file_name)
        # Decide format - all episodes in one file?  Many files?
        # How to structure?
        with open(file_path, "w") as episode_file:
            for utter in episode.convo:
                # Fill in what to write properly
                episode_file.write(utter.actor_id + " ")
                episode_file.write(utter.text)
                episode_file.write("\n")
=======
        print(episode._setting_name)
        print(episode._setting_desc + "\n")
        for utter in episode.utterances:
            print(utter.actor_id, "said")
            print(utter.text)
    pass
>>>>>>> b1ec84f7


def main():
    parser = argparse.ArgumentParser(
        description="Args for the directory of log to convert"
    )
    parser.add_argument("--event-log", type=str, help="The event log to convert")
    parser.add_argument(
        "--dataset-dir", type=str, help="The directory to put the episodes"
    )
    FLAGS, _unknown = parser.parse_known_args()
    convert_event_log(FLAGS.event_log, FLAGS.dataset_dir)


if __name__ == "__main__":
    main()<|MERGE_RESOLUTION|>--- conflicted
+++ resolved
@@ -40,7 +40,6 @@
 
     # Decide what to do with the naming (?)
     for episode in episodes:
-<<<<<<< HEAD
         unique_name = str(uuid.uuid4())
         # What format!?!?!?
         file_name = f"{unique_name}.txt"
@@ -48,19 +47,11 @@
         # Decide format - all episodes in one file?  Many files?
         # How to structure?
         with open(file_path, "w") as episode_file:
-            for utter in episode.convo:
+            for utter in episode.utterances:
                 # Fill in what to write properly
                 episode_file.write(utter.actor_id + " ")
                 episode_file.write(utter.text)
                 episode_file.write("\n")
-=======
-        print(episode._setting_name)
-        print(episode._setting_desc + "\n")
-        for utter in episode.utterances:
-            print(utter.actor_id, "said")
-            print(utter.text)
-    pass
->>>>>>> b1ec84f7
 
 
 def main():
