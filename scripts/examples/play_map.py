--- conflicted
+++ resolved
@@ -50,13 +50,9 @@
 
 
 def init_world(world_builder, opt, model_pool):
-<<<<<<< HEAD
     g, world = asyncio.run(
         world_builder.get_graph(world_config=WorldConfig(model_pool=model_pool))
     )
-=======
-    g, world = world_builder.get_graph(world_config=WorldConfig(model_pool=model_pool))
->>>>>>> 93a63629
     purgatory = world.purgatory
 
     # Choose the type of NPC souls.
@@ -86,11 +82,7 @@
     Takes in a World object and its OOGraph and allows one to play with a random map
     """
     player_provider = init_world(world_builder, opt, model_pool)
-<<<<<<< HEAD
     await player_provider.process_terminal_act("")  # get an agent
-=======
-    player_provider.process_terminal_act("")  # get an agent
->>>>>>> 93a63629
     await asyncio.sleep(0.01)
     while True:
         act = input("\raction> ")
@@ -102,11 +94,7 @@
         elif act in ["new", "reset"]:
             print("A mist fills the world and everything resets")
             player_provider = init_world(world_builder, opt, model_pool)
-<<<<<<< HEAD
             await player_provider.process_terminal_act("")  # get an agent
-=======
-            player_provider.process_terminal_act("")  # get an agent
->>>>>>> 93a63629
             await asyncio.sleep(0.01)
         else:
             await player_provider.process_terminal_act(act)
@@ -202,7 +190,6 @@
             ),
             [ModelTypeName.DIALOG],
         )
-<<<<<<< HEAD
 
     # Initialize Scoring model
     roleplaying_opt_target = opt["roleplaying_score_opt_file"]
@@ -212,17 +199,6 @@
             [ModelTypeName.SCORING],
         )
 
-=======
-
-    # Initialize Scoring model
-    roleplaying_opt_target = opt["roleplaying_score_opt_file"]
-    if roleplaying_opt_target is not None and roleplaying_opt_target != "":
-        model_pool.register_model(
-            ParlAIPolyencoderActingScoreModelConfig(opt_file=roleplaying_opt_target),
-            [ModelTypeName.SCORING],
-        )
-
->>>>>>> 93a63629
     # Initialize Acting model
     acting_model_opt_target = opt["acting_model_opt_file"]
     if acting_model_opt_target is not None and acting_model_opt_target != "":
@@ -255,10 +231,6 @@
             ),
             [ModelTypeName.SAFETY],
         )
-<<<<<<< HEAD
-=======
-        init_safety_classifier("", model_pool)
->>>>>>> 93a63629
 
     return model_pool
 
