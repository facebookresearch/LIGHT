#!/usr/bin/env python3

# Copyright (c) Facebook, Inc. and its affiliates.
# This source code is licensed under the MIT license found in the
# LICENSE file in the root directory of this source tree.

"""
Script for launching and playing a local map

Some usage examples:
Default:
python scripts/examples/play_map.py

<<<<<<< HEAD
Complex map:
python scripts/examples/play_map.py builder.load_map=scripts/examples/complex_world.json

Using some models:
python scripts/examples/play_map.py /light/model_pool=simple agent_soul=GenerativeHeuristicModelSoul

Using all models:
python scripts/examples/play_map.py /light/model_pool=baseline agent_soul=GenerativeHeuristicModelSoul
"""

import hydra
import os
from dataclasses import dataclass, field
from omegaconf import DictConfig, OmegaConf
from light.registry.hydra_registry import register_script_config, ScriptConfig

from light import LIGHT_DIR
from light.graph.builders.base import GraphBuilderConfig
from light.graph.builders.map_json_builder import MapJsonBuilder, MapJsonBuilderConfig
=======
import parlai.utils.misc as parlai_utils
from parlai.core.params import ParlaiParser

from light import LIGHT_DIR
from light.graph.builders.map_json_builder import MapJsonBuilder
>>>>>>> ce076136
from light.graph.builders.starspace_all import StarspaceBuilder
from light.graph.events.graph_events import init_safety_classifier
from light.data_model.light_database import LIGHTDatabase
from light.world.utils.terminal_player_provider import TerminalPlayerProvider

from light.world.world import World, WorldConfig
<<<<<<< HEAD
=======
from light.world.souls.base_soul import BaseSoul
>>>>>>> ce076136
from light.world.souls.repeat_soul import RepeatSoul
from light.world.souls.on_event_soul import OnEventSoul
from light.world.souls.models.generative_heuristic_model_soul import (
    GenerativeHeuristicModelSoul,
)
from light.world.souls.models.generative_heuristic_model_with_start_feature_soul import (
    GenerativeHeuristicModelWithStartFeatureSoul,
)
from light.registry.model_pool import ModelPool, ModelTypeName
<<<<<<< HEAD


from typing import Dict, Any, List
=======
from light.registry.parlai_model import ParlAIModelConfig
from light.registry.models.acting_score_model import (
    ParlAIPolyencoderActingScoreModelConfig,
)

from typing import Dict, Any
>>>>>>> ce076136


import os
import random
import numpy
import asyncio

CONFIG_DIR = os.path.join(LIGHT_DIR, "light/registry/models/config")
<<<<<<< HEAD
HYDRA_CONFIG_DIR = os.path.join(LIGHT_DIR, "hydra_configs")
=======
>>>>>>> ce076136
random.seed(6)
numpy.random.seed(6)

<<<<<<< HEAD

async def run_with_builder(init_world):
    """
    Takes in a World object and its OOGraph and allows one to play with a random map
    """
    player_provider = await init_world()
=======
def init_world(world_builder, opt, model_pool):
    g, world = asyncio.run(
        world_builder.get_graph(world_config=WorldConfig(model_pool=model_pool))
    )
    purgatory = world.purgatory

    # Choose the type of NPC souls.
    if opt["agent_soul"] == "GenerativeHeuristicModelSoul":
        purgatory.register_filler_soul_provider(
            "model", GenerativeHeuristicModelSoul, lambda: []
        )
    elif opt["agent_soul"] == "GenerativeHeuristicModelWithStartFeatureSoul":
        purgatory.register_filler_soul_provider(
            "model",
            GenerativeHeuristicModelWithStartFeatureSoul,
            lambda: [],
        )
    elif opt["agent_soul"] == "OnEventSoul":
        purgatory.register_filler_soul_provider("repeat", OnEventSoul, lambda: [])
    else:
        purgatory.register_filler_soul_provider("repeat", RepeatSoul, lambda: [])

    for empty_agent in world.oo_graph.agents.values():
        purgatory.fill_soul(empty_agent)
    provider = TerminalPlayerProvider(purgatory)
    return provider


async def run_with_builder(world_builder, opt, model_pool):
    """
    Takes in a World object and its OOGraph and allows one to play with a random map
    """
    player_provider = init_world(world_builder, opt, model_pool)
>>>>>>> ce076136
    await player_provider.process_terminal_act("")  # get an agent
    await asyncio.sleep(0.01)
    while True:
        act = input("\raction> ")
        if act == "":
            continue
        if act == "exit":
            print("Exiting graph run")
            return
        elif act in ["new", "reset"]:
            print("A mist fills the world and everything resets")
<<<<<<< HEAD
            player_provider = await init_world()
=======
            player_provider = init_world(world_builder, opt, model_pool)
>>>>>>> ce076136
            await player_provider.process_terminal_act("")  # get an agent
            await asyncio.sleep(0.01)
        else:
            await player_provider.process_terminal_act(act)
        await asyncio.sleep(0.01)


<<<<<<< HEAD
@dataclass
class PlayMapScriptConfig(ScriptConfig):
    defaults: List[Any] = field(default_factory=lambda: ["_self_", {"conf": "local"}])
    builder: GraphBuilderConfig = MapJsonBuilderConfig()
    agent_soul: str = field(
        default="OnEventSoul",
        metadata={
            "help": "The type of soul to populate NPCs with."
            "One of OnEventSoul, RepeatSoul, GenerativeHeuristicModelSoul, "
            "GenerativeHeuristicModelWithStartFeatureSoul",
        },
    )
    magic_db_path: str = field(
=======
def parse_and_return_args():
    parser = ParlaiParser()
    parser.add_argument(
        "--agent-soul",
        type=str,
        default="OnEventSoul",
        choices={
            "OnEventSoul",
            "RepeatSoul",
            "GenerativeHeuristicModelSoul",
            "GenerativeHeuristicModelWithStartFeatureSoul",
        },
    )
    parser.add_argument(
        "--light-model-root",
        type=str,
        default=os.path.join(LIGHT_DIR, "models")
        # default="/checkpoint/light/models/"
    )
    parser.add_argument(
        "--load-map",
        type=str,
        default=os.path.join(LIGHT_DIR, "scripts/examples/simple_world.json"),
    )
    parser.add_argument("--dont-catch-errors", type="bool", default=True)
    parser.add_argument(
        "--safety-classifier-path",
        type=str,
        default="",
        # default="/checkpoint/light/data/safety/reddit_and_beathehobbot_lists/OffensiveLanguage.txt",
    )
    parser.add_argument(
        "--magic-db-path",
        type=str,
>>>>>>> ce076136
        # default=""
        default="/checkpoint/light/magic/magic.db,scripts/examples/special_items.db"
        # default = "scripts/examples/special_items.db"
    )
<<<<<<< HEAD
    safety_classifier_path: str = field(
        default="",
        # default="/checkpoint/light/data/safety/reddit_and_beathehobbot_lists/OffensiveLanguage.txt",
    )
    allow_save_world: bool = field(
        default=True,
    )


register_script_config("scriptconfig", PlayMapScriptConfig)


@hydra.main(
    config_path=HYDRA_CONFIG_DIR, config_name="scriptconfig", version_base="1.2"
)
def main(cfg: PlayMapScriptConfig):
    os.environ["LIGHT_MODEL_ROOT"] = os.path.abspath(cfg.light.model_root)
    model_pool = ModelPool.get_from_config(cfg.light.model_pool)
    if not model_pool.has_model(ModelTypeName.DIALOG):
        assert cfg.agent_soul in [
            "RepeatSoul",
            "OnEventSoul",
        ], "Can only use Repeat or OnEvent souls if no models provided"

    # TODO move builder initialization from builder into base GraphBuilder
    if cfg.builder._builder == "MapJsonBuilder":
        world_builder = MapJsonBuilder(cfg.builder)
    else:
        # TODO FIXME make this all work with Hydra instead
        # to have stacked configs
        StarspaceBuilder.add_parser_arguments(parser)
        opt, _unknown = parser.parse_and_process_known_args()
        ldb = LIGHTDatabase(opt["light_db_file"], read_only=True)
        world_builder = StarspaceBuilder(ldb, debug=False, opt=opt)

    async def init_new_world() -> TerminalPlayerProvider:
        g, world = await world_builder.get_graph(
            world_config=WorldConfig(model_pool=model_pool)
        )
        purgatory = world.purgatory

        # Choose the type of NPC souls.
        if cfg.agent_soul == "GenerativeHeuristicModelSoul":
            purgatory.register_filler_soul_provider(
                "model", GenerativeHeuristicModelSoul, lambda: []
            )
        elif cfg.agent_soul == "GenerativeHeuristicModelWithStartFeatureSoul":
            purgatory.register_filler_soul_provider(
                "model",
                GenerativeHeuristicModelWithStartFeatureSoul,
                lambda: [],
            )
        elif cfg.agent_soul == "OnEventSoul":
            purgatory.register_filler_soul_provider("repeat", OnEventSoul, lambda: [])
        else:
            purgatory.register_filler_soul_provider("repeat", RepeatSoul, lambda: [])

        for empty_agent in world.oo_graph.agents.values():
            purgatory.fill_soul(empty_agent)
        provider = TerminalPlayerProvider(purgatory)
        return provider

    asyncio.run(run_with_builder(init_new_world))
=======
    parser.add_argument("--allow-save-world", type="bool", default=True)
    parser.add_argument(
        "--roleplaying-score-opt-file",
        type=str,
        default=os.path.join(CONFIG_DIR, "baseline_roleplaying_scorer.opt"),
    )
    parser.add_argument(
        "--acting-model-opt-file",
        type=str,
        default=os.path.join(CONFIG_DIR, "baseline_main_act_model.opt"),
    )
    parser.add_argument(
        "--generic-act-opt-file",
        type=str,
        default=os.path.join(CONFIG_DIR, "generic_act_model.opt"),
    )
    parser.add_argument(
        "--parser-opt-file",
        type=str,
        default=os.path.join(CONFIG_DIR, "baseline_parser.opt"),
    )
    parser.add_argument("--no-models", default=False, action="store_true")
    parser.add_argument("--use-safety-model", default=False, action="store_true")
    opt, _unknown = parser.parse_and_process_known_args()
    return opt


def init_correct_models(opt: Dict[str, Any]) -> ModelPool:
    """Produces the correct ModelPool for the given opts"""
    model_pool = ModelPool()
    if opt["no_models"]:
        return model_pool

    os.environ["LIGHT_MODEL_ROOT"] = opt["light_model_root"]

    # Initialize dialog model
    agent_soul = opt["agent_soul"]
    if agent_soul == "GenerativeHeuristicModelSoul":
        model_pool.register_model(
            ParlAIModelConfig(
                opt_file=os.path.join(CONFIG_DIR, "baseline_generative.opt")
            ),
            [ModelTypeName.DIALOG],
        )
    elif agent_soul == "GenerativeHeuristicModelWithStartFeatureSoul":
        model_pool.register_model(
            ParlAIModelConfig(
                opt_file=os.path.join(CONFIG_DIR, "baseline_generative_with_start.opt")
            ),
            [ModelTypeName.DIALOG],
        )
>>>>>>> ce076136

    # Initialize Scoring model
    roleplaying_opt_target = opt["roleplaying_score_opt_file"]
    if roleplaying_opt_target is not None and roleplaying_opt_target != "":
        model_pool.register_model(
            ParlAIPolyencoderActingScoreModelConfig(opt_file=roleplaying_opt_target),
            [ModelTypeName.SCORING],
        )

    # Initialize Acting model
    acting_model_opt_target = opt["acting_model_opt_file"]
    if acting_model_opt_target is not None and acting_model_opt_target != "":
        model_pool.register_model(
            ParlAIModelConfig(opt_file=acting_model_opt_target),
            [ModelTypeName.ACTION],
        )

    # Initialize Generic Acting model
    generic_act_opt_target = opt["generic_act_opt_file"]
    if generic_act_opt_target is not None and generic_act_opt_target != "":
        model_pool.register_model(
            ParlAIModelConfig(opt_file=generic_act_opt_target),
            [ModelTypeName.GENERIC_ACTS],
        )

    # Initialize Parser model
    parser_opt_targert = opt["parser_opt_file"]
    if parser_opt_targert is not None and parser_opt_targert != "":
        model_pool.register_model(
            ParlAIModelConfig(opt_file=parser_opt_targert),
            [ModelTypeName.PARSER],
        )

    # Initialize Safety model
    if opt["use_safety_model"]:
        model_pool.register_model(
            ParlAIModelConfig(
                opt_file=os.path.join(CONFIG_DIR, "baseline_adversarial_safety.opt")
            ),
            [ModelTypeName.SAFETY],
        )

    return model_pool


def main():
    opt = parse_and_return_args()
    model_pool = init_correct_models(opt)

    if opt["load_map"] != "none":
        Builder = MapJsonBuilder
        ldb = ""
        world_builder = Builder(None, opt=opt)
    else:
        # TODO FIXME make this all work with Hydra instead
        # to have stacked configs
        StarspaceBuilder.add_parser_arguments(parser)
        opt, _unknown = parser.parse_and_process_known_args()
        ldb = LIGHTDatabase(opt["light_db_file"], read_only=True)
        world_builder = StarspaceBuilder(ldb, debug=False, opt=opt)

<<<<<<< HEAD
=======
    loop = asyncio.get_event_loop()
    loop.run_until_complete(run_with_builder(world_builder, opt, model_pool))


>>>>>>> ce076136
if __name__ == "__main__":
    main()<|MERGE_RESOLUTION|>--- conflicted
+++ resolved
@@ -11,7 +11,6 @@
 Default:
 python scripts/examples/play_map.py
 
-<<<<<<< HEAD
 Complex map:
 python scripts/examples/play_map.py builder.load_map=scripts/examples/complex_world.json
 
@@ -31,23 +30,12 @@
 from light import LIGHT_DIR
 from light.graph.builders.base import GraphBuilderConfig
 from light.graph.builders.map_json_builder import MapJsonBuilder, MapJsonBuilderConfig
-=======
-import parlai.utils.misc as parlai_utils
-from parlai.core.params import ParlaiParser
-
-from light import LIGHT_DIR
-from light.graph.builders.map_json_builder import MapJsonBuilder
->>>>>>> ce076136
 from light.graph.builders.starspace_all import StarspaceBuilder
 from light.graph.events.graph_events import init_safety_classifier
 from light.data_model.light_database import LIGHTDatabase
 from light.world.utils.terminal_player_provider import TerminalPlayerProvider
 
 from light.world.world import World, WorldConfig
-<<<<<<< HEAD
-=======
-from light.world.souls.base_soul import BaseSoul
->>>>>>> ce076136
 from light.world.souls.repeat_soul import RepeatSoul
 from light.world.souls.on_event_soul import OnEventSoul
 from light.world.souls.models.generative_heuristic_model_soul import (
@@ -57,18 +45,9 @@
     GenerativeHeuristicModelWithStartFeatureSoul,
 )
 from light.registry.model_pool import ModelPool, ModelTypeName
-<<<<<<< HEAD
 
 
 from typing import Dict, Any, List
-=======
-from light.registry.parlai_model import ParlAIModelConfig
-from light.registry.models.acting_score_model import (
-    ParlAIPolyencoderActingScoreModelConfig,
-)
-
-from typing import Dict, Any
->>>>>>> ce076136
 
 
 import os
@@ -77,55 +56,16 @@
 import asyncio
 
 CONFIG_DIR = os.path.join(LIGHT_DIR, "light/registry/models/config")
-<<<<<<< HEAD
 HYDRA_CONFIG_DIR = os.path.join(LIGHT_DIR, "hydra_configs")
-=======
->>>>>>> ce076136
 random.seed(6)
 numpy.random.seed(6)
 
-<<<<<<< HEAD
 
 async def run_with_builder(init_world):
     """
     Takes in a World object and its OOGraph and allows one to play with a random map
     """
     player_provider = await init_world()
-=======
-def init_world(world_builder, opt, model_pool):
-    g, world = asyncio.run(
-        world_builder.get_graph(world_config=WorldConfig(model_pool=model_pool))
-    )
-    purgatory = world.purgatory
-
-    # Choose the type of NPC souls.
-    if opt["agent_soul"] == "GenerativeHeuristicModelSoul":
-        purgatory.register_filler_soul_provider(
-            "model", GenerativeHeuristicModelSoul, lambda: []
-        )
-    elif opt["agent_soul"] == "GenerativeHeuristicModelWithStartFeatureSoul":
-        purgatory.register_filler_soul_provider(
-            "model",
-            GenerativeHeuristicModelWithStartFeatureSoul,
-            lambda: [],
-        )
-    elif opt["agent_soul"] == "OnEventSoul":
-        purgatory.register_filler_soul_provider("repeat", OnEventSoul, lambda: [])
-    else:
-        purgatory.register_filler_soul_provider("repeat", RepeatSoul, lambda: [])
-
-    for empty_agent in world.oo_graph.agents.values():
-        purgatory.fill_soul(empty_agent)
-    provider = TerminalPlayerProvider(purgatory)
-    return provider
-
-
-async def run_with_builder(world_builder, opt, model_pool):
-    """
-    Takes in a World object and its OOGraph and allows one to play with a random map
-    """
-    player_provider = init_world(world_builder, opt, model_pool)
->>>>>>> ce076136
     await player_provider.process_terminal_act("")  # get an agent
     await asyncio.sleep(0.01)
     while True:
@@ -137,11 +77,7 @@
             return
         elif act in ["new", "reset"]:
             print("A mist fills the world and everything resets")
-<<<<<<< HEAD
             player_provider = await init_world()
-=======
-            player_provider = init_world(world_builder, opt, model_pool)
->>>>>>> ce076136
             await player_provider.process_terminal_act("")  # get an agent
             await asyncio.sleep(0.01)
         else:
@@ -149,7 +85,6 @@
         await asyncio.sleep(0.01)
 
 
-<<<<<<< HEAD
 @dataclass
 class PlayMapScriptConfig(ScriptConfig):
     defaults: List[Any] = field(default_factory=lambda: ["_self_", {"conf": "local"}])
@@ -163,47 +98,10 @@
         },
     )
     magic_db_path: str = field(
-=======
-def parse_and_return_args():
-    parser = ParlaiParser()
-    parser.add_argument(
-        "--agent-soul",
-        type=str,
-        default="OnEventSoul",
-        choices={
-            "OnEventSoul",
-            "RepeatSoul",
-            "GenerativeHeuristicModelSoul",
-            "GenerativeHeuristicModelWithStartFeatureSoul",
-        },
-    )
-    parser.add_argument(
-        "--light-model-root",
-        type=str,
-        default=os.path.join(LIGHT_DIR, "models")
-        # default="/checkpoint/light/models/"
-    )
-    parser.add_argument(
-        "--load-map",
-        type=str,
-        default=os.path.join(LIGHT_DIR, "scripts/examples/simple_world.json"),
-    )
-    parser.add_argument("--dont-catch-errors", type="bool", default=True)
-    parser.add_argument(
-        "--safety-classifier-path",
-        type=str,
-        default="",
-        # default="/checkpoint/light/data/safety/reddit_and_beathehobbot_lists/OffensiveLanguage.txt",
-    )
-    parser.add_argument(
-        "--magic-db-path",
-        type=str,
->>>>>>> ce076136
         # default=""
         default="/checkpoint/light/magic/magic.db,scripts/examples/special_items.db"
         # default = "scripts/examples/special_items.db"
     )
-<<<<<<< HEAD
     safety_classifier_path: str = field(
         default="",
         # default="/checkpoint/light/data/safety/reddit_and_beathehobbot_lists/OffensiveLanguage.txt",
@@ -267,126 +165,7 @@
         return provider
 
     asyncio.run(run_with_builder(init_new_world))
-=======
-    parser.add_argument("--allow-save-world", type="bool", default=True)
-    parser.add_argument(
-        "--roleplaying-score-opt-file",
-        type=str,
-        default=os.path.join(CONFIG_DIR, "baseline_roleplaying_scorer.opt"),
-    )
-    parser.add_argument(
-        "--acting-model-opt-file",
-        type=str,
-        default=os.path.join(CONFIG_DIR, "baseline_main_act_model.opt"),
-    )
-    parser.add_argument(
-        "--generic-act-opt-file",
-        type=str,
-        default=os.path.join(CONFIG_DIR, "generic_act_model.opt"),
-    )
-    parser.add_argument(
-        "--parser-opt-file",
-        type=str,
-        default=os.path.join(CONFIG_DIR, "baseline_parser.opt"),
-    )
-    parser.add_argument("--no-models", default=False, action="store_true")
-    parser.add_argument("--use-safety-model", default=False, action="store_true")
-    opt, _unknown = parser.parse_and_process_known_args()
-    return opt
 
 
-def init_correct_models(opt: Dict[str, Any]) -> ModelPool:
-    """Produces the correct ModelPool for the given opts"""
-    model_pool = ModelPool()
-    if opt["no_models"]:
-        return model_pool
-
-    os.environ["LIGHT_MODEL_ROOT"] = opt["light_model_root"]
-
-    # Initialize dialog model
-    agent_soul = opt["agent_soul"]
-    if agent_soul == "GenerativeHeuristicModelSoul":
-        model_pool.register_model(
-            ParlAIModelConfig(
-                opt_file=os.path.join(CONFIG_DIR, "baseline_generative.opt")
-            ),
-            [ModelTypeName.DIALOG],
-        )
-    elif agent_soul == "GenerativeHeuristicModelWithStartFeatureSoul":
-        model_pool.register_model(
-            ParlAIModelConfig(
-                opt_file=os.path.join(CONFIG_DIR, "baseline_generative_with_start.opt")
-            ),
-            [ModelTypeName.DIALOG],
-        )
->>>>>>> ce076136
-
-    # Initialize Scoring model
-    roleplaying_opt_target = opt["roleplaying_score_opt_file"]
-    if roleplaying_opt_target is not None and roleplaying_opt_target != "":
-        model_pool.register_model(
-            ParlAIPolyencoderActingScoreModelConfig(opt_file=roleplaying_opt_target),
-            [ModelTypeName.SCORING],
-        )
-
-    # Initialize Acting model
-    acting_model_opt_target = opt["acting_model_opt_file"]
-    if acting_model_opt_target is not None and acting_model_opt_target != "":
-        model_pool.register_model(
-            ParlAIModelConfig(opt_file=acting_model_opt_target),
-            [ModelTypeName.ACTION],
-        )
-
-    # Initialize Generic Acting model
-    generic_act_opt_target = opt["generic_act_opt_file"]
-    if generic_act_opt_target is not None and generic_act_opt_target != "":
-        model_pool.register_model(
-            ParlAIModelConfig(opt_file=generic_act_opt_target),
-            [ModelTypeName.GENERIC_ACTS],
-        )
-
-    # Initialize Parser model
-    parser_opt_targert = opt["parser_opt_file"]
-    if parser_opt_targert is not None and parser_opt_targert != "":
-        model_pool.register_model(
-            ParlAIModelConfig(opt_file=parser_opt_targert),
-            [ModelTypeName.PARSER],
-        )
-
-    # Initialize Safety model
-    if opt["use_safety_model"]:
-        model_pool.register_model(
-            ParlAIModelConfig(
-                opt_file=os.path.join(CONFIG_DIR, "baseline_adversarial_safety.opt")
-            ),
-            [ModelTypeName.SAFETY],
-        )
-
-    return model_pool
-
-
-def main():
-    opt = parse_and_return_args()
-    model_pool = init_correct_models(opt)
-
-    if opt["load_map"] != "none":
-        Builder = MapJsonBuilder
-        ldb = ""
-        world_builder = Builder(None, opt=opt)
-    else:
-        # TODO FIXME make this all work with Hydra instead
-        # to have stacked configs
-        StarspaceBuilder.add_parser_arguments(parser)
-        opt, _unknown = parser.parse_and_process_known_args()
-        ldb = LIGHTDatabase(opt["light_db_file"], read_only=True)
-        world_builder = StarspaceBuilder(ldb, debug=False, opt=opt)
-
-<<<<<<< HEAD
-=======
-    loop = asyncio.get_event_loop()
-    loop.run_until_complete(run_with_builder(world_builder, opt, model_pool))
-
-
->>>>>>> ce076136
 if __name__ == "__main__":
     main()