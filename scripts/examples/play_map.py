#!/usr/bin/env python3

# Copyright (c) Facebook, Inc. and its affiliates.
# This source code is licensed under the MIT license found in the
# LICENSE file in the root directory of this source tree.

# To run, use:
# python scripts/examples/play_map.py --use-models GenerativeHeuristicModelSoul

import hydra
import os
from dataclasses import dataclass, field
from omegaconf import DictConfig, OmegaConf
from light.registry.hydra_registry import register_script_config, ScriptConfig

import parlai.utils.misc as parlai_utils
from parlai.core.params import ParlaiParser

from light import LIGHT_DIR
from light.graph.builders.map_json_builder import MapJsonBuilder
from light.graph.builders.starspace_all import StarspaceBuilder
from light.data_model.light_database import LIGHTDatabase
from light.world.utils.terminal_player_provider import TerminalPlayerProvider

from light.world.world import World, WorldConfig
from light.world.souls.base_soul import BaseSoul
from light.world.souls.repeat_soul import RepeatSoul
from light.world.souls.on_event_soul import OnEventSoul
from light.world.souls.models.generative_heuristic_model_soul import (
    GenerativeHeuristicModelSoul,
)
from light.world.souls.models.generative_heuristic_model_with_start_feature_soul import (
    GenerativeHeuristicModelWithStartFeatureSoul,
)
from light.registry.model_pool import ModelPool, ModelTypeName
from light.registry.parlai_model import ParlAIModelConfig
from light.registry.models.acting_score_model import (
    ParlAIPolyencoderActingScoreModelConfig,
)

from typing import Dict, Any, List


import os
import random
import numpy
import asyncio

CONFIG_DIR = os.path.join(LIGHT_DIR, "light/registry/models/config")
HYDRA_CONFIG_DIR = os.path.join(LIGHT_DIR, "scripts", "hydra_configs")
random.seed(6)
numpy.random.seed(6)


def init_world(world_builder, opt, model_pool):
    g, world = asyncio.run(
        world_builder.get_graph(world_config=WorldConfig(model_pool=model_pool))
    )
    purgatory = world.purgatory

    # Choose the type of NPC souls.
    if opt["agent_soul"] == "GenerativeHeuristicModelSoul":
        purgatory.register_filler_soul_provider(
            "model", GenerativeHeuristicModelSoul, lambda: []
        )
    elif opt["agent_soul"] == "GenerativeHeuristicModelWithStartFeatureSoul":
        purgatory.register_filler_soul_provider(
            "model",
            GenerativeHeuristicModelWithStartFeatureSoul,
            lambda: [],
        )
    elif opt["agent_soul"] == "OnEventSoul":
        purgatory.register_filler_soul_provider("repeat", OnEventSoul, lambda: [])
    else:
        purgatory.register_filler_soul_provider("repeat", RepeatSoul, lambda: [])

    for empty_agent in world.oo_graph.agents.values():
        purgatory.fill_soul(empty_agent)
    provider = TerminalPlayerProvider(purgatory)
    return provider


async def run_with_builder(world_builder, opt, model_pool):
    """
    Takes in a World object and its OOGraph and allows one to play with a random map
    """
    player_provider = init_world(world_builder, opt, model_pool)
    await player_provider.process_terminal_act("")  # get an agent
    await asyncio.sleep(0.01)
    while True:
        act = input("\raction> ")
        if act == "":
            continue
        if act == "exit":
            print("Exiting graph run")
            return
        elif act in ["new", "reset"]:
            print("A mist fills the world and everything resets")
            player_provider = init_world(world_builder, opt, model_pool)
            await player_provider.process_terminal_act("")  # get an agent
            await asyncio.sleep(0.01)
        else:
            await player_provider.process_terminal_act(act)
        await asyncio.sleep(0.01)


@dataclass
class PlayMapScriptConfig(ScriptConfig):
    defaults: List[Any] = field(default_factory=lambda: ["_self_", {"conf": "local"}])
    agent_soul: str = field(
        default="OnEventSoul",
        metadata={
            "help": "The type of soul to populate NPCs with."
            "One of OnEventSoul, RepeatSoul, GenerativeHeuristicModelSoul, "
            "GenerativeHeuristicModelWithStartFeatureSoul",
        },
    )
    load_map: str = field(
        default=os.path.join(LIGHT_DIR, "scripts/examples/simple_world.json"),
        metadata={"help": "Map file to load to play the game on"},
    )
    magic_db_path: str = field(
        # default=""
        default="/checkpoint/light/magic/magic.db,scripts/examples/special_items.db"
        # default = "scripts/examples/special_items.db"
    )
    safety_classifier_path: str = field(
        default="",
        # default="/checkpoint/light/data/safety/reddit_and_beathehobbot_lists/OffensiveLanguage.txt",
    )
    allow_save_world: bool = field(
        default=True,
    )
<<<<<<< HEAD


register_script_config("scriptconfig", PlayMapScriptConfig)


@hydra.main(
    config_path=HYDRA_CONFIG_DIR, config_name="scriptconfig", version_base="1.2"
)
def main(cfg: PlayMapScriptConfig):
    print(cfg)
    os.environ["LIGHT_MODEL_ROOT"] = os.path.abspath(cfg.light.model_root)
    model_pool = ModelPool.get_from_config(cfg.light.model_pool)
    assert False

    if cfg.load_map != "none":
        world_builder = MapJsonBuilder(None, opt=opt)
=======
    parser.add_argument("--no-models", default=False, action="store_true")
    parser.add_argument("--use-safety-model", default=False, action="store_true")
    opt, _unknown = parser.parse_and_process_known_args()
    return opt


def init_correct_models(opt: Dict[str, Any]) -> ModelPool:
    """Produces the correct ModelPool for the given opts"""
    model_pool = ModelPool()
    if opt["no_models"]:
        return model_pool

    os.environ["LIGHT_MODEL_ROOT"] = opt["light_model_root"]

    # Initialize dialog model
    agent_soul = opt["agent_soul"]
    if agent_soul == "GenerativeHeuristicModelSoul":
        model_pool.register_model(
            ParlAIModelConfig(
                opt_file=os.path.join(CONFIG_DIR, "baseline_generative.opt")
            ),
            [ModelTypeName.DIALOG],
        )
    elif agent_soul == "GenerativeHeuristicModelWithStartFeatureSoul":
        model_pool.register_model(
            ParlAIModelConfig(
                opt_file=os.path.join(CONFIG_DIR, "baseline_generative_with_start.opt")
            ),
            [ModelTypeName.DIALOG],
        )

    # Initialize Scoring model
    roleplaying_opt_target = opt["roleplaying_score_opt_file"]
    if roleplaying_opt_target is not None and roleplaying_opt_target != "":
        model_pool.register_model(
            ParlAIPolyencoderActingScoreModelConfig(opt_file=roleplaying_opt_target),
            [ModelTypeName.SCORING],
        )

    # Initialize Acting model
    acting_model_opt_target = opt["acting_model_opt_file"]
    if acting_model_opt_target is not None and acting_model_opt_target != "":
        model_pool.register_model(
            ParlAIModelConfig(opt_file=acting_model_opt_target),
            [ModelTypeName.ACTION],
        )

    # Initialize Generic Acting model
    generic_act_opt_target = opt["generic_act_opt_file"]
    if generic_act_opt_target is not None and generic_act_opt_target != "":
        model_pool.register_model(
            ParlAIModelConfig(opt_file=generic_act_opt_target),
            [ModelTypeName.GENERIC_ACTS],
        )

    # Initialize Parser model
    parser_opt_targert = opt["parser_opt_file"]
    if parser_opt_targert is not None and parser_opt_targert != "":
        model_pool.register_model(
            ParlAIModelConfig(opt_file=parser_opt_targert),
            [ModelTypeName.PARSER],
        )

    # Initialize Safety model
    if opt["use_safety_model"]:
        model_pool.register_model(
            ParlAIModelConfig(
                opt_file=os.path.join(CONFIG_DIR, "baseline_adversarial_safety.opt")
            ),
            [ModelTypeName.SAFETY],
        )
        init_safety_classifier("", model_pool)

    return model_pool


def main():
    opt = parse_and_return_args()
    model_pool = init_correct_models(opt)

    if opt["load_map"] != "none":
        Builder = MapJsonBuilder
        ldb = ""
        world_builder = Builder(None, opt=opt)
>>>>>>> a350ef0b
    else:
        # TODO FIXME make this all work with Hydra instead
        # to have stacked configs
        StarspaceBuilder.add_parser_arguments(parser)
        opt, _unknown = parser.parse_and_process_known_args()
        ldb = LIGHTDatabase(opt["light_db_file"], read_only=True)
        world_builder = StarspaceBuilder(ldb, debug=False, opt=opt)

    loop = asyncio.get_event_loop()
    loop.run_until_complete(run_with_builder(world_builder, opt, model_pool))


if __name__ == "__main__":
    main()<|MERGE_RESOLUTION|>--- conflicted
+++ resolved
@@ -131,7 +131,6 @@
     allow_save_world: bool = field(
         default=True,
     )
-<<<<<<< HEAD
 
 
 register_script_config("scriptconfig", PlayMapScriptConfig)
@@ -148,92 +147,6 @@
 
     if cfg.load_map != "none":
         world_builder = MapJsonBuilder(None, opt=opt)
-=======
-    parser.add_argument("--no-models", default=False, action="store_true")
-    parser.add_argument("--use-safety-model", default=False, action="store_true")
-    opt, _unknown = parser.parse_and_process_known_args()
-    return opt
-
-
-def init_correct_models(opt: Dict[str, Any]) -> ModelPool:
-    """Produces the correct ModelPool for the given opts"""
-    model_pool = ModelPool()
-    if opt["no_models"]:
-        return model_pool
-
-    os.environ["LIGHT_MODEL_ROOT"] = opt["light_model_root"]
-
-    # Initialize dialog model
-    agent_soul = opt["agent_soul"]
-    if agent_soul == "GenerativeHeuristicModelSoul":
-        model_pool.register_model(
-            ParlAIModelConfig(
-                opt_file=os.path.join(CONFIG_DIR, "baseline_generative.opt")
-            ),
-            [ModelTypeName.DIALOG],
-        )
-    elif agent_soul == "GenerativeHeuristicModelWithStartFeatureSoul":
-        model_pool.register_model(
-            ParlAIModelConfig(
-                opt_file=os.path.join(CONFIG_DIR, "baseline_generative_with_start.opt")
-            ),
-            [ModelTypeName.DIALOG],
-        )
-
-    # Initialize Scoring model
-    roleplaying_opt_target = opt["roleplaying_score_opt_file"]
-    if roleplaying_opt_target is not None and roleplaying_opt_target != "":
-        model_pool.register_model(
-            ParlAIPolyencoderActingScoreModelConfig(opt_file=roleplaying_opt_target),
-            [ModelTypeName.SCORING],
-        )
-
-    # Initialize Acting model
-    acting_model_opt_target = opt["acting_model_opt_file"]
-    if acting_model_opt_target is not None and acting_model_opt_target != "":
-        model_pool.register_model(
-            ParlAIModelConfig(opt_file=acting_model_opt_target),
-            [ModelTypeName.ACTION],
-        )
-
-    # Initialize Generic Acting model
-    generic_act_opt_target = opt["generic_act_opt_file"]
-    if generic_act_opt_target is not None and generic_act_opt_target != "":
-        model_pool.register_model(
-            ParlAIModelConfig(opt_file=generic_act_opt_target),
-            [ModelTypeName.GENERIC_ACTS],
-        )
-
-    # Initialize Parser model
-    parser_opt_targert = opt["parser_opt_file"]
-    if parser_opt_targert is not None and parser_opt_targert != "":
-        model_pool.register_model(
-            ParlAIModelConfig(opt_file=parser_opt_targert),
-            [ModelTypeName.PARSER],
-        )
-
-    # Initialize Safety model
-    if opt["use_safety_model"]:
-        model_pool.register_model(
-            ParlAIModelConfig(
-                opt_file=os.path.join(CONFIG_DIR, "baseline_adversarial_safety.opt")
-            ),
-            [ModelTypeName.SAFETY],
-        )
-        init_safety_classifier("", model_pool)
-
-    return model_pool
-
-
-def main():
-    opt = parse_and_return_args()
-    model_pool = init_correct_models(opt)
-
-    if opt["load_map"] != "none":
-        Builder = MapJsonBuilder
-        ldb = ""
-        world_builder = Builder(None, opt=opt)
->>>>>>> a350ef0b
     else:
         # TODO FIXME make this all work with Hydra instead
         # to have stacked configs
