#!/usr/bin/env python3

# Copyright (c) Facebook, Inc. and its affiliates.
# This source code is licensed under the MIT license found in the
# LICENSE file in the root directory of this source tree.

import asyncio
from light.world.souls.soul import Soul
from copy import deepcopy
import os
import asyncio
from typing import TYPE_CHECKING, Any, Optional
from light.graph.events.graph_events import SystemMessageEvent
from light.registry.model_pool import ModelTypeName

if TYPE_CHECKING:
    from light.graph.elements.graph_nodes import GraphAgent
    from light.world.world import World
    from light.graph.events.base import GraphEvent


class BaseSoul(Soul):
    """
    Base soul that both player and NPC souls can inherit.
    It does some basic things like conversation interaction partner and dialogue
    and action history trackin, and roleplaying scoring, which is useful for both.
    """

    def __init__(self, target_node: "GraphAgent", world: "World"):
        """
        Standard Initialization.
        """
        super().__init__(target_node, world)
        self.target_node._last_interaction_partner_id = None
        self.reset_interaction_history(self.target_node)
        self.model_pool = world.model_pool
        if self.model_pool.has_model(ModelTypeName.SCORING):
            self.roleplaying_score_model = self.model_pool.get_model(
                ModelTypeName.SCORING
            )
        else:
            self.roleplaying_score_model = None

    def get_last_interaction_partner(self, node=None) -> Optional["GraphAgent"]:
        if node == None:
            node = self.target_node
        partner_id = node._last_interaction_partner_id
        if partner_id is None:
            return None
        return self.world.oo_graph.get_node(partner_id)

    def log_interaction_from_event(self, event):
        event_name = event.__class__.__name__
        agent = self.target_node
        agent_id = agent.node_id
        partner_id = self.target_node._last_interaction_partner_id
        event_actor_id = event.actor.node_id
        if (agent_id == event_actor_id or partner_id == event_actor_id) and (
            event_name == "TellEvent"
            or event_name == "SayEvent"
            or event_name == "WhisperEvent"
        ):
            # log event
            text = event.text_content
            if not (text.startswith("DEBUG")):
                agent._last_interaction_history.append(
                    [(event_actor_id, event_name, event.safe), text]
                )
        if (agent_id == event_actor_id or partner_id == event_actor_id) and (
            event_name == "EmoteEvent"
        ):
            # log event
            text = event.text_content
            agent._last_interaction_history.append(
                [(event_actor_id, event_name, True), "*" + text + "*"]
            )
        # Only log these kind of act events.
        act_events = [
            "UnfollowEvent",
            "FollowEvent",
            "UnblockEvent",
            "BlockEvent",
            "HitEvent",
            "HugEvent",
            "GetObjectEvent",
            "PutObjectInEvent",
            "DropObjectEvent",
            "StealObjectEvent",
            "GiveObjectEvent",
            "EquipObjectEvent",
            "WearEvent",
            "WieldEvent",
            "RemoveObjectEvent",
            "IngestEvent",
            "EatEvent",
            "DrinkEvent",
            "ExamineEvent",
            "UseEvent",
        ]
        if (agent_id == event_actor_id or partner_id == event_actor_id) and (
            event_name in act_events
        ):
            # log event
            text = event.to_canonical_form()
            agent._last_interaction_history.append(
                [(event_actor_id, event_name, True), "*" + text + "*"]
            )

    def set_interaction_partners_from_event(self, event):
        # Calculate who the event involves.
        agent1 = event.actor
        agent2 = None
        for n in event.target_nodes:
            if n.agent:
                agent2 = n

        # We need to assign partners for Say events.
        if event.__class__.__name__ == "SayEvent":
            # We need to predict who is talking to each other.
            if not hasattr(agent1, "_last_interaction_partner_id"):
                agent1._last_interaction_partner_id = None
            if agent1._last_interaction_partner_id is not None:
                agent2 = self.world.oo_graph.get_node(
                    agent1._last_interaction_partner_id
                )
                if agent2 is not None and agent1.get_room() != agent2.get_room():
                    agent1._last_interaction_partner_id = None
                    agent2._last_interaction_partner_id = None
                    agent2 = None
            if agent2 is None:
                # Now find a partner if available (someone in the room who isn't engaged).
                for n in agent1.get_room().get_contents():
                    if n.agent and n != agent1:
                        if (
                            not hasattr(n, "_last_interaction_partner_id")
                            or n._last_interaction_partner_id == None
                        ):
                            # Assign this agent.
                            agent2 = n

        # Now set the values given the two agents (if we have found two agents).
        if agent2 is not None:
            self.dialogue_switch_partner(agent1, agent2)

    def reset_interaction_history(self, agent=None):
        if agent == None:
            agent = self.target_node

        agent._last_interaction_partner_id = None
        agent._last_interaction_history = []

    def dialogue_switch_partner(self, agent1, agent2):
        """
        Clear this Soul's set dialogue partner, possibly clearing
        the partner if they still point to it.
        """
        if not hasattr(agent1, "_last_interaction_partner_id"):
            self.reset_interaction_history(agent1)
        if not hasattr(agent2, "_last_interaction_partner_id"):
            self.reset_interaction_history(agent2)

        if agent1._last_interaction_partner_id == agent2.node_id:
            return  # already interacting.

        if agent1._last_interaction_partner_id is not None:
            agent3 = self.world.oo_graph.get_node(agent1._last_interaction_partner_id)
            self.reset_interaction_history(agent3)
        if agent2._last_interaction_partner_id is not None:
            agent4 = self.world.oo_graph.get_node(agent2._last_interaction_partner_id)
            self.reset_interaction_history(agent4)

        self.reset_interaction_history(agent1)
        self.reset_interaction_history(agent2)
        agent1._last_interaction_partner_id = agent2.node_id
        agent2._last_interaction_partner_id = agent1.node_id
        # if hasattr(self.world, 'debug'):
        #    print(str(agent1) + " started interaction with " + str(agent2))

    def build_context(self, partner_name=None, quest_txt=None):
        """
        Build the full context for this Soul's model
        """
        agent = self.target_node
        room = agent.get_room()
        txt = "_setting_name " + room.name + "\n"
        txt += "_setting_desc " + room.desc + "\n"
        if partner_name is not None:
            txt += "_partner_name " + partner_name + "\n"
        else:
            if self.target_node._last_interaction_partner_id != None:
                partner = self.world.oo_graph.get_node(
                    self.target_node._last_interaction_partner_id
                )
                if partner is not None:
                    txt += "_partner_name " + partner.get_prefix_view() + "\n"
        txt += "_self_name " + agent.name + "\n"
        txt += "_self_persona " + agent.persona
        if quest_txt is not None:
            txt += quest_txt
        txt += "\n"
        return txt

    def build_dialog_context(self, quest_txt=None):
        # Initial context.
        txt = self.build_context(quest_txt)
        # Dialogue/interaction context.
        dtxt = ""
        agent = self.target_node
        agent_id = agent.node_id
        is_self = None
        turn_id = None
        for d in agent._last_interaction_history:
            current_turn_id = d[0][0]
            current_is_self = current_turn_id == agent_id
            if is_self == None or is_self == current_is_self:
                dtxt += " " + d[1]
            else:
                dtxt = dtxt.lstrip(" ")
                dtxt += "\n" + d[1]
            is_self = current_is_self
            is_safe = d[0][2]
            if not is_safe:
                # reset conversation when unsafe utterances are in the history
                dtxt = ""
        dtxt = dtxt.lstrip(" ")
        final = txt + dtxt
        return final

    ## ----- ROLE PLAYING SCORE FUNCTIONS BELOW

    def too_much_string_overlap(self, s1, s2):
        """
        Check if strings overlap too much.
        """
        s1_words = set(s1.split())
        s2_words = set(s2.split())
        if len(s2_words) == 0:
            return False
        overlap = len(s1_words.intersection(s2_words))
        if overlap / len(s2_words) > 0.5 or (len(s2_words) < 5 and overlap >= 2):
            return True
        return False

    async def get_fixed_cand_scores(self, context):
        """
        Returns the candidates at self.SAMPLE_INDS
        """
        act = {
            "text": context,
            "id": "persona",
            "episode_done": False,
        }
        self.roleplaying_score_model.observe(act)
        score_act = await self.roleplaying_score_model.act()
        return score_act["scores"]

    async def get_pos_human_msg(self, human_msg, context, scores):
        """
        Get the model score of the human message and compare to fixed cands.
        """
        act = {
            "text": context,
            "id": "persona",
            "episode_done": False,
            "label_candidates": [human_msg],
            "eval_labels": [human_msg],
        }
        self.roleplaying_score_model.observe(deepcopy(act))
        score_act = await self.roleplaying_score_model.act()

        human_score = float(score_act["scores"][0])
        human_points = len([x for x in scores if x < human_score])
        return human_points, human_score

    async def score_conversation(self):
        if self.roleplaying_score_model is None:
            # For local testing of exp with no models, set this to nonzero
            return 0

        context1 = self.build_dialog_context()
        # print(context)
        contextsplit = context1.split("\n")
        context = "\n".join(contextsplit[:-1])
        human_msg = contextsplit[-1]
        if len(human_msg.split()) < 5:
            return 0
        if "DEBUG" in human_msg:
            return 0
        # check for n-gram match with context
        if self.too_much_string_overlap(context, human_msg):
            return 0
        fixed_cand_scores = await self.get_fixed_cand_scores(context)
<<<<<<< HEAD
        final_score, _score = await self.get_pos_human_msg(
=======
        # We award points on the score ranking, not the raw model score
        final_score, _model_score = await self.get_pos_human_msg(
>>>>>>> 4f31174b
            human_msg, context, fixed_cand_scores
        )
        return final_score

    async def role_playing_score_events(self, event):
        # Track event history, and award roleplaying score if appropriate.
        agent = event.actor
        if agent != self.target_node:
            return  # only for self actions
        if (
            event.__class__.__name__ == "SayEvent"
            or event.__class__.__name__ == "TellEvent"
        ):
            if agent._last_interaction_partner_id != None:
                agent2_id = agent._last_interaction_partner_id
                if not hasattr(agent, "_agent_interactions"):
                    agent._agent_interactions = {}
                if not hasattr(agent, "xp"):
                    agent.xp = 0
                    agent.reward_xp = 0

                if agent2_id not in agent._agent_interactions:
                    agent._agent_interactions[agent2_id] = 0

                stars = await self.score_conversation()
                agent._agent_interactions[agent2_id] += stars
                agent.xp += stars
                agent.reward_xp += stars / 4.0
                # Send star score message.
                if stars > 0:
                    xp_event_message = SystemMessageEvent(
                        agent,
                        [],
                        text_content="(You gained " + str(stars) + " XP!)",
                        event_data={
                            "event_type": "model_experience",
                            "reward": stars,
                            "target_event": event.event_id,
                        },
                    )
                    xp_event_message.execute(self.world)
                # if hasattr(self.world, 'debug'):
                #    print(str(agent) +" score: " + str(agent._agent_interactions[agent2_id]))<|MERGE_RESOLUTION|>--- conflicted
+++ resolved
@@ -290,12 +290,8 @@
         if self.too_much_string_overlap(context, human_msg):
             return 0
         fixed_cand_scores = await self.get_fixed_cand_scores(context)
-<<<<<<< HEAD
-        final_score, _score = await self.get_pos_human_msg(
-=======
         # We award points on the score ranking, not the raw model score
         final_score, _model_score = await self.get_pos_human_msg(
->>>>>>> 4f31174b
             human_msg, context, fixed_cand_scores
         )
         return final_score
