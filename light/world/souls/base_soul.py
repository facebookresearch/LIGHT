--- conflicted
+++ resolved
@@ -34,15 +34,9 @@
         self.target_node._last_interaction_partner_id = None
         self.reset_interaction_history(self.target_node)
         self.model_pool = world.model_pool
-<<<<<<< HEAD
-        if self.model_pool.has_model("role_playing_score"):
-            self.roleplaying_score_model = self.model_pool.get_model(
-                "role_playing_score"
-=======
         if self.model_pool.has_model(ModelTypeName.SCORING):
             self.roleplaying_score_model = self.model_pool.get_model(
                 ModelTypeName.SCORING
->>>>>>> bf1b3673
             )
         else:
             self.roleplaying_score_model = None
