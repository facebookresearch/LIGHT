--- conflicted
+++ resolved
@@ -43,8 +43,7 @@
         """
         future_id = f"Node-{self.target_node.node_id}-obs-{time.time():.10f}"
         self._observe_futures[future_id] = self.observe_event(event)
-<<<<<<< HEAD
-
+        
         async def _await_observe_then_cleanup():
             await self._observe_futures[future_id]
             del self._observe_futures[future_id]
@@ -52,15 +51,6 @@
         loop = asyncio.get_running_loop()
         asyncio.ensure_future(_await_observe_then_cleanup(), loop=loop)
 
-=======
-        async def _await_observe_then_cleanup():
-            await self._observe_futures[future_id]
-            del self._observe_futures[future_id]
-
-        loop = asyncio.get_running_loop()
-        asyncio.ensure_future(_await_observe_then_cleanup(), loop=loop)
-        
->>>>>>> 3ebc0319
     @abstractmethod
     async def observe_event(self, event: "GraphEvent"):
         """
