--- conflicted
+++ resolved
@@ -38,17 +38,12 @@
 
     def wrap_observe_event(self, event):
         """
-<<<<<<< HEAD
-        Souls will observe events in a background thread to ensure that
-        they can choose to act how they wish in response.
-=======
         Souls will observe events in a future, such that it can be cancelled
         during a reap.
->>>>>>> e0e97255
         """
         future_id = f"Node-{self.target_node.node_id}-obs-{time.time():.10f}"
         self._observe_futures[future_id] = self.observe_event(event)
-        
+
         async def _await_observe_then_cleanup():
             await self._observe_futures[future_id]
             del self._observe_futures[future_id]
@@ -60,25 +55,14 @@
     async def observe_event(self, event: "GraphEvent"):
         """
         All souls should define some kind of behavior for when an event occurs,
-<<<<<<< HEAD
         ensuring that they are able to handle it somehow.
 
         The soul may choose to ask the world for possible actions it may take, and
         then take one in response, or perhaps bide its time, launching a thread
         to do something later. Maybe it just takes a note for itself.
 
-        This method will always be called in a separate thread, such that no Souls
-        have the ability to prevent other Souls from observing.
-=======
-        ensuring that they are able to handle it somehow. 
-        
-        The soul may choose to ask the world for possible actions it may take, and 
-        then take one in response, or perhaps bide its time, launching a thread 
-        to do something later. Maybe it just takes a note for itself. 
-        
-        This method will always be called asyncronously, such that it can be 
+        This method will always be called asyncronously, such that it can be
         cancelled and won't block execution of the world.
->>>>>>> e0e97255
         """
         pass
 
