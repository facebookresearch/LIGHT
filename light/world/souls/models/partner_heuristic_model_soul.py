#!/usr/bin/env python3

# Copyright (c) Facebook, Inc. and its affiliates.
# This source code is licensed under the MIT license found in the
# LICENSE file in the root directory of this source tree.

import time
import random
<<<<<<< HEAD
from collections import deque, defaultdict
from light.world.souls.model_soul import ModelSoul
from light.graph.events.base import ErrorEvent
=======
from collections import deque
from light.world.souls.on_event_soul import OnEventSoul
>>>>>>> 33986a3c
from light.graph.events.graph_events import TellEvent, SayEvent
from parlai.core.agents import create_agent_from_shared

from typing import TYPE_CHECKING, List

if TYPE_CHECKING:
    from light.graph.elements.graph_nodes import GraphAgent
    from light.graph.world.world import World
    from light.graph.events.base import GraphEvent


MIN_TIME_BETWEEN_TURNS = 5
MAX_DIALOGUE_REPEAT_HISTORY = 50
MAX_ACTION_REPEAT_HISTORY = 4
ALLOW_INTERBOT_CHAT = False  # Only allow bots to answer humans
JITTER_TIME_AROUND_TURNS = 2
CHAT_DISENGAGE_CHANCE = 5.0 / 100.0
TAKE_ACTION_CHANCE = 1.0 / 5.0
SAFE_PHRASES = [
  "Let's talk about something else?",
  "Tell me something you don't know anything about.",
  "I'd like to talk about something different.",
  "Would you like to talk about something different.",
  "Can we change topics?",
  "How about a new conversation?",
]


class PartnerHeuristicModelSoul(OnEventSoul):
    """
    The PartnerHeuristicModelSoul is a ModelSoul that uses two different
    models for acting and dialogue, and uses a heuristic for keeping track
    of the partner of a given agent (to prevent responding out of turn).
    
    This class represents a port of the initial implementation of a model
    in the LIGHT world, that used to be guided by the npc_models in the days
    before the OOGraph and GraphEvents
    """

    HAS_MAIN_LOOP = True

    @staticmethod
    def load_models(
        speech_model_path, speech_cands_path, agent_to_utterance_path, act_model_path,
    ):
        """
        Load up and create possible shared models for use with this class
        """
        # TODO refactor with some kind of model-loading standard for model souls?
        from parlai.core.params import ParlaiParser
        from parlai.core.agents import create_agent

        parser = ParlaiParser(True, True, "")

        if False:  # generative
            speech_args = [
                '-dt', 
                'valid', 
                '--inference',
                'beam',
                '--beam-context-block-ngram',
                '3',
                '--beam-block-ngram', 
                '3', 
                '--beam-size',
                '2', 
                '--beam-min-length', 
                '20',
                '-m', 
                'transformer/generator',
                '-mf',
                speech_model_path,
            ]
            speech_opt = parser.parse_args(args=speech_args)
            print(speech_opt)
            speech_opt['interactive_mode'] = True
            # speech_opt['override'] = speech_opt.copy()

        else:  # retrieval
            # Load speech model
            speech_args = [
                "-mf",
                speech_model_path,
                "-ecands",
                "fixed",
                "--ignore-bad-candidates",
                "True",
                "-fcp",
                speech_cands_path,
            ]
            speech_opt, _unknown = parser.parse_and_process_known_args(args=speech_args)
            speech_opt["override"] = {
                "eval_candidates": "fixed",
                "fixed_candidates_path": speech_cands_path,
            }
            speech_opt["interactive_mode"] = True

        speech_model = create_agent(speech_opt, requireModelExists=True)

        # Load speaker stop list
        with open(agent_to_utterance_path, "r") as map_file:
            utt_map_lines = map_file.readlines()

        utterance_to_speaker_map = {}
        for d in utt_map_lines:
            i1 = d.find(":")
            name = d[1:i1]
            utt = d[i1 + 1 : -1]
            utterance_to_speaker_map[utt] = name

        # Load action model
        args = [
            "-mf",
            act_model_path,
            "-ecands",
            "inline",
            "--ignore-bad-candidates",
            "True",
        ]
        act_opt, _unknown = parser.parse_and_process_known_args(args=args)

        act_opt['override'] = {'eval_candidates': 'inline', 'ignore_bad_candidates': 'True'}
        act_opt["interactive_mode"] = True
        act_opt["ignore_bad_candidates"] = True
        action_model = create_agent(act_opt, requireModelExists=True)

        return {
            "utterance_to_speaker_name": utterance_to_speaker_map,
            "shared_dialog_model": speech_model.share(),
            "shared_action_model": action_model.share(),
        }

    def _clear_dialogue_history(self) -> None:
        """Empty the dialogue history for both speech and act models"""
        self._dialogue_history = {'speech': defaultdict(list), 'act': defaultdict(list)}

    def _init_with_models(self, models) -> None:
        """
        Initialize required members of this soul for tracking the 
        model and interactions with it.
        """
        self._pending_observations = []
        self._last_action_time = time.time() + self._get_random_time_offset()
        if False: # generative
            self._utterance_to_speaker_name = models['utterance_to_speaker_name']
            self.npc_model = create_agent_from_shared(models['shared_dialog_model'])
            self.npc_act_model = create_agent_from_shared(models['shared_action_model'])
            self._clear_dialogue_history()
        else:  # retrieval
            self._dialogue_history = {}
            self._utterance_to_speaker_name = models["utterance_to_speaker_name"]
            self.npc_model = create_agent_from_shared(models["shared_dialog_model"])
            self.npc_act_model = create_agent_from_shared(models["shared_action_model"])

    async def observe_event(self, event: "GraphEvent"):
        """
        On an observe event, the agent should append the event to the pending observations,
        and take a timestep (to ensure we respond in a timely manner)
        """
<<<<<<< HEAD
        if isinstance(event, ErrorEvent):
           return
=======
        # NPC on_events + heuristics.
        super().on_events(event)
>>>>>>> 33986a3c

        if event.actor == self.target_node:
            self._last_action_time = time.time() + self._get_random_time_offset()
            return

        
        self._pending_observations.append(event)

        # The model may choose to do something in response to this action,
        # so don't wait for the timeout.
        await self._take_timestep()

    def _get_random_time_offset(self):
        """
        Produce a time offset based on JITTER_TIME_AROUND_TURNS to prevent
        model responses from being exactly periodic.
        """
        return random.random() * JITTER_TIME_AROUND_TURNS

    def _ensure_agent_has_utterance_history(self, agent):
        """Create the _utterance_history attribute for a GraphAgent if it doesn't exist"""
        if not hasattr(agent, "_utterance_history"):
            agent._utterance_history = deque(maxlen=MAX_DIALOGUE_REPEAT_HISTORY)

    def _ensure_agent_has_action_history(self, agent):
        """Create the _action_history attribute for a GraphAgent if it doesn't exist"""
        if not hasattr(agent, "_action_history"):
            agent._action_history = deque(maxlen=MAX_ACTION_REPEAT_HISTORY)

    def dialogue_clear_partner(self):
        """
        Clear this Soul's set dialogue partner, possibly clearing
        the partner if they still point to it.
        """
        # how a dialogue agent deals with moving location
        self._clear_dialogue_history()

        # remove interaction partner links:
        agent = self.target_node
        partner_id = self.get_last_interaction_partner(agent)
        agent._last_interaction_partner_id = None
        if partner_id is None:
            return

        # If the partner node is still focused here, clear
        partner = self.world.oo_graph.get_node(partner_id)
        if self.get_last_interaction_partner(partner) == agent.node_id:
            partner._last_interaction_partner_id = None

    def npc_pick_non_repeating_action(self, act):
        """
        Only return an actual action if it's either hit or hasn't been done in
        the last 4 turns
        """
        self._ensure_agent_has_action_history(self.target_node)
        t = act["text_candidates"][0]

        # Hit actions are allowed to repeat because we expect such
        # behavior in a combat setting
        if t not in self.target_node._action_history or t.startswith("hit"):
            self.target_node._action_history.append(t)
            return t
        # If the top action was too recent, let's do nothing.
        return None

    def dialogue_pick_non_repeating_response(self, act, partner):
        """
        Produce an act that is not in the dialogue history for this given
        agent.
        """
        self._ensure_agent_has_utterance_history(self.target_node)
        self._ensure_agent_has_utterance_history(partner)

        # Default to the top text, then try to find one that isn't in anyone's history
        if False:  # Generative
            found_utterance = act['text']
            if 'text_candidates' in act:
                for t in act['text_candidates']:
                    if (
                        t not in self.target_node._utterance_history
                        and t not in partner._utterance_history
                        and self._utterance_to_speaker_name.get(t, 'anon') != partner.name
                    ):
                        found_utterance = t
        else:  # Retrieval
            found_utterance = act["text"]
            for t in act["text_candidates"]:
                if (
                    t not in self.target_node._utterance_history
                    and t not in partner._utterance_history
                    and self._utterance_to_speaker_name.get(t, "anon") != partner.name
                ):
                    found_utterance = t

        # This is the utterance selected to be said, append it to the
        # history for each partner
        self.target_node._utterance_history.append(found_utterance)
        partner._utterance_history.append(found_utterance)
        return found_utterance

    def npc_build_context(self, partner_name=None):
        """
        Build the full context for this Soul's model
        """
        agent = self.target_node
        room = agent.get_room()
        txt = "_setting_name " + room.name + "\\n"
        txt += "_setting_desc " + room.desc + "\\n"
        if partner_name is not None:
            txt += "_partner_name " + partner_name + "\\n"
        txt += "_self_name " + agent.name + "\\n"
        txt += "_self_persona " + agent.persona + "\\n"
        return txt

    def get_last_turn_too_recent(self):
        return time.time() - self._last_action_time < MIN_TIME_BETWEEN_TURNS

    def npc_action(self):
        """
        Agent attempt to take an action
        """
        if self.get_last_turn_too_recent() or random.random() > TAKE_ACTION_CHANCE:
            return

        agent = self.target_node
        agent_id = agent.node_id
        partner_id = self.get_last_interaction_partner(agent)
        if partner_id != None:
            partner = self.world.oo_graph.get_node(partner_id)
            partner_name = partner.name
        else:
            partner_name = None

        if False: # Generative
            hist = self._dialogue_history['act']

        else: # Retrieval
            hist = self._dialogue_history
            if partner_id not in hist:
                hist[partner_id] = []
            if agent_id not in hist:
                hist[agent_id] = []

        txt = self.npc_build_context(partner_name)
        for d in hist[agent_id]:
            txt += d
        cands = self.world.get_possible_actions(agent_id)
        if len(cands) == 0:
            # nothing to do here.
            return
        msg = {
            "text": txt,
            "episode_done": True,
            'label_candidates': cands,
            'eval_labels': [cands[0]],
        }
        self.npc_act_model.observe(msg)
        act = self.npc_act_model.act()
        act_text = self.npc_pick_non_repeating_action(act)
        if act_text is None:
            return

        if False: # generative model
            # add action to history
            self._dialogue_history['act'][agent_id].append('_self_act ' + act_text + '\n')
            # self._dialogue_history['speech'][agent_id].append('_self_act ' + act_text + '\n')
            self.world.parse_exec(agent_id, act_text)
        else: # Retrieval?
            reply_action = act_text + "\n"
            # add action to history
            hist[agent_id].append("_self_act " + act_text + "\\n")
            self.world.parse_exec(agent_id, reply_action)

    def npc_dialogue(self, obs=None):
        """
        Attempt to take a dialogue turn
        """
        agent = self.target_node
        agent_id = agent.node_id

        if obs is None:
            partner_id = self.get_last_interaction_partner(agent)
            if partner_id is None:
                return
            partner = self.world.oo_graph.get_node(partner_id)
        else:
            partner = obs.actor
            partner_id = partner.node_id
            partner_interactor_id = self.get_last_interaction_partner(partner)
            if (
                isinstance(obs, SayEvent)
                and partner_interactor_id is not None
                and partner_interactor_id != agent_id
            ):
                # partner said something, but is interacting with someone else, so we don't reply.
                return
            # we are going to reply, so point both agents as having this as their last interaction.
            self.set_interaction_partner(partner)

        hist = self._dialogue_history['speech']
        # TODO refactor with is_human when human flag is refactored
        if not ALLOW_INTERBOT_CHAT and not partner._human:
            return

        partner_name = partner.name
        txt = self.npc_build_context(partner_name)
        for d in hist[agent_id]:
            txt += d

        if obs is not None and obs.text_content == "DEBUG":
            # print debug information instead
            event = SayEvent(agent, target_nodes=[], text_content=txt)
            event.execute(self.world)
            return

        # add dialogue to history
        if False: # Production?
            if obs is not None and obs.is_dialogue_safe(obs.text_content):
                last_msg = '_partner_say ' + obs.text_content + '\n'
                self._dialogue_history['speech'][agent_id].append(obs.text_content + '\n')
                self._dialogue_history['act'][agent_id].append(last_msg)
                txt += last_msg
            elif obs is not None:
                # text content was not safe
                last_msg = '_partner_say ' + random.choice(SAFE_PHRASES) + "\n"
                self._dialogue_history['speech'][agent_id].append(obs.text_content + '\n')
                self._dialogue_history['act'][agent_id].append(last_msg)
                txt += last_msg
        else: # Local?
            if obs is not None:
                last_msg = "_partner_say " + obs.text_content + "\\n"
                hist[agent_id].append(last_msg)
                txt += last_msg

        # Send to model to process
        msg = {"text": txt, "episode_done": True}
        self.npc_model.observe(msg)
        act = self.npc_model.act()
        print("Got model act", act)
        act_text = self.dialogue_pick_non_repeating_response(act, partner)

        reply_event = TellEvent(agent, target_nodes=[partner], text_content=act_text)
        reply_event.execute(self.world)

        # add dialogue to history
        if False: # Generative
            self._dialogue_history['speech'][agent_id].append(act_text + '\n')
            self._dialogue_history['act'][agent_id].append('_self_say ' + act_text + '\n')
        else: # Retrieval
            hist[agent_id].append("_self_say " + act_text + "\\n")

    def get_last_interaction_partner(self, node: "GraphAgent"):
        """
        Get the last interaction partner labelled for the given node, if it exists
        """
        if hasattr(node, "_last_interaction_partner_id"):
            last_partner_id = node._last_interaction_partner_id
            if last_partner_id is None:
                return None
            last_partner_node = self.world.oo_graph.get_node(last_partner_id)
            if last_partner_node is None or last_partner_node.get_room() != node.get_room():
                return None  # last partner is no longer present.
            return last_partner_id
        else:
            return None

    def set_interaction_partner(self, partner_node: "GraphAgent"):
        """
        Set the last interaction partner for this agent and the
        partner, clearing previous partners if they are set
        """
        for node in [self.target_node, partner_node]:
            un_partner_id = self.get_last_interaction_partner(node)
            if un_partner_id is not None:
                un_partner_node = self.world.oo_graph.get_node(un_partner_id)
                if un_partner_node is not None:
                    un_partner_node._last_interaction_partner_id = None
        self.target_node._last_interaction_partner_id = partner_node.node_id
        partner_node._last_interaction_partner_id = self.target_node.node_id

    async def _take_timestep(self) -> None:
        """
        Attempt to take some actions based on any observations in the pending list
        """
        if self.get_last_turn_too_recent():
            return

        graph = self.world.oo_graph
        agent = self.target_node
        agent_id = agent.node_id
        agent.get_text()  # Clear the buffer, we use _pending_observations

        # possibly respond to talk requests
        curr_obs = []
        while len(self._pending_observations) > 0:
            curr_obs.append(self._pending_observations.pop(0))
        for obs in curr_obs:
            if isinstance(obs, SayEvent) or (
                isinstance(obs, TellEvent) and obs.target_nodes[0] == agent
            ):
                try:
                    self.npc_dialogue(obs)
                except e:
                    print("Hit exception e")
                    import traceback
                    traceback.print_exc()
                return

        # possibly initiate talk request to someone in the room
        if self.get_last_interaction_partner(agent) is None:
            self._clear_dialogue_history()
            room = agent.get_room()
            agents = [x for x in room.get_contents() if x.agent]
            partner = random.choice(agents)
            partner_id = partner.node_id
            if (
                partner.node_id != agent_id
                and partner.get_prop("speed", 0) > 0
                and self.get_last_interaction_partner(partner) is None
            ):
                self.set_interaction_partner(partner)
                self.npc_dialogue(None)
                return
        else:
            # possibly end interaction with existing interaction partner (if any)?
            if random.random() < CHAT_DISENGAGE_CHANCE:
                self.dialogue_clear_partner()

<<<<<<< HEAD
        # random movement for npcs..
        if random.randint(0, 1000) < agent.speed:
            go_events = self.world.get_possible_events(agent_id, use_actions=["go"])
            if len(go_events) > 0:
                go_event = random.choice(go_events)
                go_event.execute(self.world)
                return
=======
        # hit_events =  self.world.get_possible_events(agent_id, use_actions=['hit'])
        # filtered_hit_events = [a for a in hit_actions if a.target_nodes[0].get_prop('is_player')]
        # for hit_event in filtered_hit_actions:
        #    aggression = agent.get_prop('aggression', 0)
        #    if random.randint(0, 100) < aggression:
        #        hit_event.execute(self.world)
        #        return

        # NPC heuristics, etc.
        super().timestep_actions()

        if False:
            # random movement for npcs..
            if random.randint(0, 1000) < agent.speed:
                go_events = self.world.get_possible_events(agent_id, use_actions=["go"])
                if len(go_events) > 0:
                    go_event = random.choice(go_events)
                    go_event.execute(self.world)
                    return
>>>>>>> 33986a3c

            # possibly act according to the bert model
            self.npc_action()<|MERGE_RESOLUTION|>--- conflicted
+++ resolved
@@ -6,14 +6,9 @@
 
 import time
 import random
-<<<<<<< HEAD
 from collections import deque, defaultdict
-from light.world.souls.model_soul import ModelSoul
+from light.world.souls.on_event_soul import OnEventSoul
 from light.graph.events.base import ErrorEvent
-=======
-from collections import deque
-from light.world.souls.on_event_soul import OnEventSoul
->>>>>>> 33986a3c
 from light.graph.events.graph_events import TellEvent, SayEvent
 from parlai.core.agents import create_agent_from_shared
 
@@ -173,13 +168,11 @@
         On an observe event, the agent should append the event to the pending observations,
         and take a timestep (to ensure we respond in a timely manner)
         """
-<<<<<<< HEAD
         if isinstance(event, ErrorEvent):
            return
-=======
+
         # NPC on_events + heuristics.
         super().on_events(event)
->>>>>>> 33986a3c
 
         if event.actor == self.target_node:
             self._last_action_time = time.time() + self._get_random_time_offset()
@@ -508,22 +501,6 @@
             if random.random() < CHAT_DISENGAGE_CHANCE:
                 self.dialogue_clear_partner()
 
-<<<<<<< HEAD
-        # random movement for npcs..
-        if random.randint(0, 1000) < agent.speed:
-            go_events = self.world.get_possible_events(agent_id, use_actions=["go"])
-            if len(go_events) > 0:
-                go_event = random.choice(go_events)
-                go_event.execute(self.world)
-                return
-=======
-        # hit_events =  self.world.get_possible_events(agent_id, use_actions=['hit'])
-        # filtered_hit_events = [a for a in hit_actions if a.target_nodes[0].get_prop('is_player')]
-        # for hit_event in filtered_hit_actions:
-        #    aggression = agent.get_prop('aggression', 0)
-        #    if random.randint(0, 100) < aggression:
-        #        hit_event.execute(self.world)
-        #        return
 
         # NPC heuristics, etc.
         super().timestep_actions()
@@ -536,7 +513,6 @@
                     go_event = random.choice(go_events)
                     go_event.execute(self.world)
                     return
->>>>>>> 33986a3c
 
             # possibly act according to the bert model
             self.npc_action()