--- conflicted
+++ resolved
@@ -63,47 +63,49 @@
 
         parser = ParlaiParser(True, True, "")
 
-        # Load speech model
-        speech_args = [
-<<<<<<< HEAD
-            '-dt', 
-            'valid', 
-            '--inference',
-            'beam',
-            '--beam-context-block-ngram',
-            '3',
-            '--beam-block-ngram', 
-            '3', 
-            '--beam-size',
-            '2', 
-            '--beam-min-length', 
-            '20',
-            '-m', 
-            'transformer/generator',
-            '-mf',
-            speech_model_path,
-        ]
-        speech_opt = parser.parse_args(args=speech_args)
-        print(speech_opt)
-        speech_opt['interactive_mode'] = True
-        # speech_opt['override'] = speech_opt.copy()
-=======
-            "-mf",
-            speech_model_path,
-            "-ecands",
-            "fixed",
-            "--ignore-bad-candidates",
-            "True",
-            "-fcp",
-            speech_cands_path,
-        ]
-        speech_opt, _unknown = parser.parse_and_process_known_args(args=speech_args)
-        speech_opt["override"] = {
-            "eval_candidates": "fixed",
-            "fixed_candidates_path": speech_cands_path,
-        }
-        speech_opt["interactive_mode"] = True
->>>>>>> 00ca0141
+        if False:  # generative
+            speech_args = [
+                '-dt', 
+                'valid', 
+                '--inference',
+                'beam',
+                '--beam-context-block-ngram',
+                '3',
+                '--beam-block-ngram', 
+                '3', 
+                '--beam-size',
+                '2', 
+                '--beam-min-length', 
+                '20',
+                '-m', 
+                'transformer/generator',
+                '-mf',
+                speech_model_path,
+            ]
+            speech_opt = parser.parse_args(args=speech_args)
+            print(speech_opt)
+            speech_opt['interactive_mode'] = True
+            # speech_opt['override'] = speech_opt.copy()
+
+        else:  # retrieval
+            # Load speech model
+            speech_args = [
+                "-mf",
+                speech_model_path,
+                "-ecands",
+                "fixed",
+                "--ignore-bad-candidates",
+                "True",
+                "-fcp",
+                speech_cands_path,
+            ]
+            speech_opt, _unknown = parser.parse_and_process_known_args(args=speech_args)
+            speech_opt["override"] = {
+                "eval_candidates": "fixed",
+                "fixed_candidates_path": speech_cands_path,
+            }
+            speech_opt["interactive_mode"] = True
+
         speech_model = create_agent(speech_opt, requireModelExists=True)
 
         # Load speaker stop list
@@ -150,17 +152,16 @@
         """
         self._pending_observations = []
         self._last_action_time = time.time() + self._get_random_time_offset()
-<<<<<<< HEAD
-        self._utterance_to_speaker_name = models['utterance_to_speaker_name']
-        self.npc_model = create_agent_from_shared(models['shared_dialog_model'])
-        self.npc_act_model = create_agent_from_shared(models['shared_action_model'])
-        self._clear_dialogue_history()
-=======
-        self._dialogue_history = {}
-        self._utterance_to_speaker_name = models["utterance_to_speaker_name"]
-        self.npc_model = create_agent_from_shared(models["shared_dialog_model"])
-        self.npc_act_model = create_agent_from_shared(models["shared_action_model"])
->>>>>>> 00ca0141
+        if False: # generative
+            self._utterance_to_speaker_name = models['utterance_to_speaker_name']
+            self.npc_model = create_agent_from_shared(models['shared_dialog_model'])
+            self.npc_act_model = create_agent_from_shared(models['shared_action_model'])
+            self._clear_dialogue_history()
+        else:  # retrieval
+            self._dialogue_history = {}
+            self._utterance_to_speaker_name = models["utterance_to_speaker_name"]
+            self.npc_model = create_agent_from_shared(models["shared_dialog_model"])
+            self.npc_act_model = create_agent_from_shared(models["shared_action_model"])
 
     async def observe_event(self, event: "GraphEvent"):
         """
@@ -242,26 +243,25 @@
         self._ensure_agent_has_utterance_history(partner)
 
         # Default to the top text, then try to find one that isn't in anyone's history
-<<<<<<< HEAD
-        found_utterance = act['text']
-        if 'text_candidates' in act:
-            for t in act['text_candidates']:
+        if False:  # Generative
+            found_utterance = act['text']
+            if 'text_candidates' in act:
+                for t in act['text_candidates']:
+                    if (
+                        t not in self.target_node._utterance_history
+                        and t not in partner._utterance_history
+                        and self._utterance_to_speaker_name.get(t, 'anon') != partner.name
+                    ):
+                        found_utterance = t
+        else:  # Retrieval
+            found_utterance = act["text"]
+            for t in act["text_candidates"]:
                 if (
                     t not in self.target_node._utterance_history
                     and t not in partner._utterance_history
-                    and self._utterance_to_speaker_name.get(t, 'anon') != partner.name
+                    and self._utterance_to_speaker_name.get(t, "anon") != partner.name
                 ):
                     found_utterance = t
-=======
-        found_utterance = act["text"]
-        for t in act["text_candidates"]:
-            if (
-                t not in self.target_node._utterance_history
-                and t not in partner._utterance_history
-                and self._utterance_to_speaker_name.get(t, "anon") != partner.name
-            ):
-                found_utterance = t
->>>>>>> 00ca0141
 
         # This is the utterance selected to be said, append it to the
         # history for each partner
@@ -275,23 +275,12 @@
         """
         agent = self.target_node
         room = agent.get_room()
-<<<<<<< HEAD
-        txt = "_setting_name " + room.name + '\n'
-        txt += (
-            "_setting_desc " + room.desc + '\n'
-        )
-        if partner_name is not None:
-            txt += "_partner_name " + partner_name + '\n'
-        txt += "_self_name " + agent.name + '\n'
-        txt += '_self_persona ' + agent.persona + '\n'
-=======
         txt = "_setting_name " + room.name + "\\n"
         txt += "_setting_desc " + room.desc + "\\n"
         if partner_name is not None:
             txt += "_partner_name " + partner_name + "\\n"
         txt += "_self_name " + agent.name + "\\n"
         txt += "_self_persona " + agent.persona + "\\n"
->>>>>>> 00ca0141
         return txt
 
     def get_last_turn_too_recent(self):
@@ -312,17 +301,16 @@
             partner_name = partner.name
         else:
             partner_name = None
-<<<<<<< HEAD
-       
-        hist = self._dialogue_history['act']
-=======
-
-        hist = self._dialogue_history
-        if partner_id not in hist:
-            hist[partner_id] = []
-        if agent_id not in hist:
-            hist[agent_id] = []
->>>>>>> 00ca0141
+
+        if False: # Generative
+            hist = self._dialogue_history['act']
+
+        else: # Retrieval
+            hist = self._dialogue_history
+            if partner_id not in hist:
+                hist[partner_id] = []
+            if agent_id not in hist:
+                hist[agent_id] = []
 
         txt = self.npc_build_context(partner_name)
         for d in hist[agent_id]:
@@ -343,17 +331,16 @@
         if act_text is None:
             return
 
-<<<<<<< HEAD
-        # add action to history
-        self._dialogue_history['act'][agent_id].append('_self_act ' + act_text + '\n')
-        # self._dialogue_history['speech'][agent_id].append('_self_act ' + act_text + '\n')
-        self.world.parse_exec(agent_id, act_text)
-=======
-        reply_action = act_text + "\n"
-        # add action to history
-        hist[agent_id].append("_self_act " + act_text + "\\n")
-        self.world.parse_exec(agent_id, reply_action)
->>>>>>> 00ca0141
+        if False: # generative model
+            # add action to history
+            self._dialogue_history['act'][agent_id].append('_self_act ' + act_text + '\n')
+            # self._dialogue_history['speech'][agent_id].append('_self_act ' + act_text + '\n')
+            self.world.parse_exec(agent_id, act_text)
+        else: # Retrieval?
+            reply_action = act_text + "\n"
+            # add action to history
+            hist[agent_id].append("_self_act " + act_text + "\\n")
+            self.world.parse_exec(agent_id, reply_action)
 
     def npc_dialogue(self, obs=None):
         """
@@ -398,23 +385,23 @@
             return
 
         # add dialogue to history
-<<<<<<< HEAD
-        if obs is not None and obs.is_dialogue_safe(obs.text_content):
-            last_msg = '_partner_say ' + obs.text_content + '\n'
-            self._dialogue_history['speech'][agent_id].append(obs.text_content + '\n')
-            self._dialogue_history['act'][agent_id].append(last_msg)
-            txt += last_msg
-        elif obs is not None:
-            # text content was not safe
-            last_msg = '_partner_say ' + random.choice(SAFE_PHRASES) + "\n"
-            self._dialogue_history['speech'][agent_id].append(obs.text_content + '\n')
-            self._dialogue_history['act'][agent_id].append(last_msg)
-=======
-        if obs is not None:
-            last_msg = "_partner_say " + obs.text_content + "\\n"
-            hist[agent_id].append(last_msg)
->>>>>>> 00ca0141
-            txt += last_msg
+        if False: # Production?
+            if obs is not None and obs.is_dialogue_safe(obs.text_content):
+                last_msg = '_partner_say ' + obs.text_content + '\n'
+                self._dialogue_history['speech'][agent_id].append(obs.text_content + '\n')
+                self._dialogue_history['act'][agent_id].append(last_msg)
+                txt += last_msg
+            elif obs is not None:
+                # text content was not safe
+                last_msg = '_partner_say ' + random.choice(SAFE_PHRASES) + "\n"
+                self._dialogue_history['speech'][agent_id].append(obs.text_content + '\n')
+                self._dialogue_history['act'][agent_id].append(last_msg)
+                txt += last_msg
+        else: # Local?
+            if obs is not None:
+                last_msg = "_partner_say " + obs.text_content + "\\n"
+                hist[agent_id].append(last_msg)
+                txt += last_msg
 
         # Send to model to process
         msg = {"text": txt, "episode_done": True}
@@ -427,12 +414,11 @@
         reply_event.execute(self.world)
 
         # add dialogue to history
-<<<<<<< HEAD
-        self._dialogue_history['speech'][agent_id].append(act_text + '\n')
-        self._dialogue_history['act'][agent_id].append('_self_say ' + act_text + '\n')
-=======
-        hist[agent_id].append("_self_say " + act_text + "\\n")
->>>>>>> 00ca0141
+        if False: # Generative
+            self._dialogue_history['speech'][agent_id].append(act_text + '\n')
+            self._dialogue_history['act'][agent_id].append('_self_say ' + act_text + '\n')
+        else: # Retrieval
+            hist[agent_id].append("_self_say " + act_text + "\\n")
 
     def get_last_interaction_partner(self, node: "GraphAgent"):
         """
@@ -511,28 +497,12 @@
             if random.random() < CHAT_DISENGAGE_CHANCE:
                 self.dialogue_clear_partner()
 
-        # hit_events =  self.world.get_possible_events(agent_id, use_actions=['hit'])
-        # filtered_hit_events = [a for a in hit_actions if a.target_nodes[0].get_prop('is_player')]
-        # for hit_event in filtered_hit_actions:
-        #    aggression = agent.get_prop('aggression', 0)
-        #    if random.randint(0, 100) < aggression:
-        #        hit_event.execute(self.world)
-        #        return
-
         # random movement for npcs..
-<<<<<<< HEAD
-        if random.randint(0, 5000) < agent.speed:
-            move_actions = self.world.get_possible_actions(agent_id, use_actions=['go'])
-            if len(move_actions) > 0:
-                move_action = random.choice(move_actions)
-                move_action.execute(self.world)
-=======
         if random.randint(0, 1000) < agent.speed:
             go_events = self.world.get_possible_events(agent_id, use_actions=["go"])
             if len(go_events) > 0:
                 go_event = random.choice(go_events)
                 go_event.execute(self.world)
->>>>>>> 00ca0141
                 return
 
         # possibly act according to the bert model
