#!/usr/bin/env python3

# Copyright (c) Facebook, Inc. and its affiliates.
# This source code is licensed under the MIT license found in the
# LICENSE file in the root directory of this source tree.

import time
import random
import asyncio
from collections import deque
from light.world.souls.on_event_soul import OnEventSoul
from light.graph.events.base import ErrorEvent
from light.graph.events.graph_events import TellEvent, SayEvent

from typing import TYPE_CHECKING, List

from light.graph.events.graph_events import EmoteEvent
from light.registry.model_pool import ModelTypeName

if TYPE_CHECKING:
    from light.registry.model_pool import ModelPool
    from light.graph.elements.graph_nodes import GraphAgent
    from light.world.world import World
    from light.graph.events.base import GraphEvent


MIN_TIME_BETWEEN_TURNS = 5
MAX_DIALOGUE_REPEAT_HISTORY = 50
MAX_ACTION_REPEAT_HISTORY = 4
ALLOW_INTERBOT_CHAT = False  # Only allow bots to answer humans
JITTER_TIME_AROUND_TURNS = 2
CHAT_DISENGAGE_CHANCE = 0.0 / 100.0
TAKE_ACTION_CHANCE = 1.0 / 5.0
SAFE_PHRASES = [
    "Let's talk about something else?",
    "Tell me something you don't know anything about.",
    "I'd like to talk about something different.",
    "Would you like to talk about something different.",
    "Can we change topics?",
    "How about a new conversation?",
]


class GenerativeHeuristicModelSoul(OnEventSoul):
    """
    The PartnerHeuristicModelSoul is a ModelSoul that uses two different
    models for acting and dialogue, and uses a heuristic for keeping track
    of the partner of a given agent (to prevent responding out of turn).

    This class represents a port of the initial implementation of a model
    in the LIGHT world, that used to be guided by the npc_models in the days
    before the OOGraph and GraphEvents
    """

    HAS_MAIN_LOOP = True

    def _init_with_models(self, model_pool) -> None:
        """
        Initialize required members of this soul for tracking the
        model and interactions with it.
        """
        self._pending_observations = []
        self._last_action_time = time.time() + self._get_random_time_offset()
<<<<<<< HEAD
        self.npc_dialog_model = model_pool.get_model("dialog")
        self.npc_act_model = model_pool.get_model("action")
=======
        self.npc_dialog_model = model_pool.get_model(ModelTypeName.DIALOG)
        self.npc_act_model = model_pool.get_model(ModelTypeName.ACTION)
>>>>>>> bf1b3673
        self.reset_interaction_history(self.target_node)

    async def observe_event(self, event: "GraphEvent"):
        """
        On an observe event, the agent should append the event to the pending observations,
        and take a timestep (to ensure we respond in a timely manner)
        """
        if isinstance(event, ErrorEvent):
            return

        # NPC on_events + heuristics.
        super().set_interaction_partners_from_event(event)
        super().log_interaction_from_event(event)
        if self.target_node._dying:
            return
        await super().quest_events(event)
        did_event = super().on_events(event)
        did_trade = super().trade_event_heuristics(event)

        if event.actor == self.target_node:
            self._last_action_time = time.time() + self._get_random_time_offset()
            return

        if did_event or did_trade:
            # Already did a heuristic-based action
            return

        self._pending_observations.append(event)

        # The model may choose to do something in response to this action,
        # so don't wait for the timeout.
        await self._take_timestep()

    def _get_random_time_offset(self):
        """
        Produce a time offset based on JITTER_TIME_AROUND_TURNS to prevent
        model responses from being exactly periodic.
        """
        return random.random() * JITTER_TIME_AROUND_TURNS

    def npc_pick_non_repeating_action(self, act):
        """
        Only return an actual action if it's either hit or hasn't been done in
        the last turn
        """
        agent = self.target_node
        self.ensure_agent_has_action_history(agent)
        t = act
        if t in agent._action_history and not t.startswith("hit"):
            return None
        agent._action_history = [t]
        return t

    def ensure_agent_has_action_history(self, agent):
        if not hasattr(agent, "_action_history"):
            agent._action_history = []

    def ensure_agent_has_utterance_history(self, agent):
        if not hasattr(agent, "_utterance_history"):
            agent._utterance_history = []

    def dialogue_pick_non_repeating_response(self, act, partner):
        """
        Produce an act that is not in the dialogue history for this given
        agent.
        """
        self.ensure_agent_has_utterance_history(self.target_node)
        self.ensure_agent_has_utterance_history(partner)

        # Default to the top text, then try to find one that isn't in anyone's history
        found_utterance = act["text"]
        if "text_candidates" in act:  # Retrieval models can pick different candidates
            for t in act["text_candidates"]:
                if (
                    t not in self.target_node._utterance_history
                    and t not in partner._utterance_history
                    and self._utterance_to_speaker_name.get(t, "anon") != partner.name
                ):
                    found_utterance = t
                    break

        # This is the utterance selected to be said, append it to the
        # history for each partner
        self.target_node._utterance_history.append(found_utterance)
        partner._utterance_history.append(found_utterance)
        return found_utterance

    def get_last_turn_too_recent(self):
        return time.time() - self._last_action_time < MIN_TIME_BETWEEN_TURNS

    async def npc_action(self):
        """
        Agent attempt to take an action
        """
        if self.get_last_turn_too_recent() or random.random() > TAKE_ACTION_CHANCE:
            return

        # Get agents
        agent = self.target_node
        agent_id = agent.node_id
        partner = self.get_last_interaction_partner()
        if partner is None:
            return
        partner_name = None
        if partner != None:
            partner_name = partner.name

        quest_txt = None
        if not hasattr(agent, "quests") or agent.quests is None:
            agent.quests = []
        if len(agent.quests) > 0 and self.conversation_score(partner) > 5:
            quest_text = " " + agent.quests[0]["text"]

        context = self.build_dialog_context(quest_txt)

        context = "_task_typepicker\n" + context
        cands = ["dialog", "act", "emote"]
        msg = {
            "text": context,
            "episode_done": True,
            "label_candidates": cands,
            "eval_labels": [cands[0]],
        }
        self.npc_act_model.observe(msg)
        act = await self.npc_act_model.act()
        scores = {}
        for i in range(0, 3):
            scores[act["text_candidates"][i]] = float(act["sorted_scores"][i])
        # Heuristic modifiers to make it more reasonable:  dialog*0.9, act*1.0, emote*1.1
        scores["dialog"] *= 0.9
        scores["emote"] *= 1.1
        scores["act"] *= 1.04
        best_score = -1000
        best_type = "dialog"
        for k, v in scores.items():
            if v > best_score:
                best_score = v
                best_type = k

        if best_type == "act":
            context.replace("_task_typepicker", "_task_act")
            cands_set = self.world.get_possible_actions(agent_id)
            cands = []
            if len(cands_set) == 0:
                # nothing to do here.
                return False
            # remove some actions
            for c in cands_set:
                if (
                    c.startswith("get")
                    or c.startswith("give")
                    or c.startswith("drop")
                    or c.startswith("hug")
                    or c.startswith("equip")
                    or c.startswith("wield")
                    # c.startswith('examine') or
                    # c.startswith('look')
                    # c.startswith('folllow') or
                ):
                    cands.append(c)
            if len(cands) == 0:
                # nothing to do here.
                return False
            msg = {
                "text": context,
                "episode_done": True,
                "label_candidates": cands,
                "eval_labels": [cands[0]],
            }
            self.npc_act_model.observe(msg)
            act = await self.npc_act_model.act()
            act_text = act["text"]
            act_text = self.npc_pick_non_repeating_action(act_text)
            if act_text is None:
                return
            await self.world.parse_exec(agent_id, act_text)
            return True

        if best_type == "emote":
            context.replace("_task_typepicker", "_task_emote")
            cands = "ponder|nod|sigh|grin|frown|shrug|blush|smile|gasp|cry|groan|laugh|scream|dance|growl|stare|wink|nudge|pout|applaud|wave|yawn"
            cands = cands.split("|")
            msg = {
                "text": context,
                "episode_done": True,
                "label_candidates": cands,
                "eval_labels": [cands[0]],
            }
            self.npc_act_model.observe(msg)
            act = await self.npc_act_model.act()
            act_text = act["text"]
            act_text = self.npc_pick_non_repeating_action(act_text)
            if act_text is None:
                return
            do_event = EmoteEvent.construct_from_args(agent, targets=[], text=act_text)
            if do_event.__class__.__name__ != "ErrorEvent":
                do_event.execute(self.world)
            # self.log_act_history(act_text, is_self=True)
            return True
        return False

    async def npc_dialogue(self, obs=None):
        """
        Attempt to take a dialogue turn
        """
        agent = self.target_node
        agent_id = agent.node_id

        if obs is None:
            partner = self.get_last_interaction_partner(agent)
        else:
            partner = obs.actor
            partner_interactor_id = partner._last_interaction_partner_id
            if (
                isinstance(obs, SayEvent)
                and partner_interactor_id is not None
                and partner_interactor_id != agent_id
            ):
                # partner said something, but is interacting with someone else, so we don't reply.
                return
            # we are going to reply, so point both agents as having this as their last interaction.
            self.dialogue_switch_partner(agent, partner)

        # TODO refactor with is_human when human flag is refactored
        if not ALLOW_INTERBOT_CHAT and not partner.is_player:
            return

        quest_txt = None
        if hasattr(agent, "quests") or agent.quests is None:
            agent.quests = []
        if len(agent.quests) > 0 and self.conversation_score(partner) > 5:
            quest_text = " " + agent.quests[0]["text"]
        context = self.build_dialog_context(quest_txt)
        context = "_task_speech\n" + context

        # Add knowledge test (commented for now, as it didn't seem to work well)
        # contexts = context.split('\n')
        # contexts[-2] += " The milkman is to the south."
        # context = '\n'.join(contexts); print(context)
        # context = context.replace('_self_persona ', "_self_persona I believe the milk man is south of here. ")

        if obs is not None and obs.text_content.strip() == "DEBUG":
            # print debug information instead
            event = SayEvent(agent, target_nodes=[], text_content="DEBUG: " + context)
            event.skip_safety = True
            event.execute(self.world)
            return

        # Send to model to process
        msg = {"text": context, "episode_done": True}
        self.npc_dialog_model.observe(msg)
        act = await self.npc_dialog_model.act()

        act_text = self.dialogue_pick_non_repeating_response(act, partner)

        reply_event = TellEvent(agent, target_nodes=[partner], text_content=act_text)
        reply_event.execute(self.world)

    async def _take_timestep(self) -> None:
        """
        Attempt to take some actions based on any observations in the pending list
        """
        if self.get_last_turn_too_recent():
            return

        graph = self.world.oo_graph
        agent = self.target_node
        agent_id = agent.node_id
        agent.get_text()  # Clear the buffer, we use _pending_observations

        # possibly respond to talk requests
        curr_obs = []
        while len(self._pending_observations) > 0:
            curr_obs.append(self._pending_observations.pop(0))
        for obs in curr_obs:

            if isinstance(obs, SayEvent) or (
                isinstance(obs, TellEvent) and obs.target_nodes[0] == agent
            ):
                # Try goal dialog heuristic first, otherwise use normal dialog.
                if not self.tell_goal_heuristics(obs):
                    await self.npc_dialogue(obs)

        # possibly initiate talk request to someone in the room
        if self.get_last_interaction_partner(agent) is None:
            self.reset_interaction_history(agent)
            room = agent.get_room()
            agents = [x for x in room.get_contents() if x.agent]
            partner = random.choice(agents)
            partner_id = partner.node_id
            if (
                partner_id != agent_id
                and partner.get_prop("speed", 0) > 0
                and self.get_last_interaction_partner(partner) is None
            ):
                self.dialogue_switch_partner(agent, partner)
                try:
                    await self.npc_dialogue(None)
                except Exception as e:
                    print(f"Hit exception {e}")
                    import traceback

                    traceback.print_exc()
                return
        else:
            pass
            # possibly end interaction with existing interaction partner (if any)?
            # if random.random() < CHAT_DISENGAGE_CHANCE:
            # TODO: would need to reset both partners.
            # self.reset_interaction_history()

        # NPC heuristics: attack, random movement
        acted = super().timestep_actions()

        # Possibly act according to the transformer model
        if not acted:
            await self.npc_action()<|MERGE_RESOLUTION|>--- conflicted
+++ resolved
@@ -61,13 +61,8 @@
         """
         self._pending_observations = []
         self._last_action_time = time.time() + self._get_random_time_offset()
-<<<<<<< HEAD
-        self.npc_dialog_model = model_pool.get_model("dialog")
-        self.npc_act_model = model_pool.get_model("action")
-=======
         self.npc_dialog_model = model_pool.get_model(ModelTypeName.DIALOG)
         self.npc_act_model = model_pool.get_model(ModelTypeName.ACTION)
->>>>>>> bf1b3673
         self.reset_interaction_history(self.target_node)
 
     async def observe_event(self, event: "GraphEvent"):
