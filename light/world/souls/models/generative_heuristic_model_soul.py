--- conflicted
+++ resolved
@@ -59,8 +59,8 @@
         """
         Load up the dialog model for use with this class
         """
-<<<<<<< HEAD
-        # speech_args = [
+        # Model args if no reranking
+        # dialog_args = [
         #     "-dt",
         #     "valid",
         #     "--inference",
@@ -70,58 +70,35 @@
         #     "--beam-block-ngram",
         #     "3",
         #     "--beam-size",
-        #     "2",
+        #     "10",
         #     "--beam-min-length",
         #     "20",
         #     "-m",
         #     "transformer/generator",
         #     "-mf",
-        #     speech_model_path,
+        #     dialog_model_path,
         # ]
-        speech_args = [
+
+        # Reranker args
+        dialog_args = [
             "-m",
             "internal:light_whoami/generative_rerank",
-            "-mf", 
-            "/checkpoint/light/models/speech/gen_boring_unlikelihood/model",
             "--predictor-model-file",
             "/checkpoint/kshuster/projects/continual_learning/light_whoami/whoami_sweep3b_Tue_Oct_13/943/model",
             "--inference",
             "delayedbeam",
-=======
-        dialog_args = [
             "-dt",
             "valid",
-            "--inference",
-            "beam",
-            #"topk",
-            #"--topk",
-            #"40",
             "--beam-context-block-ngram",
             "3",
             "--beam-block-ngram",
             "3",
->>>>>>> fac2b86a
             "--beam-size",
             "10",
             "--beam-min-length",
             "20",
-<<<<<<< HEAD
-            "--beam-block-ngram",
-            "3",
-            "--beam-context-block-ngram",
-            "3",
-            "--beam-block-full-context",
-            "true",
-            "--beam-delay",
-            "10",
-            "--topk",
-            "10",
-=======
-            "-m",
-            "transformer/generator",
             "-mf",
             dialog_model_path,
->>>>>>> fac2b86a
         ]
         dialog_opt = parser.parse_args(args=dialog_args)
         dialog_opt["interactive_mode"] = True
