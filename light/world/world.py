--- conflicted
+++ resolved
@@ -26,19 +26,13 @@
 from light.world.views import WorldViewer
 from light.world.purgatory import Purgatory
 
-<<<<<<< HEAD
-from typing import List, Optional, TYPE_CHECKING, Dict, Any
-
-if TYPE_CHECKING:
-    from light.registry.model_pool import ModelPool
-=======
 from typing import List, Optional, Dict, Any, TYPE_CHECKING
 from dataclasses import dataclass, field
 
 
 if TYPE_CHECKING:
     from light.data_model.db.episodes import EpisodeDB
->>>>>>> c9545be4
+    from light.registry.model_pool import ModelPool
     from light.graph.builders.base import GraphBuilder
 
 
@@ -72,6 +66,7 @@
     opt: Optional[Dict[str, Any]] = field(default_factory=dict)
     episode_db: Optional["EpisodeDB"] = None
     graph_builder: Optional["GraphBuilder"] = None
+    model_pool: Optional["ModelPool"] = None
 
 
 class World(object):
@@ -83,15 +78,8 @@
 
     def __init__(
         self,
-<<<<<<< HEAD
-        opt: Dict[str, Any],
-        graph_builder: "GraphBuilder",
-        model_pool: "ModelPool",
-        debug=False,
-=======
         config: WorldConfig,
         debug: bool = False,
->>>>>>> c9545be4
     ):
         self._config = config
         self._opt = config.opt
@@ -101,11 +89,8 @@
         self._oo_graph = OOGraph(config.opt)
         self.view = WorldViewer(self)
         self.purgatory = Purgatory(self)
-<<<<<<< HEAD
         self.opt = opt
-        self.model_pool = model_pool
-=======
->>>>>>> c9545be4
+        self.model_pool = config.model_pool
 
         # TODO better specific player management?
         self._player_cnt = 0
@@ -115,11 +100,7 @@
         self.graph_builder = config.graph_builder
 
         # Set up safety classifier.
-<<<<<<< HEAD
-        init_safety_classifier(self.opt.get("safety_classifier_path", ""), model_pool)
-=======
-        init_safety_classifier(self._opt.get("safety_classifier_path", ""))
->>>>>>> c9545be4
+        init_safety_classifier(self._opt.get("safety_classifier_path", ""), model_pool)
 
         # Set up magic!
         init_magic(self._opt.get("magic_db_path", "/scratch/light/data/magic.db"))
