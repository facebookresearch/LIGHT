--- conflicted
+++ resolved
@@ -89,14 +89,10 @@
         init_magic(self.opt.get("magic_db_path", "/scratch/light/data/magic.db"))
 
         # Set up action parser.
-<<<<<<< HEAD
-        self.action_parser = ActionParser(model_pool)
-=======
 
         self.action_parser = opt.get("_action_parser")
         if self.action_parser is None:
             self.action_parser = ActionParser(opt)
->>>>>>> 255f1efc
 
     @staticmethod
     def from_graph(graph, graph_builder=None):
