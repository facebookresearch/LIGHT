#!/usr/bin/env python3

# Copyright (c) Meta Platforms, Inc. and affiliates.
# This source code is licensed under the MIT license found in the
# LICENSE file in the root directory of this source tree.
from light.graph.viz.graph_printer import GraphPrinter
from light.graph.structured_graph import OOGraph
from light.graph.elements.graph_nodes import GraphRoom
from light.world.action_parser import ActionParser
from light.world.content_loggers import RoomInteractionLogger

from copy import deepcopy
import emoji
import os
import random
import asyncio
<<<<<<< HEAD
=======
import re
>>>>>>> d277512c

from light.graph.utils import rm, deprecated
from light.graph.events.base import GraphEvent, ErrorEvent
from light.graph.events.graph_events import (
    SpawnEvent,
    SpeechEvent,
    SystemMessageEvent,
    DeleteObjectEvent,
)
from light.graph.events.safety import SafetyClassifier
from light.graph.events.all_events_list import (
    ALL_EVENTS,
    ALL_EVENTS_LIST,
)
from light.graph.events.magic import init_magic
from light.graph.elements.graph_nodes import GraphNode, GraphAgent
from light.world.views import WorldViewer
from light.world.purgatory import Purgatory

from typing import List, Optional, Dict, Any, TYPE_CHECKING
from dataclasses import dataclass, field


if TYPE_CHECKING:
    from light.data_model.db.episodes import EpisodeDB
    from light.registry.model_pool import ModelPool
    from light.graph.builders.base import GraphBuilder


def check_integrity(f):
    """Wrapper for ensuring that the world retains invariants both before and
    after all key function calls. To be used in debug mode only."""

    def wrapper(*args, **kwargs):
        world = args[0]
        if world.debug:
            world.check_graph()
            world.check_world()
        res = f(*args, **kwargs)
        if world.debug:
            world.check_graph()
            world.check_world()
        return res

    return wrapper


def get_empty_model_pool():
    from light.registry.model_pool import ModelPool

    return ModelPool()


@dataclass
class WorldConfig:
    """
    Class containing (optional) world configuration data. Important for
    the sub-portions of the broader LIGHTConfig that are world-specific
    """

<<<<<<< HEAD
    episode_db: Optional["EpisodeDB"] = None
    graph_builder: Optional["GraphBuilder"] = None
    model_pool: Optional["ModelPool"] = field(default_factory=get_empty_model_pool)
    is_logging: bool = False
    safety_classifier_path: Optional[str] = None
    magic_db_path: Optional[str] = "/scratch/light/data/magic.db"
=======
    # TODO create LIGHTConfig that can write out a WorldConfig
    # args: DictConfig (to replace opt)
    opt: Optional[Dict[str, Any]] = field(default_factory=dict)
    episode_db: Optional["EpisodeDB"] = None
    graph_builder: Optional["GraphBuilder"] = None
    model_pool: Optional["ModelPool"] = field(default_factory=get_empty_model_pool)
>>>>>>> d277512c

    def copy(self) -> "WorldConfig":
        """Return a new shallow copy of this WorldConfig"""
        return WorldConfig(
<<<<<<< HEAD
            episode_db=self.episode_db,
            graph_builder=self.graph_builder,
            model_pool=self.model_pool,
            is_logging=self.is_logging,
            safety_classifier_path=self.safety_classifier_path,
            magic_db_path=self.magic_db_path,
=======
            opt=self.opt,
            episode_db=self.episode_db,
            graph_builder=self.graph_builder,
            model_pool=self.model_pool,
>>>>>>> d277512c
        )


class World(object):
    """High-level class that manages gameplay logic for players over a graph.
    Should provide an interface to advance the game, register callbacks, and
    manage data for saving and storage. Wires the other components together
    Still very much defining the behavior clearly until deprecations are finished
    """

    def __init__(
        self,
        config: WorldConfig,
        debug: bool = False,
    ):
        self._config = config
<<<<<<< HEAD
        self._node_freeze = False
        self._cnt = 0
        self.debug = debug
        self._oo_graph = OOGraph()
        self.view = WorldViewer(self)
        self.purgatory = Purgatory(self)
        self.is_logging = config.is_logging
        self.episode_db = config.episode_db
=======
        self._opt = config.opt
        self._node_freeze = False
        self._cnt = 0
        self.debug = debug
        self._oo_graph = OOGraph(config.opt)
        self.view = WorldViewer(self)
        self.purgatory = Purgatory(self)
>>>>>>> d277512c
        model_pool = config.model_pool
        if model_pool is None:
            from light.registry.model_pool import ModelPool

            # TODO likely cleaner way to get one of these
            model_pool = ModelPool()
        self.model_pool = config.model_pool

        # TODO better specific player management?
        self._player_cnt = 0
        self._playerid_to_agentid = {}
        self._agentid_to_playerid = {}

        self.graph_builder = config.graph_builder

        # Set up safety classifier.
        self.safety_classifier = SafetyClassifier(
<<<<<<< HEAD
            config.safety_classifier_path,
=======
            self._opt.get("safety_classifier_path", self._opt.get("safety_list")),
>>>>>>> d277512c
            model_pool,
        )

        # Set up magic!
<<<<<<< HEAD
        init_magic(config.magic_db_path)
=======
        init_magic(self._opt.get("magic_db_path", "/scratch/light/data/magic.db"))
>>>>>>> d277512c

        # Set up action parser.
        self.action_parser = ActionParser(self.model_pool)

<<<<<<< HEAD
=======
        self.action_parser = config.opt.get("_action_parser")
        if self.action_parser is None:
            self.action_parser = ActionParser(self.model_pool)

>>>>>>> d277512c
    @property
    def oo_graph(self):
        """Wrapper around oo_graph allowing us to do special configuration when set"""
        return self._oo_graph

    @oo_graph.setter
    def oo_graph(self, oo_graph: "OOGraph"):
        """
        Wrapper around oo_graph setter allowing us to properly attach room interaction
        loggers and handle other initialization
        """
        # TODO maybe there's a better way to do this? What happens when we add a new room
        # to an existin graph?
        self._oo_graph = oo_graph
<<<<<<< HEAD
        for room_id in oo_graph.rooms.keys():
            oo_graph.room_id_to_loggers[room_id] = RoomInteractionLogger(self, room_id)
=======
        for room_node in oo_graph.room_id_to_loggers.values():
            room_node.episode_db = self._config.episode_db
>>>>>>> d277512c

    @staticmethod
    def from_graph(graph, config: WorldConfig = None):
        """Loads the world from the older versions of graph."""
        if config is None:
            config = WorldConfig()
        world = World(config)
        world.oo_graph = OOGraph.from_graph(graph)
        world._node_freeze = graph._node_freeze
        world._cnt = graph._cnt
        world._player_cnt = len(world.oo_graph.agents)
        return world

    # ------- debug and test helpers ------#

    def check_graph(self):
        """check the integrity of the graph in various ways."""
        self.oo_graph.assert_valid()

    def check_world(self):
        """check that the world itself is still consistent."""
        # TODO determine some invariants
        assert True

    # -- Graph properties -- #
    # These generally wrap OOGraph functionality to ensure backwards
    # compatibility with older graphs.

    def copy(self):
        """return a copy of this world"""
        # TODO copy the graph, then copy the world
        return deepcopy(self)

    def unique_hash(self):
        # TODO: consider world properties
        return self.oo_graph.to_json()

    def __eq__(self, other):
        return self.unique_hash() == other.unique_hash()

    def __deepcopy__(self, memo):
        cls = self.__class__
        result = cls.__new__(cls)
        memo[id(self)] = result
        for k, v in self.__dict__.items():
            setattr(result, k, {})
        return result

    def all_node_ids(self):
        """return a list of all the node ids in the graph"""
        return self.oo_graph.get_all_ids()

    def save_graph(self, fname):
        """Save this graph to the file"""
        # TODO implement
        raise NotImplementedError

    def load_graph(self, fname):
        """load the contents of the file to this graph"""
        # TODO implement
        raise NotImplementedError

    def freeze(self, freeze=None):
        if freeze is not None:
            self._node_freeze = freeze
        return self._node_freeze

    def version(self):
        return 4

    # -- Full node editors/creators/getters/deleters -- #
    def add_node(self, desc, props, is_player=False, uid="", is_room=False):
        return self.oo_graph.add_node(
            desc, props, is_player=False, uid="", is_room=False
        )

    @deprecated
    def delete_node(self, id):
        self.oo_graph.mark_node_for_deletion(id)

    def node_exists(self, id):
        return self.oo_graph.node_exists(id)

    # -- Prop accessors -- #

    @deprecated
    def get_prop(self, id, prop, default=None):
        """Get the given prop, return None if it doesn't exist"""
        # TODO deprecate calls here, go to oo_graph
        node = self.oo_graph.get_node(id)
        if node is None:
            return "ErrorNodeNotFound"
        else:
            return node.get_prop(prop, default)

    @deprecated
    def set_prop(self, id, prop, val=True):
        """Set a prop to a given value, True otherwise"""
        # TODO deprecate calls here, go to oo_graph
        self.oo_graph.get_node(id).set_prop(prop, val)

    @deprecated
    def has_prop(self, id, prop):
        """Return whether or not id has the given prop"""
        # TODO deprecate calls here, go to node directly
        return self.get_prop(id, prop, False) is not False

    @deprecated
    def inc_prop(self, id, prop, val=1):
        """Increment a given prop by the given value"""
        # TODO deprecate calls here, go to node directly
        old_val = self.get_prop(id, prop, 0)
        new_val = old_val + val
        self.set_prop(id, prop, new_val)

    @deprecated
    def add_class(self, object_id, class_name):
        # TODO deprecate calls here, go to oo_graph
        self.oo_graph.get_node(object_id).add_class(class_name)

    @deprecated
    def remove_class(self, object_id, class_name):
        # TODO deprecate calls here, go to oo_graph
        self.oo_graph.get_node(object_id).remove_class(class_name)

    # -- Graph locators -- #

    @deprecated
    def location(self, node_id):
        """Get id of whatever the immediate container of a node is"""
        # TODO deprecate calls here, go to oo_graph
        return self.oo_graph.get_node(node_id).get_container().node_id

    @deprecated
    def room(self, node_id):
        """Get id of the room that contains a given node"""
        # TODO deprecate calls here, go to oo_graph
        return self.oo_graph.get_node(node_id).get_room().node_id

    @deprecated
    def node_contains(self, id):
        # TODO deprecate calls here, go to oo_graph
        return [x.node_id for x in self.oo_graph.get_node(id).get_contents()]

    @deprecated
    def desc_to_nodes(self, desc, nearbyid=None, nearbytype=None):
        """Get nodes nearby to a given node from that node's perspective"""
        # TODO deprecate calls here, go to oo_graph
        nearby_node = None if nearbyid is None else self.oo_graph.get_node(nearbyid)
        return [
            x.node_id
            for x in self.oo_graph.desc_to_nodes(desc, nearby_node, nearbytype)
        ]

    @deprecated
    def node_path_to(self, id):
        """get ids for the nodes that are this node's neighbors"""
        # TODO deprecate calls here, go to oo_graph
        room = self.oo_graph.get_node(id)
        assert isinstance(room, GraphRoom)
        return [x.node_id for x in room.get_neighbors()]

    @deprecated
    def get_actionable_ids(self, actor_id):
        # TODO deprectate when new action generator done
        o = self.get_local_ids(actor_id)
        new_o = set(o)
        for obj in o:
            if self.get_prop(obj, "container") or self.get_prop(obj, "agent"):
                new_o = new_o.union(self.node_contains(obj))
        return new_o

    def get_local_ids(self, actor_id):
        """Return all accessible ids for an actor given the current area"""
        return self.oo_graph.get_local_ids(actor_id)

    # -- Text creators -- #
    @deprecated
    def get_inventory_text_for(self, id, give_empty=True):
        """Get a description of what id is carrying or equipped with"""
        # TODO deprecate calls here to view
        return self.view.get_inventory_text_for(id, give_empty)

    @deprecated
    def health(self, id):
        """Return the text description of someone's numeric health"""
        # TODO deprecate calls here to view
        return self.view.get_health_text_for(id)

    # -- Text accessors -- #

    def get_action_history(self, agent_id):
        """Get the observation history for the given agent id"""
        agent = self.oo_graph.get_node(agent_id)
        return agent.get_observations()

    @deprecated
    def node_to_desc(self, id, from_id=False, use_the=False, drop_prefix=False):
        # TODO go straight to view
        return self.view.get_node_desc_id(id, from_id, use_the, drop_prefix)

    def node_to_desc_raw(self, id, from_id=False):
        node = self.oo_graph.get_node(id)
        if from_id:
            from_node = self.oo_graph.get_node(from_id)
            if isinstance(from_node, GraphRoom) and isinstance(node, GraphRoom):
                path_desc = self.view.path_to_desc_id(id, from_id)
                if path_desc is not False:
                    return path_desc

        return node.name

    # -- Messaging commands -- #

    def send_action(self, agent_id, action):
        """Parse the action and send it to the agent with send_msg"""
        if isinstance(action, GraphEvent):
            agent = agent_id
            if not isinstance(agent_id, GraphAgent):
                agent = self.oo_graph.get_node(agent_id)
            viewed_message = action.view_as(agent)
            self.send_msg(agent_id, viewed_message, action)
        else:
            # TODO update with action objects
            if action["caller"] is None:
                val = action["txt"]
                if type(val) is dict and "iter" in val:
                    i = val["iter"]
                    val["iter"] = (i + 1) % len(val["data"])
                    extracted_text = val["data"][i]
                else:
                    extracted_text = val
                self.send_msg(agent_id, extracted_text, action)
                return
            try:
                func_wrap = GRAPH_FUNCTIONS[action["caller"]]
            except BaseException:
                func_wrap = CONSTRAINTS[action["caller"]]
            try:
                t = func_wrap.format_observation(self, agent_id, action).rstrip()
            except Exception:
                # self.send_msg(agent_id, "You can't do that.")
                import traceback

                traceback.print_exc()
                return  # the agent doesn't accept observations
            t += " "
            self.send_msg(agent_id, t, action)

    def extract_action(self, agent_id, event):
        """
        Parse the given event and provide a graph-independent action
        of that event for consumption by other apis
        """
        return event.to_frontend_form(self.oo_graph.get_node(agent_id))

    def send_msg(self, agent_id, txt, action=None):
        """Send an agent an action and a message"""
        if isinstance(agent_id, GraphNode):
            # TODO eventually all cases should be this case
            agent = agent_id
        else:
            agent = self.oo_graph.get_node(agent_id)
        if agent is None:
            print(txt, agent_id)
        if action is None:
            action = SystemMessageEvent(agent, [], text_content=txt)
        try:
            # Run in the current event loop, if it exists
            curr_loop = asyncio.get_running_loop()
            coro = self.purgatory.send_event_to_soul(action, agent)
            asyncio.run_coroutine_threadsafe(coro, curr_loop)
        except RuntimeError:
            # Not in event loop, execute with run
            asyncio.run(self.purgatory.send_event_to_soul(action, agent))
        # TODO remove below when server game has Soul-based PlayerProvider
        agent.observe_action(txt, action)
        pos_playerid = self.agentid_to_playerid(agent_id)

    def broadcast_to_agents(self, action, agents, exclude_agents=None):
        """send a message to agents in the specified list """
        if exclude_agents is None:
            exclude_agents = []
        else:
            exclude_agents = list(exclude_agents)
        if isinstance(action, GraphEvent):
            for a in agents:
                if a in exclude_agents:
                    continue
                self.send_action(a, action)
            self.oo_graph.room_id_to_loggers[
                action.actor.get_room().node_id
            ].observe_event(action)
        else:
            if "actors" in action:
                # send message to the actor first
                actor = action["actors"][0]
                if actor in agents and actor not in exclude_agents:
                    self.send_action(actor, action)
                    exclude_agents.append(actor)
            action["present_agent_ids"] = agents
            for a in agents:
                if a in exclude_agents:
                    continue
                self.send_action(a, action)

    def broadcast_to_room(
        self, action, exclude_agents=None, told_by=None, target_room=None
    ):
        """send a message to everyone in a room"""
        if isinstance(action, GraphEvent):
            room = action.room if target_room is None else target_room
        else:
            room = self.oo_graph.get_node(action["room_id"])
        agents_list = [a.node_id for a in room.get_contents() if a.agent]
        agents = set(agents_list)
        self.broadcast_to_agents(action, agents, exclude_agents)
        # self._room_convo_buffers[action['room_id']].observe_turn(action)

    def broadcast_to_all_agents(self, action, exclude_agents=None, told_by=None):
        """send a message to everyone """
        agents = set(self.oo_graph.agents.values())
        self.broadcast_to_agents(action, agents, exclude_agents)

    # -- Create helpers -- #

    def create(self, agent_id, params):
        # TODO fix
        # -- create commands: --
        # *create room kitchen  -> creates room with path from this room
        # *create path kitchen  -> create path to that room from this one
        # *create agent orc
        # *create object ring
        # *create key golden key
        # create lockable tower with golden key
        # create container box
        # create [un]freeze
        # create reset/load/save [fname]
        # create rename <node> <value>    <-- **crashes*
        # create delete <node>
        # create set_prop orc to health=5
        # from parlai_internal.tasks.graph_world3.class_nodes import (
        #     create_thing,
        #     CLASS_NAMES,
        # )

        if not self.has_prop(agent_id, "agent"):
            return False, "create"
        if params is None:
            return False, "create"
        room_id = self.room(agent_id)
        all_params = " ".join(params)
        txt = " ".join(params[1:])
        resp = "create " + " ".join(params)
        if not (all_params in ["save", "load", "freeze", "unfreeze"]):
            if txt == "":
                return False, resp
        if params[0] == "print":
            ids = self.desc_to_nodes(txt, nearbyid=agent_id, nearbytype="all")
            if len(ids) == 0:
                self.send_msg(agent_id, "Not found.\n ")
                return False, resp
            id = ids[0]
            self.send_msg(agent_id, id + " has:\n{}".format(self._node_to_prop[id]))
            return True, resp
        if params[0] == "save":
            self.save_graph(txt)
            self.send_msg(agent_id, "[ saved: " + self._save_fname + " ]\n")
            return True, resp
        if params[0] == "load" or params[0] == "reset":
            self.load_graph(txt)
            self.send_msg(agent_id, "[ loaded: " + self._save_fname + " ]\n")
            return True, resp
        if params[0] == "freeze":
            self.freeze(True)
            self.send_msg(agent_id, "Frozen.\n")
            return True, resp
        if params[0] == "unfreeze":
            self.freeze(False)
            self.send_msg(agent_id, "Unfrozen.\n")
            return True, resp
        if params[0] in ["delete", "del", "rm"]:
            ids = self.desc_to_nodes(txt, nearbyid=agent_id, nearbytype="all")
            if len(ids) == 0:
                self.send_msg("Not found.\n ")
                return False, resp
            id = ids[0]
            self.delete_node(id)
            self.send_msg(agent_id, "Deleted.\n")
            return True, resp
        if params[0] == "rename":
            params = self.split_params(params[1:], "to")
            to_ids = self.desc_to_nodes(params[0], nearbyid=agent_id, nearbytype="all")
            if len(to_ids) == 0:
                self.send_msg(agent_id, "Not found.\n ")
                return False, resp
            to_id = to_ids[0]
            self.set_desc(to_id, params[1])
            self.send_msg(agent_id, "Done.\n")
            return True, resp
        if params[0] == "agent":
            create_thing(self, room_id, params[0], force=True, use_name=txt)
            self.send_msg(agent_id, "Done.\n")
            return True, resp
        if params[0] == "room":
            new_id = self.add_node(txt, params[0])
            self.add_path_to(new_id, room_id)
            self.set_prop(new_id, "contain_size", 2000)
            self.send_msg(agent_id, "Done.\n")
            return True, resp
        if params[0] == "set_prop":
            params = self.split_params(params[1:], "to")
            to_ids = self.desc_to_nodes(params[0], nearbyid=agent_id, nearbytype="all")
            if len(to_ids) == 0:
                self.send_msg(agent_id, "Not found.\n ")
                return False, resp
            to_id = to_ids[0]
            key = params[1]
            value = True
            if "=" in key:
                sp = key.split("=")
                if len(sp) != 2:
                    return False, resp
                key = sp[0]
                value = sp[1]
                if value == "True":
                    value = True
                try:
                    value = int(value)
                except ValueError:
                    pass
            self.set_prop(to_id, key, value)
            self.send_msg(agent_id, "Done.\n")
            return True, resp
        if params[0] in CLASS_NAMES:
            if params[0] == "key" and txt.find("key") == -1:
                self.send_msg(agent_id, "Keys must be called keys!\n")
                return False, resp
            create_thing(self, room_id, params[0], force=True, use_name=txt)
            self.send_msg(agent_id, "Done.\n")
            return True, resp
        if params[0] == "lockable":
            ps = self.split_params(params[1:], "with")
            if len(ps) != 2:
                return False, resp
            to_ids = self.desc_to_nodes(ps[0], nearbyid=agent_id, nearbytype="all")
            with_ids = self.desc_to_nodes(ps[1], nearbyid=agent_id, nearbytype="all")
            if len(to_ids) == 0 or len(with_ids) == 0:
                self.send_msg(agent_id, "Something was not found.\n ")
                return False, resp
            to_id = to_ids[0]
            with_id = with_ids[0]
            if not self.get_prop(with_id, "key"):
                self.send_msg(agent_id, "You need to use a key!\n")
                return False, resp
            self.set_prop(to_id, "locked_with", with_id)
            self.set_prop(to_id, "locked", True)
            self.send_msg(agent_id, "Done.\n")
            return True, resp
        if params[0] == "path":
            to_id = self.desc_to_nodes(txt)
            if to_id is False:
                return False, resp
            self.add_path_to(to_id, room_id)
            self.send_msg(agent_id, "Done.\n")
            return True, resp
        self.send_msg(agent_id, "Create is not supported for: " + resp)
        return False, resp

    def split_params(self, params, word):
        """
        Split an incoming param phrase by a splitword or list of splitwords
        """
        if type(word) is str:
            word = {word}
        for w in word:
            search = " {} ".format(w)
            phrase = " ".join(params)
            if phrase.find(w) != -1:
                return phrase.split(search)
        return None

    # -- GraphFunction Helpers -- #

    @deprecated
    def path_is_locked(self, id1, id2):
        return False

    @deprecated
    def obj_fits(self, object_id, container_id):
        """Return if one object will fit into another"""
        # TODO ask the nodes directly, deprecate this
        test_object = self.oo_graph.get_node(object_id)
        test_container = self.oo_graph.get_node(container_id)
        return test_container.would_fit(test_object)

    @deprecated
    def move_object(self, object_id, container_id):
        """Move an object from wherever it is into somewhere else"""
        container = self.oo_graph.get_node(container_id)
        contained = self.oo_graph.get_node(object_id)
        contained.move_to(container)

    @deprecated
    # TODO update with players and actions
    def die(self, id):
        """Update an agent into a dead state"""
        node = self.oo_graph.get_node(id)
        if not node.agent:
            return False

        # TODO move graph interaction logic into the action
        if node.has_prop("human"):
            add_text = ""
            skull_msg = emoji.emojize(":skull:") * 31
            self.send_msg(
                id,
                "\n"
                + skull_msg
                + "\n"
                + "                      YOU ARE DEAD !!!       \n"
                + skull_msg
                + "\n",
            )

        agent_desc = self.node_to_desc(id, use_the=True).capitalize()
        self.broadcast_to_room(
            {
                "caller": None,
                "name": "died",
                "actors": [id],
                "room_id": node.get_room().node_id,
                "txt": agent_desc + " died!\n",
                "room_agents": self.get_room_agents(
                    self.location(id), drop_prefix=True
                ),
            },
            [id],
        )
        room = node.get_room()
        self.oo_graph.agent_die(node)
        return True

    @deprecated
    def get_room_edge_text(self, room_descs, past=False):
        """Get text for all the edges outside of a room"""
        # TODO update callsites to use view
        return self.view.get_room_edge_text(room_descs)

    @deprecated
    def get_room_object_text(self, object_descs, ents, past=False, give_empty=True):
        """Get text for all the objects in a room"""
        # TODO update callsites to use view
        return self.view.get_room_object_text(object_descs, ents, give_empty)

    @deprecated
    def get_room_agent_text(self, agent_descs, past=False):
        """Get text for all the agents in a room"""
        return self.view.get_room_agent_text(agent_descs)

    @deprecated
    def get_room_edges(self, room_id):
        """Return a list of edges from a room and their current descriptions"""
        room = self.oo_graph.get_node(room_id)
        neighbors = room.get_neighbors()
        neighbor_ids = [x.node_id for x in neighbors]
        neighbor_descs = [
            self.view.path_to_desc_id(id, room.node_id) for id in neighbor_ids
        ]
        return neighbor_ids, neighbor_descs

    @deprecated
    def get_nondescribed_room_objects(self, room_id):
        """Return a list of objects in a room and their current descriptions"""
        return self.get_room_objects(room_id, False)

    @deprecated
    def get_room_objects(self, room_id, show_descript=True):
        """Return a list of objects in a room and their current descriptions"""
        objects = self.node_contains(room_id)
        objects = [o for o in objects if self.get_prop(o, "object")]
        if not show_descript:
            objects = [
                o for o in objects if "described" not in self.get_prop(o, "classes")
            ]
        object_descs = [self.node_to_desc(o) for o in objects]
        return objects, object_descs

    @deprecated
    def get_nondescribed_room_agents(self, room):
        """Return a list of agents in a room and their current descriptions
        if those agents aren't described in the room text"""
        return self.get_room_agents(room, show_descript=False)

    @deprecated
    def get_room_agents(self, room, drop_prefix=False, show_descript=True):
        """Return a list of agents in a room and their current descriptions"""
        agents = self.node_contains(room)
        agents = [a for a in agents if self.get_prop(a, "agent")]
        if not show_descript:
            agents = [
                a for a in agents if "described" not in self.get_prop(a, "classes")
            ]
        agent_descs = [self.node_to_desc(a, drop_prefix=drop_prefix) for a in agents]
        return agents, agent_descs

    @deprecated
    def get_text(self, agent, clear_actions=True):
        """Get text from the text buffer for an agent, clear that buffer"""
        # TODO pull from agent directly
        return self.oo_graph.get_node(agent).get_text(clear_actions)

    def display_node(self, id):
        """Return the displayed form of a node's contents"""
        node = self.oo_graph.get_node(id)
        return self.view.node_contents(node)

    @deprecated
    def help(self):
        # TODO call directly from view
        return self.view.help_text()

    def print_graph(self, start_node, agentid, visited=False):
        return self._graph_printer.print(self, start_node, agentid, visited)

    def get_possible_actions(self, my_agent_id, use_actions=None):
        graph_events = self.get_possible_events(my_agent_id, use_actions)
        return [e.to_canonical_form() for e in graph_events]

    def get_possible_events(self, my_agent_id, use_actions=None):
        if self.get_prop(my_agent_id, "dead"):
            return []
        use_events = ALL_EVENTS_LIST
        if use_actions is not None:
            use_events = [ALL_EVENTS[name] for name in use_actions]

        actor_node = self.oo_graph.get_node(my_agent_id)

        all_events = []
        for EventClass in use_events:
            all_events += EventClass.get_valid_actions(self.oo_graph, actor_node)
        return all_events

    # TODO refactor parsing methods with action objects
    def help_message(self):
        h = ["Have you tried typing help?"]
        return random.choice(h)

    async def parse_exec(self, actor, inst=None, event_id: Optional[str] = None):
        if not isinstance(actor, GraphNode):
            actor = self.oo_graph.get_node(actor)
<<<<<<< HEAD

        try:
            return await self.parse_exec_internal(actor, inst=inst, event_id=event_id)
        except Exception:
            import traceback
=======
        if self._opt.get("dont_catch_errors", False):
            return await self.parse_exec_internal(actor, inst=inst, event_id=event_id)

        else:
            try:
                return await self.parse_exec_internal(
                    actor, inst=inst, event_id=event_id
                )
            except Exception:
                import traceback
>>>>>>> d277512c

            traceback.print_exc()
            self.send_msg(
                actor, "Strange magic is afoot. This failed for some reason..."
            )
            return False, "FailedParseExec"

    async def attempt_parse_event(
        self, EventClass, actor_node, arguments, event_id: Optional[str] = None
    ):
        """Return the possible parsed event given the event, actor, and arguments"""
        # Parse the text into string args
        possible_text_args = EventClass.split_text_args(actor_node, arguments)
        if isinstance(possible_text_args, ErrorEvent):
            return possible_text_args

        # Parse the string arguments into nodes
        for string_args in possible_text_args:
            result = EventClass.find_nodes_for_args(
                self.oo_graph, actor_node, *string_args
            )
            if not isinstance(result, ErrorEvent):
                break

        if isinstance(result, ErrorEvent):
            return result

        if issubclass(EventClass, SpeechEvent):
            # Additionally, run safety
            is_safe = await self.safety_classifier.is_safe(result.text)
            return EventClass(
                actor=actor_node,
                target_nodes=result.targets,
                text_content=result.text,
                event_id=event_id,
                safe=is_safe,
            )

        # Create the final event. May be an error but that's okay
        return EventClass.construct_from_args(
            actor_node, result.targets, result.text, event_id=event_id
        )

    async def parse_exec_internal(
        self, actor, inst=None, event_id: Optional[str] = None
    ):
        """Try to parse and execute the given event"""
        # basic replacements
        inst = self.action_parser.post_process(inst, actor)
        parse_shortcuts = {
            "e": "go east",
            "w": "go west",
            "n": "go north",
            "s": "go south",
            "ex self": "inv",
            "examine self": "inv",
        }
        if inst in parse_shortcuts:
            inst = parse_shortcuts[inst]
        if inst.startswith('"'):
            inst = "say " + inst

        instruction_list = inst.strip().split()

        if (
            len(inst) == 1
            and ((inst[0] == "respawn") or (inst[0] == "*respawn*"))
            and actor.get_prop("human")
            and actor.get_prop("dead")
        ):
            await self.respawn_player(actor.node_id)
            return True, "Respawn"
        dead = actor.get_prop("dead")
        if dead or (dead == "ErrorNodeNotFound"):
            self.send_msg(
                actor,
                "You are dead, you can't do anything, sorry.\nType *respawn* to try at life again.\n",
            )
            return False, "dead"

        if instruction_list == []:
            errs = [
                "Huh?",
                "What?",
                "Are you going to type anything?",
                "Maybe try help...?",
                "Sigh.",
            ]
            self.send_msg(actor, random.choice(errs))
            return False

        executable = instruction_list[0].lower()
        arguments = " ".join(instruction_list[1:])

        hint_calls = ["a", "actions", "hints"]
        if executable in hint_calls:
            # TODO remove the list of valid instructions from the main game,
            # Perhaps behind an admin gatekeeper of sorts
            self.send_msg(
                actor, "\n".join(self.get_possible_actions(actor.node_id)) + "\n"
            )
            return True, "actions"
        if False:
            # Switch these off for now.
            if executable == "map" and len(arguments) == 0:
                # TODO fix print_graph
                self.send_msg(
                    actor, self.print_graph(actor.room(), actor.node_id, visited=False)
                )
                return True, "Print graph"
            if executable == "fogmap" and len(arguments) == 0:
                # TODO fix print_graph
                self.send_msg(
                    actor, self.print_graph(actor.room(), actor.node_id, visited=True)
                )
                return True, "Print graph"
            if executable == "commit" and arguments == "suicide":
                # TODO fix send_msg
                self.send_msg(actor, "You commit suicide!")
                self.die(actor.node_id)
                return True, "Suicide"
        if executable not in ALL_EVENTS:
            # Try again with the full model parser.
            new_inst = await self.action_parser.parse(inst, actor)
            if new_inst != "":
                instruction_list = new_inst.strip().split()
                executable = instruction_list[0]
                arguments = " ".join(instruction_list[1:])
            if executable not in ALL_EVENTS:
                self.send_msg(
                    actor, "You can't {}. {}".format(executable, self.help_message())
                )
                return False, inst[0]

        EventClass = ALL_EVENTS[executable]

        parsed_event = await self.attempt_parse_event(
            EventClass, actor, arguments, event_id
        )
        if isinstance(parsed_event, ErrorEvent):
            self.broadcast_to_agents(parsed_event, [actor])
            return False, inst
        else:
            parsed_event.execute(self)
            return True, parsed_event.to_canonical_form()

    def get_possible_player_nodes(self):
        """Return any nodes that would be allowed to be reinhabited by a player"""
        agents = self.oo_graph.get_npcs()
        allowed_agents = []
        for a in agents:
            if not a.usually_npc:
                # only allow a player to be from the non-NPC set
                allowed_agents.append(a)
        return allowed_agents

    # TODO refactor players
    def spawn_player(self, existing_player_id=-1):
        """Spawn the given player into an uninhabited npc in the graph"""
        possible_agents = self.oo_graph.get_npcs()
        if len(possible_agents) == 0:
            if existing_player_id != -1:
                # send message that we can't respawn
                a_id = self.playerid_to_agentid(existing_player_id)
                self.send_msg(
                    a_id,
                    "Your lost soul attempts to join the living...but the path is blocked.\n",
                )
            return -1

        # Pick an agent, then send event
        use_agent = random.choice(possible_agents)
        a_id = use_agent.node_id
        if existing_player_id == -1:
            self._player_cnt += 1
            p_id = "_player_" + str(self._player_cnt)
        else:
            self.send_msg(
                self.playerid_to_agentid(existing_player_id),
                "Your lost soul attempts to join the living...\n",
            )
            p_id = existing_player_id

        use_agent.set_player(p_id)

        self._playerid_to_agentid[p_id] = a_id
        self._agentid_to_playerid[a_id] = p_id
        # self._room_convo_buffers[self.room(a_id)].enter_human()

        event = SpawnEvent(use_agent)
        event.execute(self)
        return p_id

    def get_vocab(self, eligible_events=None):
        """
        Return the vocabulary for this LIGHT world
        """
        if eligible_events is None:
            eligible_events = ALL_EVENTS_LIST
        vocab = []
        for event in eligible_events:
            vocab += event.get_vocab()
        vocab += self.oo_graph.get_vocab()
        vocab += self.view.get_vocab()
        # TODO is there any other vocab in LIGHT?
        return list(set(vocab))

    def get_action_templates(self, eligible_events):
        """
        Get all of the templates for the given eligible events
        """
        templates = []
        for event in eligible_events:
            templates += event.TEMPLATES
        return templates

    def get_action_space(self, eligible_events=None):
        """
        Return the vocabulary for this LIGHT world
        """
        if eligible_events is None:
            eligible_events = ALL_EVENTS_LIST
        templates = self.get_action_templates(eligible_events)

        nodes = self.oo_graph.get_all_nodes()

        # Get a list of path labels
        path_labels = []
        for room in self.oo_graph.rooms.values():
            path_labels += [e.label for e in room.neighbors.values()]
        events = []
        REGEX = '.*? [^"]?<(.*?)>.*'  # match any non-"<SOMETHING>" <tags>
        while len(templates) > 0:
            new_templates = []
            for evt in templates:
                temp_match = re.match(REGEX, evt)
                if not temp_match:
                    events.append(evt)
                    continue

                target_group = temp_match.groups()[0]
                group_tag = f"<{target_group}>"
                attribute_tags = target_group.split("|")
                pre, post = evt.split(group_tag, 1)
                for attribute in attribute_tags:
                    if attribute == "path":
                        # Get all path labels
                        for path in path_labels:
                            new_templates.append(pre + path + post)
                    else:
                        for node in nodes:
                            if node.__dict__.get(attribute) is True:
                                new_templates.append(pre + node.name + post)
            templates = new_templates
        return list(set(events))

    def playerid_to_agentid(self, pid):
        return self._playerid_to_agentid[pid]

    def agentid_to_playerid(self, aid):
        return self._agentid_to_playerid.get(aid)

    # TODO refactor players
    async def respawn_player(self, a_id):
        p_id = self.agentid_to_playerid(a_id)
        if p_id != None:
            try:
                old_node = self.oo_graph.get_node(a_id)
                if old_node.agent:
                    old_node.set_player(None)
            except Exception:
                pass
            p_id2 = self.spawn_player(existing_player_id=p_id)
            new_a_id = self.playerid_to_agentid(p_id2)
            await self.parse_exec(new_a_id, "look")

    async def clean_corpses_and_respawn(self) -> List[GraphAgent]:
        """
        Clean any corpses that have been lying around for a while,
        then try to do a respawn for each corpse cleaned.

        Return any respawned GraphAgent nodes created like this
        """
        dead_nodes = self.oo_graph.get_dead_nodes()
        cleaned_count = 0
        for node in dead_nodes:
            if node.ready_to_clean_corpse():
                cleaned_count += 1
                clear_event = DeleteObjectEvent(
                    actor=node, text_content="corpse disintegrates in a puff of magic."
                )
                clear_event.execute(self)

        created = []
        if self.graph_builder is not None:
            for _x in range(cleaned_count):
                new_agent = await self.graph_builder.add_random_new_agent_to_graph(self)
                if new_agent is not None:
                    created.append(new_agent)
        return created<|MERGE_RESOLUTION|>--- conflicted
+++ resolved
@@ -14,10 +14,7 @@
 import os
 import random
 import asyncio
-<<<<<<< HEAD
-=======
 import re
->>>>>>> d277512c
 
 from light.graph.utils import rm, deprecated
 from light.graph.events.base import GraphEvent, ErrorEvent
@@ -78,38 +75,22 @@
     the sub-portions of the broader LIGHTConfig that are world-specific
     """
 
-<<<<<<< HEAD
     episode_db: Optional["EpisodeDB"] = None
     graph_builder: Optional["GraphBuilder"] = None
     model_pool: Optional["ModelPool"] = field(default_factory=get_empty_model_pool)
     is_logging: bool = False
     safety_classifier_path: Optional[str] = None
     magic_db_path: Optional[str] = "/scratch/light/data/magic.db"
-=======
-    # TODO create LIGHTConfig that can write out a WorldConfig
-    # args: DictConfig (to replace opt)
-    opt: Optional[Dict[str, Any]] = field(default_factory=dict)
-    episode_db: Optional["EpisodeDB"] = None
-    graph_builder: Optional["GraphBuilder"] = None
-    model_pool: Optional["ModelPool"] = field(default_factory=get_empty_model_pool)
->>>>>>> d277512c
 
     def copy(self) -> "WorldConfig":
         """Return a new shallow copy of this WorldConfig"""
         return WorldConfig(
-<<<<<<< HEAD
             episode_db=self.episode_db,
             graph_builder=self.graph_builder,
             model_pool=self.model_pool,
             is_logging=self.is_logging,
             safety_classifier_path=self.safety_classifier_path,
             magic_db_path=self.magic_db_path,
-=======
-            opt=self.opt,
-            episode_db=self.episode_db,
-            graph_builder=self.graph_builder,
-            model_pool=self.model_pool,
->>>>>>> d277512c
         )
 
 
@@ -126,7 +107,6 @@
         debug: bool = False,
     ):
         self._config = config
-<<<<<<< HEAD
         self._node_freeze = False
         self._cnt = 0
         self.debug = debug
@@ -135,15 +115,6 @@
         self.purgatory = Purgatory(self)
         self.is_logging = config.is_logging
         self.episode_db = config.episode_db
-=======
-        self._opt = config.opt
-        self._node_freeze = False
-        self._cnt = 0
-        self.debug = debug
-        self._oo_graph = OOGraph(config.opt)
-        self.view = WorldViewer(self)
-        self.purgatory = Purgatory(self)
->>>>>>> d277512c
         model_pool = config.model_pool
         if model_pool is None:
             from light.registry.model_pool import ModelPool
@@ -161,31 +132,16 @@
 
         # Set up safety classifier.
         self.safety_classifier = SafetyClassifier(
-<<<<<<< HEAD
             config.safety_classifier_path,
-=======
-            self._opt.get("safety_classifier_path", self._opt.get("safety_list")),
->>>>>>> d277512c
             model_pool,
         )
 
         # Set up magic!
-<<<<<<< HEAD
         init_magic(config.magic_db_path)
-=======
-        init_magic(self._opt.get("magic_db_path", "/scratch/light/data/magic.db"))
->>>>>>> d277512c
 
         # Set up action parser.
         self.action_parser = ActionParser(self.model_pool)
 
-<<<<<<< HEAD
-=======
-        self.action_parser = config.opt.get("_action_parser")
-        if self.action_parser is None:
-            self.action_parser = ActionParser(self.model_pool)
-
->>>>>>> d277512c
     @property
     def oo_graph(self):
         """Wrapper around oo_graph allowing us to do special configuration when set"""
@@ -200,13 +156,8 @@
         # TODO maybe there's a better way to do this? What happens when we add a new room
         # to an existin graph?
         self._oo_graph = oo_graph
-<<<<<<< HEAD
         for room_id in oo_graph.rooms.keys():
             oo_graph.room_id_to_loggers[room_id] = RoomInteractionLogger(self, room_id)
-=======
-        for room_node in oo_graph.room_id_to_loggers.values():
-            room_node.episode_db = self._config.episode_db
->>>>>>> d277512c
 
     @staticmethod
     def from_graph(graph, config: WorldConfig = None):
@@ -858,24 +809,11 @@
     async def parse_exec(self, actor, inst=None, event_id: Optional[str] = None):
         if not isinstance(actor, GraphNode):
             actor = self.oo_graph.get_node(actor)
-<<<<<<< HEAD
 
         try:
             return await self.parse_exec_internal(actor, inst=inst, event_id=event_id)
         except Exception:
             import traceback
-=======
-        if self._opt.get("dont_catch_errors", False):
-            return await self.parse_exec_internal(actor, inst=inst, event_id=event_id)
-
-        else:
-            try:
-                return await self.parse_exec_internal(
-                    actor, inst=inst, event_id=event_id
-                )
-            except Exception:
-                import traceback
->>>>>>> d277512c
 
             traceback.print_exc()
             self.send_msg(
@@ -1175,4 +1113,7 @@
                 new_agent = await self.graph_builder.add_random_new_agent_to_graph(self)
                 if new_agent is not None:
                     created.append(new_agent)
-        return created+        return created
+
+
+ß