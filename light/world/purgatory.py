--- conflicted
+++ resolved
@@ -6,11 +6,7 @@
 
 import random
 import threading
-<<<<<<< HEAD
 from typing import TYPE_CHECKING, List, Dict, Tuple, Type, Callable, Any, Optional
-=======
-from typing import TYPE_CHECKING, List, Tuple, Type, Callable, Any, Optional, Dict
->>>>>>> 255f1efc
 
 from light.world.souls.player_soul import PlayerSoul
 from light.world.souls.tutorial_player_soul import TutorialPlayerSoul
