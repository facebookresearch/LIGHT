#!/usr/bin/env python3

# Copyright (c) Facebook, Inc. and its affiliates.
# This source code is licensed under the MIT license found in the
# LICENSE file in the root directory of this source tree.abs

import abc
import collections
import os
import time
import uuid
from light.data_model.db.episodes import DBGroupName, EpisodeLogType

# TODO: Investigate changing the format from 3 line to csv or some other standard
from light.graph.events.graph_events import (
    ArriveEvent,
    DeathEvent,
    LeaveEvent,
    SoulSpawnEvent,
    SayEvent,
    TellEvent,
    ShoutEvent,
    WhisperEvent,
)

from typing import Optional, List, Set, Dict, Tuple, TYPE_CHECKING

if TYPE_CHECKING:
    from light.data_model.db.episodes import EpisodeDB
    from light.graph.structured_graph import OOGraph
    from light.graph.elements.graph_nodes import GraphAgent


class InteractionLogger(abc.ABC):
    """
    Base object for interaction loggers.  Takes a reference to the graph and
    location to write data, as well as defines some methods for interfacing
    """

    def __init__(self, graph: "OOGraph", episode_db: Optional["EpisodeDB"]):
        self.episode_db = episode_db
        self.graph = graph
        self.players: Set[str] = set()
        self.actions: int = 0
        self._last_episode_logged: Optional[int] = None
        self.group = (
            DBGroupName.PRE_LAUNCH_TUTORIAL
            if graph._opt.get("tutorial")
            else DBGroupName.PRE_LAUNCH
        )
        # All loggers should have graph state history and a buffer for events
        # State history is just the json of the graph the event executed on
        self.state_history: List[str] = []
        # Event buffer is (state_history_idx, event_hash, event_json, timestamp)
        # where state_history_idx is the index of the graph the event executed on
        self.event_buffer: List[Tuple[int, str, str, float]] = []

    def _begin_meta_episode(self) -> None:
        """
        Handles any preprocessing associated with beginning a meta episode such as
        clearing buffers and recording initial state
        """
        raise NotImplementedError

    def _end_meta_episode(self) -> None:
        """
        Handles any postprocessing associated with the end of a meta episode
        such as flushing buffers by writing to data location, and updating variables
        """
        self._log_interactions()
        raise NotImplementedError

    def observe_event(self, event) -> None:
        """
        Examine event passed in, deciding how to save it to the logs
        """
        raise NotImplementedError

    def _prep_graphs(self) -> List[Dict[str, str]]:
        """
        This method is responsible for preparing the graphs for this event logger
        """
        states = []
        for idx, state in enumerate(self.state_history):
            rand_id = str(uuid.uuid4())[:8]
            unique_graph_name = f"{time.time():.0f}-{idx}-{rand_id}"
            graph_file_name = f"{unique_graph_name}.json"
            states.append(
                {
                    "key": unique_graph_name,
                    "filename": graph_file_name,
                    "graph_json": state,
                }
            )
        return states

    def _prep_events(
        self,
        graph_states: List[Dict[str, str]],
        target_id: str,
    ) -> Tuple[str, List[Dict[str, str]]]:
        """
        This method is responsible for dumping the event logs, referencing the
        graph files recorded in graph_states.
        """
        unique_event_name = str(uuid.uuid4())[:8]
        id_name = f"{target_id}".replace(" ", "_")[:20]
        event_file_name = f"{id_name}_{time.time():.0f}_{unique_event_name}_events.json"
        events = []
        for (graph_idx, hashed, event, timestamp) in self.event_buffer:
            events.append(
                {
                    "graph_key": graph_states[graph_idx]["key"],
                    "hash": hashed,
                    "event_json": event,
                }
            )
        return (event_file_name, events)

    def _log_interactions(self, episode_type: "EpisodeLogType", target_id: str) -> None:
        if self.episode_db is None:
            return  # not actually logging
        graphs = self._prep_graphs()
        events = self._prep_events(graphs, target_id)
        self._last_episode_logged = self.episode_db.write_episode(
            graphs=graphs,
            events=events,
            log_type=episode_type,
            action_count=self.actions,
            players=self.players,
<<<<<<< HEAD
            group=self.group,  # TODO make configurable?
=======
            group=self.group,
>>>>>>> c376dbb4
        )


class AgentInteractionLogger(InteractionLogger):
    """
    This interaction logger attaches to human agents in the graph, logging all
    events the human observes.  This logger also requires serializing more rooms,
    since agent encounters many rooms along its traversal  These events go into
    the conversation buffer, which is then stored in the provided EpisodeDB
    """

    def __init__(
        self,
        graph: "OOGraph",
        agent: "GraphAgent",
        episode_db: Optional["EpisodeDB"] = None,
        is_active: bool = False,
        afk_turn_tolerance: int = 30,
    ):
        super().__init__(graph, episode_db)
        self.agent = agent
        self.afk_turn_tolerance = afk_turn_tolerance
        if graph._opt is None:
            self.is_active = is_active
        else:
            self.is_active = graph._opt.get("is_logging", False)

        self.turns_wo_player_action = 0
        self._logging_intialized = False

    def _begin_meta_episode(self) -> None:
        self._clear_buffers()
        self._add_current_graph_state()
        self.turns_wo_player_action = 0
        self.actions = 0
        self._logging_intialized = True

    def _clear_buffers(self) -> None:
        """Clear the buffers storage for this logger, dumping context"""
        self.state_history.clear()
        self.event_buffer.clear()

    def _add_current_graph_state(self) -> None:
        """Make a copy of the graph state so we can replay events on top of it"""
        try:
            self.state_history.append(
                self.graph.to_json_rv(self.agent.get_room().node_id)
            )
        except Exception as e:
            print(e)
            import traceback

            traceback.print_exc()
            raise

    def _is_player_afk(self) -> bool:
        return self.turns_wo_player_action >= self.afk_turn_tolerance

    def _end_meta_episode(self) -> None:
        self._logging_intialized = False
        self._add_current_graph_state()
        self._log_interactions(EpisodeLogType.AGENT, self.agent.node_id)

    def observe_event(self, event) -> None:
        if not self.is_active:
            return
        event_t = type(event)
        if event_t is SoulSpawnEvent and not self._logging_intialized:
            self._begin_meta_episode()
        elif self._is_player_afk():
            if event.actor is self.agent and not self._logging_intialized:
                self._begin_meta_episode()
                return  # Did not have prior graph state, can't log this event
            else:
                return  # skip events while AFK

        # Get new room state when moving
        if event_t is ArriveEvent and event.actor is self.agent:
            # NOTE: If this is before executing event, not reliable!
            self._add_current_graph_state()
        elif event_t not in [TellEvent, SayEvent, ShoutEvent, WhisperEvent]:
            self.actions += 1

        # Keep track of presence
        if event.actor is self.agent:
            self.turns_wo_player_action = 0
        else:
            self.turns_wo_player_action += 1

        if event.actor.is_player:
            user_id = event.actor.user_id
            if user_id is not None and user_id not in self.players:
                self.players.add(event.actor.user_id)

        # Append the particular event
        self.event_buffer.append(
            (
                len(self.state_history) - 1,
                event.__hash__(),
                event.to_json(),
                time.time(),
            )
        )

        if (event_t is DeathEvent and event.actor is self.agent) or (
            self._is_player_afk()
        ):  # If agent is exiting or dying or afk, end meta episode
            self._end_meta_episode()


class RoomInteractionLogger(InteractionLogger):
    """
    This interaction logger attaches to a room level node in the graph, logging all
    events which take place with human agents in the room as long as a player is
    still in the room.  These events go into the conversation buffer, which is
    then logged in the provided EpisodeDB
    """

    def __init__(
        self,
        graph: "OOGraph",
        room_id: str,
        episode_db: Optional["EpisodeDB"] = None,
        is_active: bool = False,
        afk_turn_tolerance: int = 30,
    ):
        super().__init__(graph, episode_db)
        self.room_id: str = room_id
        self.afk_turn_tolerance = afk_turn_tolerance
        if graph._opt is None:
            self.is_active = is_active
        else:
            self.is_active = graph._opt.get("is_logging", False)

        self.num_players_present = 0
        self.turns_wo_players = float("inf")  # Technically, we have never had players

        # Initialize player count here (bc sometimes players are force moved)
        for node_id in self.graph.all_nodes[self.room_id].contained_nodes:
            if self.graph.all_nodes[node_id].agent and (
                self.graph.all_nodes[node_id].is_player
            ):
                self._add_player()

    def _begin_meta_episode(self) -> None:
        self._clear_buffers()
        self._add_current_graph_state()
        self.turns_wo_players = 0
        self.actions = 0

    def _clear_buffers(self) -> None:
        """Clear the buffers storage for this logger"""
        self.state_history.clear()
        self.event_buffer.clear()

    def _add_current_graph_state(self) -> None:
        """Make a copy of the graph state so we can replay events on top of it"""
        try:
            self.state_history.append(self.graph.to_json_rv(self.room_id))
        except Exception as e:
            print(e)
            import traceback

            traceback.print_exc()
            raise

    def _is_logging(self) -> bool:
        return self.num_players_present > 0

    def _is_players_afk(self) -> bool:
        return self.turns_wo_players >= self.afk_turn_tolerance

    def _end_meta_episode(self) -> None:
        self._add_current_graph_state()
        self._log_interactions(EpisodeLogType.ROOM, self.room_id)

    def _add_player(self) -> None:
        """ Record that a player entered the room, updating variables as needed"""
        if not self.is_active:
            return
        if not self._is_logging():
            self._begin_meta_episode()
        self.num_players_present += 1

    def _remove_player(self) -> None:
        """ Record that a player left the room, updating variables as needed"""
        if not self.is_active:
            return
        self.num_players_present -= 1
        assert self.num_players_present >= 0
        if not self._is_logging():
            self._end_meta_episode()

    def observe_event(self, event) -> None:
        if not self.is_active:
            return

        # Check if we need to set initial logging state, or flush because we are done
        event_t = type(event)
        if (
            event_t is ArriveEvent or event_t is SoulSpawnEvent
        ) and self.human_controlled(event):
            if not self._is_logging():
                self._add_player()
                return  # Add and return to start logging
            self._add_player()

        if self._is_players_afk() or not self._is_logging():
            if not self.human_controlled(event):
                return  # Skip these events
            else:
                self._begin_meta_episode()
                return  # Don't have previous context, will start on the next one

        if event_t not in [TellEvent, SayEvent, ShoutEvent, WhisperEvent]:
            self.actions += 1

        # Keep track of human events
        if self.human_controlled(event):
            user_id = event.actor.user_id
            if user_id is not None and user_id not in self.players:
                self.players.add(event.actor.user_id)
            self.turns_wo_players = 0
        else:
            self.turns_wo_players += 1

        # Add to buffer
        self.event_buffer.append(
            (
                len(self.state_history) - 1,
                event.__hash__(),
                event.to_json(),
                time.time(),
            )
        )

        if (event_t in [LeaveEvent, DeathEvent]) and self.human_controlled(event):
            self._remove_player()
        if self._is_players_afk():
            self._end_meta_episode()

    def human_controlled(self, event) -> bool:
        """
        Determines if an event is controlled by a human or not
        """
        return event.actor.is_player<|MERGE_RESOLUTION|>--- conflicted
+++ resolved
@@ -128,11 +128,7 @@
             log_type=episode_type,
             action_count=self.actions,
             players=self.players,
-<<<<<<< HEAD
-            group=self.group,  # TODO make configurable?
-=======
             group=self.group,
->>>>>>> c376dbb4
         )
 
 
