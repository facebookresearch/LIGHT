--- conflicted
+++ resolved
@@ -320,13 +320,8 @@
             self._add_player()
 
         # Store context from bots, or store current events
-<<<<<<< HEAD
         if not self._is_logging() or (self._is_players_afk() and not self.human_controlled(event)):
-            self.bot_context_buffer.append((len(self.state_history) - 1, event.to_json(), time.ctime()))
-=======
-        if not self._is_logging() or (self._is_players_afk() and not event.actor.is_player):
-            self.context_buffer.append((event.to_json(), time.ctime()))
->>>>>>> 841c4916
+            self.context_buffer.append((len(self.state_history) - 1, event.to_json(), time.ctime()))
         else:
             if self.human_controlled(event):
                 # Players are back from AFK, dump context
