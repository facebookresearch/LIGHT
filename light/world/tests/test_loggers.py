#!/usr/bin/env python3

# Copyright (c) Facebook, Inc. and its affiliates.
# This source code is licensed under the MIT license found in the
# LICENSE file in the root directory of this source tree.abs

import unittest
import shutil, tempfile
import os
import json

from light.graph.elements.graph_nodes import GraphAgent
from light.graph.structured_graph import OOGraph
from light.world.world import World
from light.graph.events.graph_events import ArriveEvent, LeaveEvent, GoEvent, LookEvent
from light.world.content_loggers import AgentInteractionLogger, RoomInteractionLogger
<<<<<<< HEAD
=======
from light.world.utils.json_utils import read_event_logs
>>>>>>> 723fe22a
from parlai.core.params import ParlaiParser

class TestInteractionLoggers(unittest.TestCase):
    """Unit tests for Interaction Loggers"""

    def setUp(self):
        self.data_dir = tempfile.mkdtemp()
<<<<<<< HEAD
=======
        # TODO: Remove reliance on this, just use argparser
>>>>>>> 723fe22a
        self.parser = ParlaiParser()
        self.parser.add_argument(
            '--is-logging',
            type='bool',
            default=True,
            help="Log events with interaction loggers",
        )
        self.parser.add_argument(
            '--log-path',
            type=str,
            default=self.data_dir,
            help="Write the events logged to this path",
        )

    def tearDown(self):
        shutil.rmtree(self.data_dir)
    
    def setUp_single_room_graph(self):
        # Set up the graph 
        opt, _ = self.parser.parse_and_process_known_args()
        test_graph = OOGraph(opt)
        agent_node = test_graph.add_agent("My test agent", {})
        room_node = test_graph.add_room("test room", {})
        agent_node.force_move_to(room_node)
        test_world = World({}, None, True)
        test_world.oo_graph = test_graph 
        return (test_graph, test_world, agent_node, room_node)

    # Test individual methods first - 2 init tests
    def test_init_room_logger(self):
        """
        Test the initial state of room loggers from OOGraph() constructor matches expected values
        """
        initial = self.setUp_single_room_graph()
        test_graph, test_world, agent_node, room_node = initial
        logger = test_graph.room_id_to_loggers[room_node.node_id]

        self.assertEqual(logger.data_path, self.data_dir)
        self.assertEqual(logger.graph, test_graph)
        self.assertEqual(logger.state_history, [])
        self.assertEqual(logger.event_buffer, [])
        self.assertEqual(logger.room_id, room_node.node_id)
        self.assertFalse(logger._is_logging())
        self.assertTrue(logger._is_players_afk())
        self.assertTrue(logger.is_active)
        self.assertEqual(len(logger.context_buffer), 0)
    
    def test_init_agent_logger(self):
        """
        Test the initial state of the agent logger from OOGraph
        """
        initial = self.setUp_single_room_graph()
        test_graph, test_world, agent_node, room_node = initial
        # Not test player soul rn, so just copy what the method looks like
        logger = AgentInteractionLogger(test_graph, agent_node)
                
        self.assertEqual(logger.data_path, self.data_dir)
        self.assertEqual(logger.graph, test_graph)
        self.assertEqual(logger.state_history, [])
        self.assertEqual(logger.event_buffer, [])
        self.assertEqual(logger.agent, agent_node)
        self.assertFalse(logger._logging_intialized)
        self.assertFalse(logger._is_player_afk())
        self.assertTrue(logger.is_active)
        self.assertEqual(len(logger.context_buffer), 0)

    def test_begin_meta_episode_room_logger(self):
        """
        Test calling begin_meta_episode:
            - Clears all the buffers (context into event if nonempty)
            - adds the graph state from the room POV
            - counts as a turn of player action
            - initializes logger
        """
        initial = self.setUp_single_room_graph()
        test_graph, test_world, agent_node, room_node = initial
        # Not test player soul rn, so just copy what the method looks like
        logger = test_graph.room_id_to_loggers[room_node.node_id]
        logger.event_buffer.append("Testing NOT!")
        logger.state_history.append("Testing")
        logger.context_buffer.append("Testing")
        logger._begin_meta_episode()

        self.assertFalse(logger._is_players_afk())
        self.assertEqual(len(logger.context_buffer), 0)
        self.assertEqual(logger.event_buffer, ["Testing"])
        self.assertEqual(len(logger.state_history), 1)
        self.assertEqual(
            logger.state_history[-1], 
            test_graph.to_json_rv(logger.room_id)
        )

    def test_begin_meta_episode_agent_logger(self):
        """
        Test calling begin_meta_episode:
            - Clears all the buffers
            - adds the graph state from the agent's room POV
            - counts as a turn of player action
            - initializes logger
        """
        initial = self.setUp_single_room_graph()
        test_graph, test_world, agent_node, room_node = initial
        # Not test player soul rn, so just copy what the method looks like
        logger = AgentInteractionLogger(test_graph, agent_node)
        logger.event_buffer.append("Testing")
        logger.state_history.append("Testing")
        logger._begin_meta_episode()


        self.assertFalse(logger._is_player_afk())
        self.assertTrue(logger._logging_intialized)
        self.assertEqual(len(logger.context_buffer), 0)
        self.assertEqual(len(logger.event_buffer), 0)
        self.assertEqual(len(logger.state_history), 1)
        self.assertEqual(
            logger.state_history[-1], 
            test_graph.to_json_rv(agent_node.get_room().node_id)
        )

    # Test end_meta_episode - 2 test
    def test_end_meta_episode_room_logger(self):
        """
        Test calling end_meta_episode:
            - Clears the context buffer
            ** Note, future test check that things are written properly
        """
        initial = self.setUp_single_room_graph()
        test_graph, test_world, agent_node, room_node = initial
        # Not test player soul rn, so just copy what the method looks like
        logger = test_graph.room_id_to_loggers[room_node.node_id]
        logger.context_buffer.append("Testing")
        logger._end_meta_episode()
        self.assertEqual(len(logger.context_buffer), 0)
        
    def test_end_meta_episode_agent_logger(self):
        """
        Test calling end_meta_episode:
            - Makes the logging intialized false again
            !! Note, will not have to worry about afk player ending (need the event)
            so we will not have to clear context buffer
        """
        initial = self.setUp_single_room_graph()
        test_graph, test_world, agent_node, room_node = initial
        # Not test player soul rn, so just copy what the method looks like
        logger = AgentInteractionLogger(test_graph, agent_node)
        logger._end_meta_episode()
        self.assertFalse(logger._logging_intialized)

    # Test add and remove player for agent logger
    def test_add_player_room_logger(self):
        """
        Test calling _add_player():
            - Starts logging and adds a player if there is none
            - just increments the count otherwise
        """
        initial = self.setUp_single_room_graph()
        test_graph, test_world, agent_node, room_node = initial
        # Not test player soul rn, so just copy what the method looks like
        logger = test_graph.room_id_to_loggers[room_node.node_id]
        logger.event_buffer.append("Testing NOT!")
        logger.state_history.append("Testing")
        logger.context_buffer.append("Testing")
        logger._add_player()

        # The _loggging_active checks
        self.assertTrue(logger._is_logging())
        self.assertFalse(logger._is_players_afk())
        self.assertEqual(len(logger.context_buffer), 0)
        self.assertEqual(logger.event_buffer, ["Testing"])
        self.assertEqual(len(logger.state_history), 1)
        self.assertEqual(
            logger.state_history[-1], 
            test_graph.to_json_rv(logger.room_id)
        )
        self.assertEqual(logger.num_players_present, 1)

        # Another player just ups the count
        logger._add_player()
        self.assertTrue(logger._is_logging())
        self.assertFalse(logger._is_players_afk())
        self.assertEqual(len(logger.context_buffer), 0)
        self.assertEqual(logger.event_buffer, ["Testing"])
        self.assertEqual(len(logger.state_history), 1)
        self.assertEqual(
            logger.state_history[-1], 
            test_graph.to_json_rv(logger.room_id)
        )
        self.assertEqual(logger.num_players_present, 2)

    def test_remove_player_room_logger(self):
        """
        Test calling _remove_player():
            - just decrements the count if multiple players
            - ends episode (meta_episode) otherwise
        """
        initial = self.setUp_single_room_graph()
        test_graph, test_world, agent_node, room_node = initial
        # Not test player soul rn, so just copy what the method looks like
        logger = test_graph.room_id_to_loggers[room_node.node_id]
        logger._add_player()
        logger._add_player()

        logger._remove_player()
        self.assertTrue(logger._is_logging())
        self.assertFalse(logger._is_players_afk())
        self.assertEqual(logger.num_players_present, 1)

        # Another player is 0, end episode
        logger._remove_player()
        self.assertFalse(logger._is_logging())
        self.assertEqual(len(logger.context_buffer), 0)
        self.assertEqual(logger.num_players_present, 0)

    # Test observe event - 2 test, 2 for afk, 1 for before room
    def test_observer_event_goes_context_room_logger(self):
        """
        Test calling observe_event under normal circumstances adds the 
        necessary metadata to the event buffer
        """
        initial = self.setUp_single_room_graph()
        test_graph, test_world, agent_node, room_node = initial
        # Not test player soul rn, so just copy what the method looks like
        logger = test_graph.room_id_to_loggers[room_node.node_id]
        test_event1 = ArriveEvent(agent_node, text_content="hello1")
        test_event2 = ArriveEvent(agent_node, text_content="hello2")
        test_event3 = ArriveEvent(agent_node, text_content="hello3")
        test_event4 = ArriveEvent(agent_node, text_content="hello4")
        test_event5 = ArriveEvent(agent_node, text_content="hello5")
        test_event6 = ArriveEvent(agent_node, text_content="hello6")

        # No player in room, so this should go to context
        logger.observe_event(test_event1)
        self.assertFalse(logger._is_logging())
        self.assertEqual(len(logger.event_buffer), 0)
        self.assertEqual(len(logger.context_buffer), 1)

        logger.observe_event(test_event2)
        logger.observe_event(test_event3)
        logger.observe_event(test_event4)
        logger.observe_event(test_event5)
        logger.observe_event(test_event6)
        self.assertFalse(logger._is_logging())
        self.assertEqual(len(logger.event_buffer), 0)
        self.assertEqual(len(logger.context_buffer), 5)
        events = [json for _, _, _, json in logger.context_buffer]
        self.assertFalse(test_event1.to_json() in events)

    def test_observe_event_room_logger(self):
        pass

    def test_observe_event_agent_logger(self):
        """
        Test calling observe_event under normal circumstances adds the 
        necessary metadata to the event buffer
        """
        initial = self.setUp_single_room_graph()
        test_graph, test_world, agent_node, room_node = initial
        # Not test player soul rn, so just copy what the method looks like
        logger = AgentInteractionLogger(test_graph, agent_node)
        logger._end_meta_episode
        self.assertFalse(logger._logging_intialized)

    def test_afk_observe_event_room_logger(self):
        pass

    def test_afk_observe_event_agent_logger(self):
        pass
    
    def test_simple_room_logger_saves_and_loads_init_graph(self):
        """
        Test that the room logger properly saves and reloads the initial 
        graph
        """
        # Set up the graph 
        opt, _ = self.parser.parse_and_process_known_args()
        test_graph = OOGraph(opt)
        agent_node = test_graph.add_agent("My test agent", {})
        room_node = test_graph.add_room("test room", {})
        agent_node.force_move_to(room_node)
        test_world = World({}, None, True)
        test_world.oo_graph = test_graph 
        room_logger = test_graph.room_id_to_loggers[room_node.node_id]

        # Check the room json was done correctly
        test_init_json = test_world.oo_graph.to_json_rv(room_node.node_id)
        room_logger._begin_meta_episode()
        room_logger._end_meta_episode()
        graph_file = os.path.join(self.data_dir, 'light_graph_dumps',f'{room_logger._last_graphs[-1]}.json')
        with open(graph_file, 'r') as graph_json_file:
            written_init_json = graph_json_file.read()
            self.assertEqual(test_init_json, written_init_json)
    
    def test_simple_room_logger_saves_and_loads_event(self):
        """
        Test that the room logger properly saves and reloads an event 
        """
        # Set up the graph 
        opt, _ = self.parser.parse_and_process_known_args()
        test_graph = OOGraph(opt)
        agent_node = test_graph.add_agent("My test agent", {})
        agent_node.is_player = True
        room_node = test_graph.add_room("test room", {})
        room2_node = test_graph.add_room("test room2", {})
        agent_node.force_move_to(room_node)
        test_world = World({}, None, True)
        test_world.oo_graph = test_graph 
        room_logger = test_graph.room_id_to_loggers[room_node.node_id]

        # Check an event json was done correctly
        test_event = ArriveEvent(agent_node, text_content="")
        test_init_json = test_world.oo_graph.to_json_rv(agent_node.get_room().node_id)
        room_logger.observe_event(test_event)
        room_logger._end_meta_episode()

        ref_json = test_event.to_json()
        event_file = room_logger._last_event_log
        self.assertNotEqual(os.stat(event_file).st_size, 0)
        buff = read_event_logs(event_file)
        assert(len(buff) == 1)

        world_name, hash_, timestamp, written_event = buff[0]
        self.assertEqual(world_name, room_logger._last_graphs[-1])
        self.assertEqual(hash_, str(test_event.__hash__()))
        ref_json = json.loads(ref_json)
        event_ref = json.loads(written_event)
        self.assertEqual(event_ref, ref_json)


    def test_simple_agent_logger_saves_and_loads_init_graph(self):
        """
        Test that the agent logger properly saves and reloads the initial 
        graph
        """
        # Set up the graph 
        opt, _ = self.parser.parse_and_process_known_args()
        test_graph = OOGraph(opt)
        agent_node = test_graph.add_agent("My test agent", {})
        room_node = test_graph.add_room("test room", {})
        agent_node.force_move_to(room_node)
        test_world = World({}, None, True)
        test_world.oo_graph = test_graph 

        # Check the graph json was done correctly from agent's room
        test_init_json = test_world.oo_graph.to_json_rv(room_node.node_id)
        agent_logger = AgentInteractionLogger(test_graph, agent_node)
        agent_logger._begin_meta_episode()
        agent_logger._end_meta_episode()
        graph_file = os.path.join(self.data_dir, 'light_graph_dumps',f'{agent_logger._last_graphs[-1]}.json')
        with open(graph_file, 'r') as graph_json_file:
            written_init_json = graph_json_file.read()
            self.assertEqual(test_init_json, written_init_json)
    
    def test_simple_agent_logger_saves_and_loads_event(self):
        """
        Test that the room logger properly saves and reloads an event 
        """
        # Set up the graph 
        opt, _ = self.parser.parse_and_process_known_args()
        test_graph = OOGraph(opt)
        agent_node = test_graph.add_agent("My test agent", {})
        agent_node.is_player = True
        room_node = test_graph.add_room("test room", {})
        room2_node = test_graph.add_room("test room2", {})
        agent_node.force_move_to(room_node)
        test_world = World({}, None, True)
        test_world.oo_graph = test_graph 

        # Check an event json was done correctly
        test_event = ArriveEvent(agent_node, text_content="")
        test_init_json = test_world.oo_graph.to_json_rv(agent_node.get_room().node_id)
        agent_logger = AgentInteractionLogger(test_graph, agent_node)
        agent_logger._begin_meta_episode()
        agent_logger.observe_event(test_event)
        agent_logger._end_meta_episode()
        ref_json = test_event.to_json()
        event_file = agent_logger._last_event_log
        self.assertNotEqual(os.stat(event_file).st_size, 0)
        buff = read_event_logs(event_file)
        assert(len(buff) == 1)

        world_name, hash_, timestamp, written_event = buff[0]
        self.assertEqual(world_name, agent_logger._last_graphs[-1])
        self.assertEqual(hash_, str(test_event.__hash__()))
        ref_json = json.loads(ref_json)
        event_ref = json.loads(written_event)
        self.assertEqual(event_ref, ref_json)


<<<<<<< HEAD
    def test_simple_room_loggers_graph(self):
=======
    # TODO: Add simple unit type test - create new graph, loggers, log the events seperate tada!
    def test_simple_room_logger_e2e(self):
>>>>>>> 723fe22a
        """
        Test that the room logger properly saves and reloads the graph and events
        """
        # Set up the graph 
        opt, _ = self.parser.parse_and_process_known_args()
        test_graph = OOGraph(opt)
        agent_node = test_graph.add_agent("My test agent", {})
        agent_node.is_player = True
        room_node = test_graph.add_room("test room", {})
        room_node2 = test_graph.add_room("test room2", {})
        test_graph.add_paths_between(room_node, room_node2, 'a path to the north', 'a path to the south')
        agent_node.force_move_to(room_node)
        test_graph.room_id_to_loggers[room_node.node_id]._add_player()

        # Now, set the player flag
        test_world = World({}, None, True)
        test_world.oo_graph = test_graph 

        # Check the room and event json was done correctly for room_node
        event_room_node_observed = LeaveEvent(agent_node, target_nodes=[room_node2]).to_json()
        test_init_json = test_world.oo_graph.to_json_rv(room_node.node_id)

        GoEvent(agent_node, target_nodes=[room_node2]).execute(test_world)
        
        room_logger = test_graph.room_id_to_loggers[room_node.node_id]
        graph_file = os.path.join(self.data_dir, 'light_graph_dumps', f'{room_logger._last_graphs[-1]}.json')       
        self.assertNotEqual(os.stat(graph_file).st_size, 0)
        with open(graph_file, 'r') as graph_json_file:
            written_init_json = graph_json_file.read()
            self.assertEqual(test_init_json, written_init_json)
        event_file = room_logger._last_event_log
        self.assertNotEqual(os.stat(event_file).st_size, 0)
<<<<<<< HEAD
        with open(event_file, 'r') as event_json_file:
            parity = 0
            for line in event_json_file:
                if parity == 0:
                    line = line.strip()
                    self.assertEqual(room_logger._last_graph, line)
                if parity == 2:
                    written_event = json.loads(line)
                    ref_json = json.loads(event_room_node_observed)
                    self.assertEqual(ref_json, written_event)
                parity += 1
                parity %= 3

    def test_simple_agent_loggers_graph(self):
        """
        Test that the room logger properly saves and reloads the initial 
        graph
        """
        # Set up the graph - requires a test player provider or something similar
        opt = {}
        opt["is_logging"] = True
        opt["log_path"] = self.data_dir
        test_graph = OOGraph()
        agent_node = test_graph.add_agent("My test agent", {})
        agent_node.is_player = True
        room_node = test_graph.add_room("test room", {})
        room_node2 = test_graph.add_room("test room2", {})
        test_graph.add_paths_between(room_node, room_node2, 'a path to the north', 'a path to the south')
        agent_node.force_move_to(room_node)
        test_graph.room_id_to_loggers[room_node.node_id]._add_player()

        # Now, set the player flag
        test_world = World({}, None, True)
        test_world.oo_graph = test_graph 


        # Check the room and event json was done correctly for room_node
        test_init_json = test_world.oo_graph.to_json_rv(room_node.node_id)
        test_event = GoEvent(agent_node, target_nodes=[room_node2]).execute(test_world)
        # Need a way to make soul do w/e for testing
        pass

    # TODO: Add e2e test - create new graph, test room and agents
=======
        buff = read_event_logs(event_file)
        assert(len(buff) == 1)

        world_name, hash_, timestamp, written_event = buff[0]
        self.assertEqual(world_name, room_logger._last_graphs[-1])
        ref_json = json.loads(event_room_node_observed)
        event_ref = json.loads(written_event)
        self.assertEqual(event_ref, ref_json)

>>>>>>> 723fe22a

if __name__ == "__main__":
    unittest.main()<|MERGE_RESOLUTION|>--- conflicted
+++ resolved
@@ -14,10 +14,7 @@
 from light.world.world import World
 from light.graph.events.graph_events import ArriveEvent, LeaveEvent, GoEvent, LookEvent
 from light.world.content_loggers import AgentInteractionLogger, RoomInteractionLogger
-<<<<<<< HEAD
-=======
 from light.world.utils.json_utils import read_event_logs
->>>>>>> 723fe22a
 from parlai.core.params import ParlaiParser
 
 class TestInteractionLoggers(unittest.TestCase):
@@ -25,10 +22,7 @@
 
     def setUp(self):
         self.data_dir = tempfile.mkdtemp()
-<<<<<<< HEAD
-=======
         # TODO: Remove reliance on this, just use argparser
->>>>>>> 723fe22a
         self.parser = ParlaiParser()
         self.parser.add_argument(
             '--is-logging',
@@ -417,12 +411,8 @@
         self.assertEqual(event_ref, ref_json)
 
 
-<<<<<<< HEAD
-    def test_simple_room_loggers_graph(self):
-=======
     # TODO: Add simple unit type test - create new graph, loggers, log the events seperate tada!
     def test_simple_room_logger_e2e(self):
->>>>>>> 723fe22a
         """
         Test that the room logger properly saves and reloads the graph and events
         """
@@ -455,51 +445,6 @@
             self.assertEqual(test_init_json, written_init_json)
         event_file = room_logger._last_event_log
         self.assertNotEqual(os.stat(event_file).st_size, 0)
-<<<<<<< HEAD
-        with open(event_file, 'r') as event_json_file:
-            parity = 0
-            for line in event_json_file:
-                if parity == 0:
-                    line = line.strip()
-                    self.assertEqual(room_logger._last_graph, line)
-                if parity == 2:
-                    written_event = json.loads(line)
-                    ref_json = json.loads(event_room_node_observed)
-                    self.assertEqual(ref_json, written_event)
-                parity += 1
-                parity %= 3
-
-    def test_simple_agent_loggers_graph(self):
-        """
-        Test that the room logger properly saves and reloads the initial 
-        graph
-        """
-        # Set up the graph - requires a test player provider or something similar
-        opt = {}
-        opt["is_logging"] = True
-        opt["log_path"] = self.data_dir
-        test_graph = OOGraph()
-        agent_node = test_graph.add_agent("My test agent", {})
-        agent_node.is_player = True
-        room_node = test_graph.add_room("test room", {})
-        room_node2 = test_graph.add_room("test room2", {})
-        test_graph.add_paths_between(room_node, room_node2, 'a path to the north', 'a path to the south')
-        agent_node.force_move_to(room_node)
-        test_graph.room_id_to_loggers[room_node.node_id]._add_player()
-
-        # Now, set the player flag
-        test_world = World({}, None, True)
-        test_world.oo_graph = test_graph 
-
-
-        # Check the room and event json was done correctly for room_node
-        test_init_json = test_world.oo_graph.to_json_rv(room_node.node_id)
-        test_event = GoEvent(agent_node, target_nodes=[room_node2]).execute(test_world)
-        # Need a way to make soul do w/e for testing
-        pass
-
-    # TODO: Add e2e test - create new graph, test room and agents
-=======
         buff = read_event_logs(event_file)
         assert(len(buff) == 1)
 
@@ -509,7 +454,6 @@
         event_ref = json.loads(written_event)
         self.assertEqual(event_ref, ref_json)
 
->>>>>>> 723fe22a
 
 if __name__ == "__main__":
     unittest.main()