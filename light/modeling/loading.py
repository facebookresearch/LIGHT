--- conflicted
+++ resolved
@@ -19,13 +19,7 @@
 def register_all_tasks():
     # list all tasks here
     # import light.modeling.tasks.<> # noqa: F401
-<<<<<<< HEAD
-    # pass
     import light.modeling.tasks.common_sense.agents
-=======
     import light.modeling.tasks.atomic.teacher  # noqa: F401
     import light.modeling.tasks.quests.goals.teacher  # noqa: F401
-    import light.modeling.tasks.quests.wild_chats.teacher  # noqa: F401
-
-    pass
->>>>>>> efa0673c
+    import light.modeling.tasks.quests.wild_chats.teacher  # noqa: F401