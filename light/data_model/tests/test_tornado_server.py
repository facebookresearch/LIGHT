--- conflicted
+++ resolved
@@ -109,11 +109,7 @@
         
 
         response = yield self.client.fetch(
-<<<<<<< HEAD
-            f'{URL}/builder/world/delete/{world1}?player={player_id}', method='DELETE', body=b''
-=======
-            f'{URL}/builder/world/delete/{world1}', method='POST', body=b''
->>>>>>> aa027f3b
+            f'{URL}/builder/world/delete/{world1}', method='DELETE', body=b''
         )
         self.assertEqual(response.code, 200)
         self.assertEqual(json.loads(response.body.decode()),  str(world1))
@@ -235,11 +231,7 @@
 
         # Test deletion
         response = yield self.client.fetch(
-<<<<<<< HEAD
-            f'{URL}/builder/world/delete/{w_id}?player={player_id}', method='DELETE', body=b''
-=======
-            f'{URL}/builder/world/delete/{w_id}', method='POST', body=b''
->>>>>>> aa027f3b
+            f'{URL}/builder/world/delete/{w_id}', method='DELETE', body=b''
         )
         self.assertEqual(response.code, 200)
         self.assertEqual(json.loads(response.body.decode()),  str(w_id))
