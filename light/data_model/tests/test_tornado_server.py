#!/usr/bin/env python3
import unittest.mock as mock
import json
import re
import ast
from tornado import gen, httpclient, ioloop, testing, escape
from tornado.testing import AsyncHTTPTestCase, gen_test
from tornado.ioloop import IOLoop
import shutil, tempfile
import unittest
import os
import urllib
from urllib import parse
from light.data_model.light_database import (
    LIGHTDatabase,
    DB_EDGE_IN_CONTAINED,
    DB_EDGE_EX_CONTAINED,
    DB_EDGE_WORN,
    DB_EDGE_WIELDED,
    DB_EDGE_NEIGHBOR,
    EDGE_TYPES,
    DB_TYPE_BASE_CHAR,
    DB_TYPE_CHAR,
    DB_TYPE_BASE_OBJ,
    DB_TYPE_OBJ,
    DB_TYPE_BASE_ROOM,
    DB_TYPE_ROOM,
    DB_TYPE_GRAPH_EDGE,
    DB_TYPE_GRAPH_NODE,
    DB_TYPE_EDGE,
    DB_TYPE_TEXT_EDGE,
    DB_TYPE_TILE,
    DB_TYPE_INTERACTION,
    DB_TYPE_UTTERANCE,
    DB_TYPE_PARTICIPANT,
    DB_TYPE_TURN,
    DB_TYPE_PLAYER,
    DB_TYPE_WORLD,
    ENTITY_TYPES,
    DB_STATUS_PROD,
    DB_STATUS_REVIEW,
    DB_STATUS_REJECTED,
    DB_STATUS_QUESTIONABLE,
    DB_STATUS_ACCEPTED,
    DB_STATUS_ACCEPT_ONE,
    DB_STATUS_ACCEPT_ALL,
    CONTENT_STATUSES,
    EDIT_STATUSES,
)
from deploy.web.server.builder_server import (
    BuildApplication,
    get_handlers,
)
from deploy.web.server.tornado_server import (
    LandingApplication, 
    Application,
)
from deploy.web.server.registry import (
    RegistryApplication, 
)

PORT = 35494
URL = f'http://localhost:{PORT}'
class TestFlags():
    def __init__(self, hostname, port):
        self.hostname = hostname
        self.port = port

@mock.patch('deploy.web.server.registry.BaseHandler.get_current_user', return_value='user')
@mock.patch('light.graph.builders.starspace_all.StarspaceBuilder')
class TestRegistryApp(AsyncHTTPTestCase):
    def setUp(self):
        self.data_dir = tempfile.mkdtemp()
        # Need to fix this somehow...
        self.db_path = '/scratch/lucaskabela/database3.db'
        self.db = LIGHTDatabase(self.db_path)
        self.FLAGS = TestFlags("localhost", PORT)
        self.client = httpclient.AsyncHTTPClient()
        super().setUp()

    def tearDown(self):
        super().tearDown()
        shutil.rmtree(self.data_dir)

    def get_app(self):
<<<<<<< HEAD
        app = RegistryApplication(self.FLAGS, self.db)
        app.listen(PORT)
        return app

    # @gen_test
    # def test_game_socket(self, mocked_auth):
    #     '''Test that we connect to socket by default'''
    #     # TODO: Mock the world creation or something
    #     headers = {'Connection': 'Upgrade', 'Upgrade':'websocket'}
    #     response = yield self.client.fetch(
    #         f'{URL}/game/socket',
    #         method='GET',
    #         headers=headers,
    #     )
    #     self.assertEqual(response.code, 101)
=======
        app = RegistryApplication(self.FLAGS, default=False)
        app.listen(PORT)
        return app

    @gen_test
    def test_game_socket(self, mocked_auth, MockStarSpace):
        '''Test that we connect to socket by default'''
        headers = {'Connection': 'Upgrade', 'Upgrade':'websocket'}
        with self.assertRaises(httpclient.HTTPClientError) as cm:
            response = yield self.client.fetch(
                f'{URL}/game/socket',
                method='GET',
                headers=headers,
            )
        # Need to upgrade in response
        self.assertEqual(cm.exception.code, 426)

    @mock.patch('deploy.web.server.registry.RegistryApplication.run_new_game', return_value='test')
>>>>>>> e56466b8
    @gen_test
    def test_new_game(self, mocked_auth, MockStarSpace, mocked_method):
        '''Test that we can post to create a new game'''
        response = yield self.client.fetch(
            f'{URL}/game/new/01',
            method='POST',
            body=b'test',
        )
        self.assertEqual(response.code, 201)


@mock.patch('deploy.web.server.builder_server.BaseHandler.get_current_user', return_value='test')
class TestWorldSaving(AsyncHTTPTestCase):
    def setUp(self):
        self.data_dir = tempfile.mkdtemp()
        self.db_path = os.path.join(self.data_dir, 'test_server.db')
        self.db = LIGHTDatabase(self.db_path)
        self.client = httpclient.AsyncHTTPClient()
        super().setUp()

    def tearDown(self):
        super().tearDown()
        shutil.rmtree(self.data_dir)

    def get_app(self):
        app = BuildApplication(get_handlers(self.db))
        app.listen(PORT)
        return app


    @gen_test
    def test_list_worlds(self, mocked_auth):
        '''Test that the list worlds endpoint can be hit succesfully and returns world 
            dimesnions in expected format'''
        with LIGHTDatabase(self.db_path) as db:
            player_id = db.create_user("test")[0]
            world1 = db.create_world("default", player_id, 3, 3, 1)[0]
            world2 = db.create_world("default2", player_id, 4, 2, 2)[0]
        

        response = yield self.client.fetch(
            f'{URL}/builder/worlds/', method='GET',
        )
        self.assertEqual(response.code, 200)
        self.assertEqual(json.loads(response.body.decode()), 
            [
                {'height': 3, 'id': world1, 'name': "default", 'num_floors': 1, 'owner_id': player_id, 'width': 3},
                {'height': 4, 'id': world2, 'name': "default2", 'num_floors': 2, 'owner_id': player_id, 'width': 2},
            ]
        )
        
    @gen_test
    def test_delete_world(self, mocked_auth):
        '''Test the endpoint for deleting worlds works as expected'''
        with LIGHTDatabase(self.db_path) as db:
            player_id = db.create_user("test")[0]
            world1 = db.create_world("default", player_id, 3, 3, 1)[0]
            world2 = db.create_world("default2", player_id, 4, 2, 2)[0]
        

        response = yield self.client.fetch(
            f'{URL}/builder/world/delete/{world1}', method='DELETE',
        )
        self.assertEqual(response.code, 200)
        self.assertEqual(json.loads(response.body.decode()),  str(world1))

    @gen_test
    def test_save_world(self, mocked_auth):
        '''Test the endpoint for saving worlds works as expected'''
        with LIGHTDatabase(self.db_path) as db:
            player_id = db.create_user("test")[0]
        headers = {"Content-Type": "application/x-www-form-urlencoded",}
        response = yield self.client.fetch(
            f'{URL}/builder/world/', method='POST', headers=headers, body=b''
        )
        self.assertEqual(response.code, 201)
        # Get back a world code, 
        self.assertEqual(type(json.loads(response.body.decode())), int)
    
    @gen_test
    def test_load_world(self, mocked_auth):
        '''Test the endpoint for loading worlds works as expected'''
        with LIGHTDatabase(self.db_path) as db:
            player_id = db.create_user("test")[0]
            world1 = db.create_world("default", player_id, 4, 1, 1)[0]
        response = yield self.client.fetch(
            f'{URL}/builder/world/{world1}', method='GET'
        )
        self.assertEqual(response.code, 200)
        self.assertEqual(json.loads(response.body.decode()),  
            {
                "dimensions":{
                    "id" : world1,
                    "name": "default",
                    "height": 4,
                    "width": 1,
                    "floors": 1
                },
                "entities":{
                    "room": {},
                    "character": {},
                    "object": {},
                    "nextID": 1
                },
                "map":{
                    "tiles": [],
                    "edges": []
                }
            }
        )

    @gen_test
    def test_world_saving_integration(self, mocked_auth):
        '''Test a flow where a user creates a world, views the saved worlds, loads the world, then 
            deletes it'''

        with LIGHTDatabase(self.db_path) as db:
            player_id = db.create_user("test")[0]
            base_room_id = db.create_base_room('room')[0]
            base_char_id = db.create_base_character('character')[0]
            base_obj_id = db.create_base_object('object')[0]
            rcontent_id1 = db.create_room("room1", base_room_id, "dirty", "old")[0]
            ccontent_id1 = db.create_character("troll", base_char_id, "tall", "big")[0]
            ocontent_id1 = db.create_object('small obj', base_obj_id, 0, 0, 0, 0, 0, 0, 0, 'dusty')[0]
            d = {
                "dimensions":{
                    "id" : None,
                    "name": "Test",
                    "height": 5,
                    "width": 5,
                    "floors": 2
                },
                "entities":{
                    "room": {
                        "1": {"id": rcontent_id1, "name": "room1", "base_id": base_room_id, "description": "dirty", "backstory": "old"},
                        "2": {"id": rcontent_id1, "name": "room1", "base_id": base_room_id, "description": "dirty", "backstory": "old"}
                    },
                    "character": {
                        "3":{"id":ccontent_id1, "name":"troll", "base_id":base_char_id, "persona":"tall", "physical_description":"big", "name_prefix":"a","is_plural":0,"char_type":"unknown"}
                    },
                    "object": {
                        "4":{"id":ocontent_id1,"name":"small obj","base_id":base_obj_id,"is_container":0,"is_drink":0,"is_food":0,"is_gettable":0,"is_surface":0,"is_wearable":0,
                        "is_weapon":0,"physical_description": "dusty", "name_prefix": "a", "is_plural": 0}
                    },
                    "nextID": 5
                },
                "map":{
                    "tiles": [{"room":1,"color":"#8A9BA8","x_coordinate":1,"y_coordinate":1,"floor":0},{"room":2,"color":"#8A9BA8","x_coordinate":2,"y_coordinate":1,"floor":0}],
                    "edges": [{"src":1,"dst":3,"type":"contains"},{"src":1,"dst":4,"type":"contains"},{"src":1,"dst":2,"type":"neighbors to the east"},{"src":2,"dst":1,"type":"neighbors to the west"}]
                }
            }
        response = yield self.client.fetch(
            f'{URL}/builder/world/', method='POST', body=self.get_encoded_url_params(d)
        )
        self.assertEqual(response.code, 201)
        self.assertEqual(type(json.loads(response.body.decode())), int)
        w_id = json.loads(response.body.decode())

        # Test listing worlds here
        response = yield self.client.fetch(
            f'{URL}/builder/worlds/', method='GET',
        )
        self.assertEqual(response.code, 200)
        self.assertEqual(json.loads(response.body.decode()), 
            [{'height': 5, 'id': w_id, 'name': "Test", 'num_floors': 2, 'owner_id': player_id, 'width': 5},]
        )

        # Test world loading - expect same format! (except differences in local ids, so check dimensions and tiles really)
        d['dimensions']['id'] = w_id
        response = yield self.client.fetch(
            f'{URL}/builder/world/{w_id}', method='GET'
        )
        self.assertEqual(response.code, 200)
        actual_dict = json.loads(response.body.decode())
        # Dimensions with updated world id should match exactly
        self.assertEqual(actual_dict['dimensions'], d['dimensions'])
        # Store id will not be the same, but values (and next ID) should be
        self.assertCountEqual(actual_dict['entities']['room'].values(), d['entities']['room'].values())
        self.assertCountEqual(actual_dict['entities']['character'].values(), d['entities']['character'].values())
        self.assertCountEqual(actual_dict['entities']['object'].values(), d['entities']['object'].values())

        # Test deletion
        response = yield self.client.fetch(
            f'{URL}/builder/world/delete/{w_id}', method='DELETE',
        )
        self.assertEqual(response.code, 200)
        self.assertEqual(json.loads(response.body.decode()),  str(w_id))

        # List should now be empty
        response = yield self.client.fetch(
            f'{URL}/builder/worlds/', method='GET',
        )
        self.assertEqual(response.code, 200)
        self.assertEqual(json.loads(response.body.decode()), 
            []
        )

    def get_encoded_url_params(self, d):
        formBody = []
        for prop in d.keys():
            encodedKey = urllib.parse.quote(prop)
            encodedValue = urllib.parse.quote( json.dumps(d[prop], separators=(',', ':')) if (type(d[prop]) is dict or type(d[prop]) is list) else d[prop] )
            formBody.append(encodedKey + '=' + encodedValue)
        return '&'.join(formBody)


@mock.patch('deploy.web.server.tornado_server.BaseHandler.get_current_user', return_value='user')
class TestGameApp(AsyncHTTPTestCase):
    def setUp(self):
        self.data_dir = tempfile.mkdtemp()
        self.db_path = os.path.join(self.data_dir, 'test_server.db')
        self.db = LIGHTDatabase(self.db_path)
        self.client = httpclient.AsyncHTTPClient()
        super().setUp()

    def tearDown(self):
        super().tearDown()
        shutil.rmtree(self.data_dir)

    def get_app(self):
        app = Application()
        app.listen(PORT)
        return app

    @gen_test
    def test_game_page(self, mocked_auth):
        '''Test that no specific endpoint results in main game served when logged in'''
        headers = {'Content-Type': 'application/json',}
        response = yield self.client.fetch(
            f'{URL}/',
            method='GET',
            headers=headers,
        )
        self.assertEqual(response.code, 200)

    @gen_test
    def test_static_handler(self, mocked_auth):
        '''Test that index.html will be rendered from static handler correctly'''
        headers = {'Content-Type': 'application/json',}
        response = yield self.client.fetch(
            f'{URL}/index.html',
            method='GET',
            headers=headers,
        )
        self.assertEqual(response.code, 200)

@mock.patch('deploy.web.server.tornado_server.BaseHandler.get_current_user', return_value='user')
class TestLandingApp(AsyncHTTPTestCase):
    def setUp(self):
        self.data_dir = tempfile.mkdtemp()
        self.db_path = os.path.join(self.data_dir, 'test_server.db')
        self.db = LIGHTDatabase(self.db_path)
        self.client = httpclient.AsyncHTTPClient()
        super().setUp()

    def tearDown(self):
        super().tearDown()
        shutil.rmtree(self.data_dir)

    def get_app(self):
        app = LandingApplication(self.db)
        app.listen(PORT)
        return app
        
    @gen_test
    def test_static_handler(self, mocked_auth):
        '''Test that index.html will be rendered from static handler correctly'''
        headers = {'Content-Type': 'application/json',}
        response = yield self.client.fetch(
            f'{URL}/index.html',
            method='GET',
            headers=headers,
        )
        self.assertEqual(response.code, 200)

    @gen_test
    def test_static_handler_nonexisting(self, mocked_auth):
        '''Test the static handler 404 if resource not found'''
        headers = {'Content-Type': 'application/json',}
        with self.assertRaises(httpclient.HTTPClientError) as cm:
            response = yield self.client.fetch(
                f'{URL}/something.html',
                method='GET',
                headers=headers,
            )
        self.assertEqual(cm.exception.code, 404)

    @gen_test
    def test_landing_page(self, mocked_auth):
        '''Test that no specific endpoint results in main page served when logged in'''
        headers = {'Content-Type': 'application/json',}
        response = yield self.client.fetch(
            f'{URL}/',
            method='GET',
            headers=headers,
        )
        self.assertEqual(response.code, 200)

    @gen_test
    def test_landing_page_redirect(self, mocked_auth):
        '''Test that redirect when not logged in'''
        mocked_auth.return_value=None
        headers = {'Content-Type': 'application/json'}
        with self.assertRaises(httpclient.HTTPClientError) as cm:
            response = yield self.client.fetch(
                f'{URL}/',
                method='GET',
                headers=headers,
                follow_redirects=False,
            )
        self.assertEqual(cm.exception.code, 302)
        self.assertEqual(cm.exception.response.headers['Location'], '/login?next=%2F')

    @gen_test
    def test_logout(self, mocked_auth):
        '''Test that logout clears cookie and redirects'''
        headers = {'Content-Type': 'application/json'}
        with self.assertRaises(httpclient.HTTPClientError) as cm:
            response = yield self.client.fetch(
                f'{URL}/logout',
                method='GET',
                headers=headers,
                follow_redirects=False,
            )
        # 302 still bc we need to redirect
        self.assertEqual(cm.exception.code, 302)
        self.assertEqual(len(cm.exception.response.headers.get_list('Set-Cookie')), 1)
        # Clearing cookies, so should user should be empty string, then redirect to login
        result = re.search('user="(.*)"(.*)', cm.exception.response.headers['Set-Cookie'])
        self.assertEqual(len(result.group(1)), 0)
        self.assertEqual(cm.exception.response.headers['Location'], '/login')

    @gen_test
    def test_login_succesful(self, mocked_auth):
        '''Test that login endpoint with correct password gives cookie, 200'''
        headers = {'Content-Type': 'multipart/form-data; boundary=SomeRandomBoundary'}
        body = self.build_body()
        with self.assertRaises(httpclient.HTTPClientError) as cm:
            response = yield self.client.fetch(
                f'{URL}/login',
                method='POST',
                headers=headers,
                body=body,
                follow_redirects=False,
            )
        # 302 still bc we need to redirect
            self.assertEqual(cm.exception.code, 302)
        self.assertEqual(len(cm.exception.response.headers.get_list('Set-Cookie')), 1)
        response = yield self.client.fetch(
            f'{URL}/login',
            method='POST',
            headers=headers,
            body=body,
        )
        self.assertEqual(response.code, 200)


    @gen_test
    def test_login_endpoint(self, mocked_auth):
        '''Test that login endpoint responds with login page'''
        headers = {'Content-Type': 'application/json'}
        response = yield self.client.fetch(
            f'{URL}/login',
            method='GET',
            headers=headers,
        )
        self.assertEqual(response.code, 200)
        self.assertEqual(response.headers['Content-Type'], 'text/html; charset=UTF-8')
        # This part is liable to change, can just remove in future
        self.assertEqual(response.body, b'<html><body><form action="/login?next=/" method="post">Name:<input type="text" name="name"> Password: <input type="text" name="password"><input type="submit" value="Sign in"></form></body></html>')

    @gen_test
    def test_login_password_protected(self, mocked_auth):
        '''Test that login does not work with wrong password'''
        headers = {'Content-Type': 'multipart/form-data; boundary=SomeRandomBoundary'}
        body = self.build_body(password="dog")
        with self.assertRaises(httpclient.HTTPClientError) as cm:
            response = yield self.client.fetch(
                f'{URL}/login',
                method='POST',
                headers=headers,
                body=body,
                follow_redirects=False,
            )
        self.assertEqual(cm.exception.code, 302)

        # With allowing redirects, we expect to end up back at the login page
        response = yield self.client.fetch(
            f'{URL}/login',
            method='POST',
            headers=headers,
            body=body,
        )        
        self.assertEqual(response.code, 200)
        self.assertEqual(response.headers['Content-Type'], 'text/html; charset=UTF-8')
        # This part is liable to change, can just remove in future
        self.assertEqual(response.body, b'<html><body><form action="/login?next=/" method="post">Name:<input type="text" name="name"> Password: <input type="text" name="password"><input type="submit" value="Sign in"></form></body></html>')

    def build_body(name='me', password='LetsPlay'):
        boundary = 'SomeRandomBoundary'
        body = '--%s\r\n' % boundary 

        # data for field1
        body += 'Content-Disposition: form-data; name="name"\r\n'
        body += '\r\n' # blank line
        body += '%s\r\n' % name

        # separator boundary
        body += '--%s\r\n' % boundary 

        # data for field2
        body += 'Content-Disposition: form-data; name="password"\r\n'
        body += '\r\n' # blank line
        body += '%s\r\n' % password

        # separator boundary
        body += '--%s--\r\n' % boundary 
        return body

@mock.patch('deploy.web.server.builder_server.BaseHandler.get_current_user', return_value='user')
class TestBuilderApp(AsyncHTTPTestCase):
    def setUp(self):
        self.data_dir = tempfile.mkdtemp()
        self.db_path = os.path.join(self.data_dir, 'test_server.db')
        self.db = LIGHTDatabase(self.db_path)
        self.client = httpclient.AsyncHTTPClient()
        super().setUp()

    def tearDown(self):
        super().tearDown()
        shutil.rmtree(self.data_dir)

    def get_app(self):
        app = BuildApplication(get_handlers(self.db))
        app.listen(PORT)
        return app


    @gen_test
    def test_builder_page(self, mocked_auth):
        '''Test that no specific endpoint results in main builder page served when logged in'''
        headers = {'Content-Type': 'application/json',}
        response = yield self.client.fetch(
            f'{URL}/builder/',
            method='GET',
            headers=headers,
        )
        self.assertEqual(response.code, 200)

    @gen_test
    def test_builder_page(self, mocked_auth):
        '''Test that static data serves landing correctly'''
        headers = {'Content-Type': 'application/json',}
        response = yield self.client.fetch(
            f'{URL}/builder/builderindex.html',
            method='GET',
            headers=headers,
        )
        self.assertEqual(response.code, 200)

    @gen_test
    def test_builder_page(self, mocked_auth):
        '''Test that static data serves main builder page correctly'''
        headers = {'Content-Type': 'application/json',}
        response = yield self.client.fetch(
            f'{URL}/',
            method='GET',
            headers=headers,
        )
        self.assertEqual(response.code, 200)

    @gen_test
    def test_submit_entity_edits(self, mocked_auth):
        '''Test that entity edits can be submitted successfully'''
        with LIGHTDatabase(self.db_path) as db:
            player = db.create_player()[0]
            base_room = db.create_base_room('room')[0]
        headers = {'Content-Type': 'application/json'}
        body = {
            'id': base_room,
            'field': 'name',
            'edited_value': 'name_edit_test',
            'player': player,
        }
        response = yield self.client.fetch(
            f'{URL}/builder/edits',
            method='POST',
            body=urllib.parse.urlencode(body),
        )
        self.assertEqual(response.code, 201)
        response = yield self.client.fetch(f'{URL}/builder/edits/1',)
        self.assertEqual(response.code, 200)
        self.assertEqual(
            json.loads(response.body.decode()),
            {
                "edit_id": 1,
                "id": base_room,
                "field": "name",
                "unedited_value": "room",
                "edited_value": "name_edit_test",
                "player_id": player,
                "status": DB_STATUS_REVIEW,
                "type": DB_TYPE_BASE_ROOM,
            },
        )

    @gen_test
    def test_submit_utterance_edits(self, mocked_auth):
        '''Test that utterance edits can be submitted successfully'''
        with LIGHTDatabase(self.db_path) as db:
            player = db.create_player()[0]
            base_room = db.create_base_room('room')[0]
            room = db.create_room('small room', base_room, 'tiny', 'old')[0]
            base_char = db.create_base_character("troll")[0]
            char = db.create_character(None, base_char, "tall", "big")[0]
            utterance1 = db.create_utterance("Hi")[0]
            utterance2 = db.create_utterance("Hello")[0]
            interaction = db.create_interaction(room)[0]
            participant = db.create_participant(interaction, char, player)[0]
            turn = db.create_turn(
                interaction, 0, 0, 'speech', utterance1, None, participant, None
            )[0]
        headers = {'Content-Type': 'application/json'}
        body = {
            'id': turn,
            'field': 'utterance_id',
            'edited_value': 'Hello',
            'player': player,
        }
        response = yield self.client.fetch(
            f'{URL}/builder/edits',
            method='POST',
            body=urllib.parse.urlencode(body),
        )
        self.assertEqual(response.code, 201)
        self.assertEqual(json.loads(response.body.decode()), {'edit_id': 1})
        response = yield self.client.fetch(f'{URL}/builder/edits/1')
        self.assertEqual(response.code, 200)
        self.assertEqual(
            json.loads(response.body.decode()),
            {
                "edit_id": 1,
                "id": turn,
                "field": "utterance_id",
                "edited_value": 'Hello',
                'characters': ['troll'],
                "player_id": player,
                "status": DB_STATUS_REVIEW,
                "type": "utterance",
                "turn_number": 0,
                'room': 'small room',
                "utterances": ['Hi'],
            },
        )

    @gen_test
    def test_submit_edits_error(self, mocked_auth):
        '''Test that missing arguments are detected'''
        with LIGHTDatabase(self.db_path) as db:
            player = db.create_player()[0]
        headers = {'Content-Type': 'application/json'}
        body = {'field': 'name', 'edited_value': 'name_edit_test', 'player': player}
        with self.assertRaises(httpclient.HTTPClientError) as cm:
            response = yield self.client.fetch(
                f'{URL}/builder/edits',
                method='POST',
                headers=headers,
                body=urllib.parse.urlencode(body),
            )
        self.assertEqual(400, cm.exception.code)
        self.assertEqual(cm.exception.message, 'Bad Request')

    @gen_test
    def test_reject_edits(self, mocked_auth):
        '''Test that edits can be rejected successfully'''
        with LIGHTDatabase(self.db_path) as db:
            player = db.create_player()[0]
            base_room = db.create_base_room('room')[0]
            # insert edit directly into the database and check if it's correct
            edit_id = db.submit_edit(base_room, 'name', 'name_edit_test', player)
            self.assertEqual(
                [i[:] for i in db.get_edit(edit_id=edit_id)],
                [
                    (
                        1,
                        base_room,
                        'name',
                        'room',
                        'name_edit_test',
                        player,
                        DB_STATUS_REVIEW,
                    )
                ],
            )
        response = yield self.client.fetch(
            f'{URL}/builder/edits/{edit_id}/reject', method='POST', body=b''
        )
        self.assertEqual(response.code, 200)
        self.assertEqual(json.loads(response.body.decode()), {'id': base_room})
        response = yield self.client.fetch(f'{URL}/builder/edits/1')
        self.assertEqual(response.code, 200)
        self.assertEqual(
            json.loads(response.body.decode()),
            {
                "edit_id": 1,
                "id": base_room,
                "field": "name",
                "unedited_value": "room",
                "edited_value": "name_edit_test",
                "player_id": player,
                "status": DB_STATUS_REJECTED,
                "type": DB_TYPE_BASE_ROOM,
            },
        )

    @gen_test
    def test_accept_edits(self, mocked_auth):
        '''Test that edits can be accepted and enacted'''
        with LIGHTDatabase(self.db_path) as db:
            player = db.create_player()[0]
            base_room = db.create_base_room('room')[0]
            # insert edit directly into the database and check if it's correct
            edit_id = db.submit_edit(base_room, 'name', 'name_edit_test', player)
            self.assertEqual(
                [i[:] for i in db.get_edit(edit_id=edit_id)],
                [
                    (
                        1,
                        base_room,
                        'name',
                        'room',
                        'name_edit_test',
                        player,
                        DB_STATUS_REVIEW,
                    )
                ],
            )
        accept_type = 'accepted'
        response = yield self.client.fetch(
            f'{URL}/builder/edits/{edit_id}/accept/{accept_type}',
            method='POST',
            body=b'',
        )
        self.assertEqual(response.code, 200)
        self.assertEqual(json.loads(response.body.decode()), {'id': base_room})
        # check that the entry in the edits table is updated
        response = yield self.client.fetch(f'{URL}/builder/edits/1')
        self.assertEqual(response.code, 200)
        self.assertEqual(
            json.loads(response.body.decode()),
            {
                "edit_id": 1,
                "id": base_room,
                "field": "name",
                "unedited_value": "room",
                "edited_value": "name_edit_test",
                "player_id": player,
                "status": DB_STATUS_ACCEPTED,
                "type": DB_TYPE_BASE_ROOM,
            },
        )
        # test that the accepted edit is enacted
        with LIGHTDatabase(self.db_path) as db:
            self.assertEqual(db.get_query(base_room)[:], (base_room, 'name_edit_test'))

    @gen_test
    def test_view_multiple_edits(self, mocked_auth):
        '''
        Tests that edits can be queried based on player, status and entity ID
        '''
        with LIGHTDatabase(self.db_path) as db:
            player = db.create_player()[0]
            base_room = db.create_base_room('room')[0]
        with LIGHTDatabase(self.db_path) as db:
            # insert edits directly into the database and check if they're correct
            edit_id1 = db.submit_edit(base_room, 'name', 'name_edit_test1', player)
            self.assertEqual(
                [i[:] for i in db.get_edit(edit_id=edit_id1)],
                [
                    (
                        edit_id1,
                        base_room,
                        'name',
                        'room',
                        'name_edit_test1',
                        player,
                        DB_STATUS_REVIEW,
                    )
                ],
            )
            edit_id2 = db.submit_edit(base_room, 'name', 'name_edit_test2', player)
            self.assertEqual(
                [i[:] for i in db.get_edit(edit_id=edit_id2)],
                [
                    (
                        edit_id2,
                        base_room,
                        'name',
                        'room',
                        'name_edit_test2',
                        player,
                        DB_STATUS_REVIEW,
                    )
                ],
            )
            # mark one of the edits as rejected
            db.reject_edit(edit_id1)
        # check that querying for edits with DB_STATUS_REVIEW status only returns
        # the second edit
        response = yield self.client.fetch(
            f'{URL}/builder/edits?status={escape.url_escape(DB_STATUS_REVIEW)}&expand=True',
        )
        self.assertEqual(
            json.loads(response.body.decode()),
            [
                {
                    "edit_id": edit_id2,
                    "id": base_room,
                    "field": "name",
                    "unedited_value": "room",
                    "edited_value": "name_edit_test2",
                    "player_id": player,
                    "status": DB_STATUS_REVIEW,
                    "type": DB_TYPE_BASE_ROOM,
                }
            ],
        )
        # check that querying for edits submitted by "player" returns both edits
        response = yield self.client.fetch(f'{URL}/builder/edits?player={player}&expand=True')
        self.assertEqual(
            json.loads(response.body.decode()),
            [
                {
                    "edit_id": edit_id1,
                    "id": base_room,
                    "field": "name",
                    "unedited_value": "room",
                    "edited_value": "name_edit_test1",
                    "player_id": player,
                    "status": DB_STATUS_REJECTED,
                    "type": DB_TYPE_BASE_ROOM,
                },
                {
                    "edit_id": edit_id2,
                    "id": base_room,
                    "field": "name",
                    "unedited_value": "room",
                    "edited_value": "name_edit_test2",
                    "player_id": player,
                    "status": DB_STATUS_REVIEW,
                    "type": DB_TYPE_BASE_ROOM,
                },
            ],
        )
        # check that expand=False behaves as expected
        response = yield self.client.fetch(f'{URL}/builder/edits?player={player}',)
        self.assertEqual(json.loads(response.body.decode()), [1, 2])

    @gen_test
    def test_view_entities(self, mocked_auth):
        '''
        Tests the ViewEntityWithIDHandler. Checks whether the correct content
        and format is returned when calling entities/<ID>
        '''
        with LIGHTDatabase(self.db_path) as db:
            base_room1 = db.create_base_room('room')[0]
            base_room2 = db.create_base_room('small room')[0]
            room1 = db.create_room('small room', base_room1, 'tiny', 'old')[0]
        # Test that base entity can be viewed
        response = yield self.client.fetch(f'{URL}/builder/entities/{base_room1}',)
        self.assertEqual(response.code, 200)
        self.assertEqual(
            json.loads(response.body.decode()), {'entity': {'id': base_room1, 'name': 'room'}, 'type': 'base room'}
        )
        # Test that entity can be viewed
        response = yield self.client.fetch(f'{URL}/builder/entities/{room1}',)
        self.assertEqual(response.code, 200)
        self.assertEqual(
            json.loads(response.body.decode()),
            {
                'entity': {
                    'id': room1,
                    'name': 'small room',
                    'base_id': base_room1,
                    'description': 'tiny',
                    'backstory': 'old',
                },
                'type': 'room'
            },
        )

    @gen_test
    def test_search_entities(self, mocked_auth):
        '''
        Tests entries in the database can be searched through the endpoint
        using FTS. More extensive tests on the search function are in test_db.py
        '''
        with LIGHTDatabase(self.db_path) as db:
            base_room1 = db.create_base_room('room')[0]
            base_room2 = db.create_base_room('small room')[0]
            base_room3 = db.create_base_room('rooming')[0]
            room1 = db.create_room('small room', base_room1, 'tiny', 'decaying')[0]
            room2 = db.create_room('roomsmall', base_room1, 'decayed', 'tiny')[0]
            room3 = db.create_room('small room', base_room1, 'tiny', 'good')[0]
        # check that seraching for base room works properly
        response = yield self.client.fetch(f'{URL}/builder/entities/base_room?search=room',)
        self.assertEqual(response.code, 200)
        self.assertEqual(
            json.loads(response.body.decode()),
            [
                {'id': base_room1, 'name': 'room'},
                {'id': base_room2, 'name': 'small room'},
                {'id': base_room3, 'name': 'rooming'},
            ],
        )
        # check that seraching for room works properly
        response = yield self.client.fetch(f'{URL}/builder/entities/room?search=decay',)
        self.assertEqual(response.code, 200)
        self.assertEqual(
            json.loads(response.body.decode()),
            [
                {
                    'id': room1,
                    'name': 'small room',
                    'base_id': base_room1,
                    'description': 'tiny',
                    'backstory': 'decaying',
                },
                {
                    'id': room2,
                    'name': 'roomsmall',
                    'base_id': base_room1,
                    'description': 'decayed',
                    'backstory': 'tiny',
                },
            ],
        )

    @gen_test
    def test_search_entities_special_character(self, mocked_auth):
        '''
        Tests special characters in search string can be processed using urllib
        '''
        with LIGHTDatabase(self.db_path) as db:
            base_room1 = db.create_base_room('room')[0]
            base_room2 = db.create_base_room('small room')[0]
        search_string = parse.quote_plus('small room')
        response = yield self.client.fetch(
            f'{URL}/builder/entities/base_room?search={search_string}',
        )
        self.assertEqual(response.code, 200)
        self.assertEqual(
            json.loads(response.body.decode()),
            [{'id': base_room2, 'name': 'small room'}],
        )

    @gen_test
    def test_search_entities_incorrect_type(self, mocked_auth):
        '''Tests that passing the incorrect type raises 400 bad request'''
        with LIGHTDatabase(self.db_path) as db:
            base_room = db.create_base_room('room')[0]
        with self.assertRaises(httpclient.HTTPClientError) as cm:
            response = yield self.client.fetch(f'{URL}/builder/entities/base_?search=room')
        self.assertEqual(400, cm.exception.code)
        self.assertEqual(cm.exception.message, 'Type is not valid. ')


    @gen_test
    def test_search_entities_no_search(self, mocked_auth):
        '''Tests that not passing search returns all entries'''
        with LIGHTDatabase(self.db_path) as db:
            base_room1 = db.create_base_room('room')[0]
            base_room2 = db.create_base_room('small room')[0]
        response = yield self.client.fetch(f'{URL}/builder/entities/base_room?')
        self.assertEqual(response.code, 200)
        self.assertEqual(
            json.loads(response.body.decode()),
            [
                {'id': base_room1, 'name': 'room'},
                {'id': base_room2, 'name': 'small room'},
            ],
        )

    @gen_test
    def test_get_types(self, mocked_auth):
        '''Tests all table names are returned correctly'''
        response = yield self.client.fetch(f'{URL}/builder/tables/types')
        self.assertEqual(response.code, 200)
        self.assertEqual(
            json.loads(response.body.decode()),
            [
                DB_TYPE_BASE_CHAR,
                DB_TYPE_CHAR,
                DB_TYPE_BASE_OBJ,
                DB_TYPE_OBJ,
                DB_TYPE_BASE_ROOM,
                DB_TYPE_ROOM,
                DB_TYPE_TEXT_EDGE,
                DB_TYPE_EDGE,
                DB_TYPE_GRAPH_EDGE,
                DB_TYPE_GRAPH_NODE,
                DB_TYPE_TILE,
                DB_TYPE_INTERACTION,
                DB_TYPE_UTTERANCE,
                DB_TYPE_PARTICIPANT,
                DB_TYPE_TURN,
                DB_TYPE_PLAYER,
                DB_TYPE_WORLD,
            ],
        )

    @gen_test
    def test_get_column_names(self, mocked_auth):
        '''Tests all column names are returned correctly'''
        # test base entity
        response = yield self.client.fetch(f'{URL}/builder/entities/base_object/fields')
        self.assertEqual(response.code, 200)
        self.assertEqual(
            json.loads(response.body.decode()), {'id': 'integer', 'name': 'text'}
        )
        # test entity
        response = yield self.client.fetch(f'{URL}/builder/entities/room/fields')
        self.assertEqual(response.code, 200)
        self.assertEqual(
            json.loads(response.body.decode()),
            {
                'id': 'integer',
                'name': 'text',
                'base_id': 'integer',
                'description': 'text',
                'backstory': 'text',
            },
        )

    @gen_test
    def test_get_column_names_invalid(self, mocked_auth):
        '''Tests that when type is invalid, error is raised'''
        with self.assertRaises(Exception):
            response = yield self.client.fetch(f'{URL}/builder/entities/base_/fields',)
            self.assertEqual(response.code, 400)

    @gen_test
    def test_create_base_entity(self, mocked_auth):
        '''Tests that a base entity can be created through the endpoint'''
        body = {'name': 'base room lala'}
        response = yield self.client.fetch(
            f'{URL}/builder/entities/base_room',
            method='POST',
            body=urllib.parse.urlencode(body),
        )
        # check that the entry in the edits table is updated
        self.assertEqual(response.code, 200)
        id, _ = json.loads(response.body.decode())
        with LIGHTDatabase(self.db_path) as db:
            self.assertEqual(db.get_query(id)[:], (id, 'base room lala'))

    @gen_test
    def test_create_entity(self, mocked_auth):
        '''Tests that an entity can be created through the endpoint'''
        with LIGHTDatabase(self.db_path) as db:
            base_char = db.create_base_character('animal')[0]
        body = {
            'name': 'snake',
            'base_id': base_char,
            'persona': 'aggressive',
            'physical_description': 'big',
        }
        response = yield self.client.fetch(
            f'{URL}/builder/entities/character',
            method='POST',
            body=urllib.parse.urlencode(body),
        )
        # check that the entry in the edits table is updated
        self.assertEqual(response.code, 200)
        id, _ = json.loads(response.body.decode())
        with LIGHTDatabase(self.db_path) as db:
            self.assertEqual(
                db.get_query(id)[:5], (id, 'snake', base_char, 'aggressive', 'big')
            )

    @gen_test
    def test_create_interaction(self, mocked_auth):
        '''Tests that an interaction can be created through the endpoint'''
        with LIGHTDatabase(self.db_path) as test:
            base_room = test.create_base_room("room")[0]
            room = test.create_room("room1", base_room, "dirty", "old")[0]
            base_char = test.create_base_character("troll")[0]
            char = test.create_character(None, base_char, "tall", "big")[0]
            player0 = test.create_player()[0]
            player1 = test.create_player()[0]
            player2 = test.create_player()[0]
            participants = [
                (str(char), str(player0)),
                (str(char), str(player1)),
                (str(char), str(player2)),
            ]
            turns = [
                {
                    'speaker': 0,
                    'listener': None,
                    'interaction': {'type': 'speech', 'content': 'utterance1'},
                    'turn_time': 5,
                },
                {
                    'speaker': 2,
                    'listener': 1,
                    'interaction': {'type': 'emote', 'content': 'emote1'},
                    'turn_time': 4,
                },
                {
                    'speaker': 2,
                    'listener': None,
                    'interaction': {'type': 'action', 'content': 'action1'},
                    'turn_time': 3,
                },
            ]
        # check that the add_single_conversation() method is called sucessfully
        # the correctness of the method is checked in test_db.py
        body = {
            "room": room,
            "participants": json.dumps(participants),
            "turns": json.dumps(turns),
        }
        response = yield self.client.fetch(
            f'{URL}/builder/interactions',
            method='POST',
            body=urllib.parse.urlencode(body),
        )
        self.assertEqual(response.code, 200)
        interaction_id = json.loads(response.body.decode())
        with LIGHTDatabase(self.db_path) as db:
            self.assertEqual(db.get_query(interaction_id)[:], (interaction_id, room))
        # check that duplicates return -1 as interaction_id
        response = yield self.client.fetch(
            f'{URL}/builder/interactions',
            method='POST',
            body=urllib.parse.urlencode(body),
        )
        self.assertEqual(response.code, 200)
        interaction_id = json.loads(response.body.decode())
        self.assertEqual(interaction_id, -1)

    @gen_test
    def test_view_interaction(self, mocked_auth):
        '''Tests that an interaction can be viewed through the endpoint'''
        with LIGHTDatabase(self.db_path) as test:
            rbase_id = test.create_base_room("room")[0]
            rcontent_id1 = test.create_room("room1", rbase_id, "dirty", "old")[0]
            cbase_id = test.create_base_character("troll")[0]
            ccontent_id1 = test.create_character(None, cbase_id, "tall", "big")[0]
            player1 = test.create_player()[0]
            player2 = test.create_player()[0]
            utterance1 = test.create_utterance("Hi")[0]
            utterance2 = test.create_utterance("Hello")[0]
            interaction1 = test.create_interaction(rcontent_id1)[0]
            participant1 = test.create_participant(interaction1, ccontent_id1, player1)[
                0
            ]
            participant2 = test.create_participant(interaction1, ccontent_id1, player2)[
                0
            ]
            turn1_1 = test.create_turn(
                interaction1, 0, 1, "speech", utterance1, "", participant1, None
            )[0]
            turn1_2 = test.create_turn(
                interaction1, 1, 1, "speech", utterance2, "", participant1, participant2
            )[0]
        response = yield self.client.fetch(
            f'{URL}/builder/interactions?interaction_id={interaction1}',
        )
        self.assertEqual(response.code, 200)
        self.assertEqual(
            json.loads(response.body.decode()),
            {
                'room': rcontent_id1,
                'participants': [
                    {
                        'ID': participant1,
                        'interaction_id': interaction1,
                        'character_id': ccontent_id1,
                        'player_id': player1,
                    },
                    {
                        'ID': participant2,
                        'interaction_id': interaction1,
                        'character_id': ccontent_id1,
                        'player_id': player2,
                    },
                ],
                'turns': [
                    {
                        'ID': turn1_1,
                        'interaction_id': interaction1,
                        'turn_number': 0,
                        'turn_time': 1,
                        'interaction_type': 'speech',
                        'utterance_id': utterance1,
                        'action': '',
                        'speaker_id': participant1,
                        'listener_id': None,
                    },
                    {
                        'ID': turn1_2,
                        'interaction_id': interaction1,
                        'turn_number': 1,
                        'turn_time': 1,
                        'interaction_type': 'speech',
                        'utterance_id': utterance2,
                        'action': '',
                        'speaker_id': participant1,
                        'listener_id': participant2,
                    },
                ],
            },
        )


def all():
    suiteList = []
    # TODO: Break out into seperate files, arrange suite elsewhere when automated testing done
    suiteList.append(unittest.TestLoader().loadTestsFromTestCase(TestRegistryApp))
    suiteList.append(unittest.TestLoader().loadTestsFromTestCase(TestGameApp))
    suiteList.append(unittest.TestLoader().loadTestsFromTestCase(TestWorldSaving))
    suiteList.append(unittest.TestLoader().loadTestsFromTestCase(TestBuilderApp))
    suiteList.append(unittest.TestLoader().loadTestsFromTestCase(TestLandingApp))
    return unittest.TestSuite(suiteList)

if __name__ == '__main__':
    testing.main()<|MERGE_RESOLUTION|>--- conflicted
+++ resolved
@@ -72,7 +72,7 @@
     def setUp(self):
         self.data_dir = tempfile.mkdtemp()
         # Need to fix this somehow...
-        self.db_path = '/scratch/lucaskabela/database3.db'
+        self.db_path = os.path.join(self.data_dir, 'test_server.db')
         self.db = LIGHTDatabase(self.db_path)
         self.FLAGS = TestFlags("localhost", PORT)
         self.client = httpclient.AsyncHTTPClient()
@@ -83,24 +83,7 @@
         shutil.rmtree(self.data_dir)
 
     def get_app(self):
-<<<<<<< HEAD
-        app = RegistryApplication(self.FLAGS, self.db)
-        app.listen(PORT)
-        return app
-
-    # @gen_test
-    # def test_game_socket(self, mocked_auth):
-    #     '''Test that we connect to socket by default'''
-    #     # TODO: Mock the world creation or something
-    #     headers = {'Connection': 'Upgrade', 'Upgrade':'websocket'}
-    #     response = yield self.client.fetch(
-    #         f'{URL}/game/socket',
-    #         method='GET',
-    #         headers=headers,
-    #     )
-    #     self.assertEqual(response.code, 101)
-=======
-        app = RegistryApplication(self.FLAGS, default=False)
+        app = RegistryApplication(self.FLAGS, self.db, default=False)
         app.listen(PORT)
         return app
 
@@ -118,7 +101,6 @@
         self.assertEqual(cm.exception.code, 426)
 
     @mock.patch('deploy.web.server.registry.RegistryApplication.run_new_game', return_value='test')
->>>>>>> e56466b8
     @gen_test
     def test_new_game(self, mocked_auth, MockStarSpace, mocked_method):
         '''Test that we can post to create a new game'''
