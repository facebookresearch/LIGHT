#!/usr/bin/env python3

# Copyright 2017-present, Facebook, Inc.
# This source code is licensed under the license found in the
# LICENSE file in the root directory of this source tree.

from light.data_model.db.base import BaseDB, DBStatus, DBSplitType, HasDBIDMixin
from light.data_model.db.users import DBPlayer
from light.graph.structured_graph import OOGraph
from omegaconf import MISSING, DictConfig
from typing import (
    Optional,
    List,
    Tuple,
    Union,
    Dict,
    Any,
    Set,
    Type,
    cast,
    TYPE_CHECKING,
)
from sqlalchemy import (
    insert,
    select,
    Enum,
    Column,
    Integer,
    String,
    Float,
    ForeignKey,
    Boolean,
    UniqueConstraint,
)
from sqlalchemy.orm import declarative_base, relationship, Session, join
import sqlalchemy.exc

import enum
import os
import time

SQLBase = declarative_base()

FILE_PATH_KEY = "env"
GRAPH_PATH_KEY = "graphs"
QUEST_PATH_KEY = "quests"
USR_KEY = DBPlayer.ID_PREFIX

SCRUBBED_USER_ID = "scrubbed_user"
MAX_RETENTION = 60 * 60 * 24 * 60  # 60 days

SCRUBBED_USER_ID = "scrubbed_user"
MAX_RETENTION = 60 * 60 * 24 * 60  # 60 days

BASE_NAME_LENGTH_CAP = 96
WORLD_NAME_LENGTH_CAP = 128
EDGE_LABEL_LENGTH_CAP = 64
PERSONA_LENGTH_CAP = 512
DESCRIPTION_LENGTH_CAP = 512
NAME_PREFIX_LENGTH = 32
ID_STRING_LENGTH = 40
QUEST_MOTIVATION_LENGTH = 128
REPORT_REASON_LENGTH = 1024
FILE_PATH_LENGTH_CAP = 96


# Name Key Components - Should be text searchable


class DBNameKey(HasDBIDMixin):
    """
    Class for the shared db base components, as all have just an
    id and a name
    """

    db_id = Column(String(ID_STRING_LENGTH), primary_key=True)
    name = Column(String(BASE_NAME_LENGTH_CAP), nullable=False, index=True, unique=True)
    status = Column(Enum(DBStatus), nullable=False, index=True)
    split = Column(Enum(DBSplitType), nullable=False, index=True)


class DBAgentName(DBNameKey, SQLBase):
    """
    Class containing the expected elements for an agent name,
    with any supporting methods
    """

    __tablename__ = "agent_names"
    ID_PREFIX = "AGN"

    def __repr__(self):
        return f"DBAgentName({self.db_id!r}| {self.name})"


class DBObjectName(DBNameKey, SQLBase):
    """
    Class containing the expected elements for an object name,
    with any supporting methods
    """

    __tablename__ = "object_names"
    ID_PREFIX = "OBN"

    def __repr__(self):
        return f"DBObjectName({self.db_id!r}| {self.name})"


class DBRoomName(DBNameKey, SQLBase):
    """
    Class containing the expected elements for a room name,
    with any supporting methods
    """

    __tablename__ = "room_names"
    ID_PREFIX = "RMN"

    def __repr__(self):
        return f"DBRoomName({self.db_id!r}| {self.name})"


# Graph nodes


class DBElem(HasDBIDMixin):
    """Class for shared attributes for all graph model components"""

    db_id = Column(String(ID_STRING_LENGTH), primary_key=True)
    name = Column(String(BASE_NAME_LENGTH_CAP), nullable=False, index=True)
    built_occurrences = Column(Integer, nullable=False, default=0)
    status = Column(Enum(DBStatus), nullable=False, index=True)
    create_timestamp = Column(Float, nullable=False)
    creator_id = Column(
        String(ID_STRING_LENGTH)
    )  # temp retain the creator ID for new things

    _text_edges: Optional[List["DBTextEdge"]] = None
    _node_edges: Optional[List["DBEdge"]] = None
    _attributes: Optional[List["DBNodeAttribute"]] = None

    @property
    def text_edges(self) -> List["DBTextEdge"]:
        """Return the cached text edges, if available"""
        if self._text_edges is not None:
            return self._text_edges

        use_session = Session.object_session(self)
        assert (
            use_session is not None
        ), "Must be in-session if not cached. Otherwise call `load_edges` first"
        stmt = select(DBTextEdge).where(DBTextEdge.parent_id == self.db_id)
        text_edges = use_session.scalars(stmt).all()
        self._text_edges = text_edges
        return text_edges

    @property
    def node_edges(self) -> List["DBEdge"]:
        """Return the cached node edges, if available"""
        if self._node_edges is not None:
            return self._node_edges

        use_session = Session.object_session(self)
        assert (
            use_session is not None
        ), "Must be in-session if not cached. Otherwise call `load_edges` first"
        stmt = select(DBEdge).where(DBEdge.parent_id == self.db_id)
        node_edges = use_session.scalars(stmt).all()
        self._node_edges = node_edges
        for node_edge in node_edges:
            # Force load the children
            assert node_edge.child is not None
        return node_edges

    def load_edges(self, db: "EnvDB", skip_cache=False) -> None:
        """Expand the node and text edges for this entity"""
        if db._cache is not None and not skip_cache:
            # Load the edges from the cache
            assert self.db_id is not None
            node = db._cache["all"][self.db_id]
            self._text_edges = node.text_edges.copy()
            self._node_edges = node.node_edges.copy()
        else:
            # Load everything in a session
            with Session(db.engine) as session:
                session.add(self)
                assert self.text_edges is not None
                assert self.node_edges is not None
                session.expunge_all()

    @property
    def attributes(self) -> List["DBNodeAttribute"]:
        if self._attributes is not None:
            return self._attributes

        use_session = Session.object_session(self)
        assert (
            use_session is not None
        ), "Must be in-session if not cached. Otherwise call `load_attributes` first"
        stmt = select(DBNodeAttribute).where(DBNodeAttribute.target_id == self.db_id)
        attributes = use_session.scalars(stmt).all()
        self._attributes = attributes
        return attributes

    def load_attributes(self, db: "EnvDB", skip_cache=False) -> None:
        """Expand arbitrary attributes for this node"""
        if db._cache is not None and not skip_cache:
            # Load the edges from the cache
            assert self.db_id is not None
            node = db._cache["all"][self.db_id]
            self._attributes = node.attributes.copy()
        else:
            # Load everything in a session
            with Session(db.engine) as session:
                session.add(self)
                assert self.attributes is not None
                session.expunge_all()


class DBAgent(DBElem, SQLBase):
    """
    Class containing the expected elements for an agent,
    with any supporting methods
    """

    __tablename__ = "agents"
    __table_args__ = (
        UniqueConstraint(
            "name", "persona", "physical_description", name="text_characteristics"
        ),
    )
    ID_PREFIX = "AGE"

    base_id: str = Column(ForeignKey("agent_names.db_id"), nullable=False)
    persona = Column(String(PERSONA_LENGTH_CAP), nullable=False, index=True)
    physical_description = Column(
        String(DESCRIPTION_LENGTH_CAP), nullable=False, index=True
    )
    name_prefix = Column(String(NAME_PREFIX_LENGTH), nullable=False)
    is_plural = Column(Boolean)
    size = Column(Integer)
    contain_size = Column(Integer)
    constitution = Column(Float)
    charisma = Column(Float)
    strength = Column(Float)
    dexterity = Column(Float)
    intelligence = Column(Float)
    wisdom = Column(Float)
    base_name: List["DBAgent"] = relationship(
        "DBAgentName", backref="agents", foreign_keys=[base_id]
    )

    def __repr__(self):
        return f"DBAgent({self.db_id!r}| {self.name})"


class DBObject(DBElem, SQLBase):
    """
    Class containing the expected elements for an object,
    with any supporting methods
    """

    __tablename__ = "objects"
    __table_args__ = (
        UniqueConstraint("name", "physical_description", name="text_characteristics"),
    )
    ID_PREFIX = "OBE"

    base_id: str = Column(ForeignKey("object_names.db_id"), nullable=False)
    physical_description = Column(
        String(DESCRIPTION_LENGTH_CAP), nullable=False, index=True
    )
    is_container = Column(Float)
    is_drink = Column(Float)
    is_food = Column(Float)
    is_gettable = Column(Float)
    is_surface = Column(Float)
    is_wearable = Column(Float)
    is_weapon = Column(Float)
    name_prefix = Column(String(NAME_PREFIX_LENGTH), nullable=False)
    is_plural = Column(Boolean)
    size = Column(Integer)
    contain_size = Column(Integer)
    value = Column(Float)
    rarity = Column(Float)
    base_name: List["DBObject"] = relationship(
        "DBObjectName", backref="objects", foreign_keys=[base_id]
    )

    def __repr__(self):
        return f"DBObject({self.db_id!r}| {self.name})"


class DBRoomInsideType(enum.Enum):
    """Types of indoor or outdoor statuses for rooms"""

    INDOORS = "indoors"
    ENCLOSED = "enclosed"
    COVERED = "covered"
    OUTSIDE = "outside"
    HYBRID = "hybrid"
    MULTI_ROOM = "multi_room"
    OTHER = "other"
    UNKNOWN = "unknown"


class DBRoom(DBElem, SQLBase):
    """
    Class containing the expected elements for a room,
    with any supporting methods
    """

    __tablename__ = "rooms"
    __table_args__ = (
        UniqueConstraint(
            "name", "description", "backstory", name="text_characteristics"
        ),
    )
    ID_PREFIX = "RME"

    base_id: str = Column(ForeignKey("room_names.db_id"), nullable=False)
    description = Column(String(DESCRIPTION_LENGTH_CAP), nullable=False, index=True)
    backstory = Column(String(DESCRIPTION_LENGTH_CAP), nullable=False, index=True)
    size = Column(Integer)
    indoor_status = Column(Enum(DBRoomInsideType), nullable=False)
    rarity = Column(Float)
    base_name: List["DBRoom"] = relationship(
        "DBRoomName", backref="rooms", foreign_keys=[base_id]
    )

    def __repr__(self):
        return f"DBRoom({self.db_id!r}| {self.name})"


class DBNodeAttribute(HasDBIDMixin, SQLBase):
    """
    Class containing unique attribute values for specific element instances
    """

    __tablename__ = "node_attributes"
    __table_args__ = (
        UniqueConstraint(
            "target_id", "attribute_name", "attribute_value_string", name="att_details"
        ),
    )
    ID_PREFIX = "ATT"

    db_id = Column(String(ID_STRING_LENGTH), primary_key=True)
    target_id = Column(String(ID_STRING_LENGTH), nullable=False, index=True)
    attribute_name = Column(String(EDGE_LABEL_LENGTH_CAP), nullable=False, index=True)
    attribute_value_string = Column(String(EDGE_LABEL_LENGTH_CAP), nullable=False)
    status: DBStatus = Column(Enum(DBStatus), nullable=False, index=True)
    creator_id = Column(
        String(ID_STRING_LENGTH)
    )  # temp retain the creator ID for new things
    create_timestamp = Column(Float, nullable=False)


# Graph edges and attributes


class DBEdgeType(enum.Enum):
    """Edges in the LIGHT Environment DB"""

    CONTAINS = "contains"
    MAY_CONTAIN = "may_contain"
    WEARING = "wearing"  # only agent-object
    MAY_WEAR = "may_wear"  # only agent-object
    WIELDING = "wielding"  # only agent-object
    MAY_WIELD = "may_wield"  # only agent-object
    CONTAINED_IN = "contained_in"  # only outward text edge
    MAY_BE_CONTAINED_IN = "may_be_contained_in"  # only outward text edge
    NEIGHBOR = "neighboring"  # Only room-room
    MAY_BE_NEIGHBOR = "may_be_neighboring"  # Only room-room


class DBEdgeBase(HasDBIDMixin):
    """Base attributes for an edge as stored in the environment DB"""

    db_id = Column(String(ID_STRING_LENGTH), primary_key=True)
    parent_id = Column(String(ID_STRING_LENGTH), nullable=False)
    edge_type = Column(Enum(DBEdgeType), nullable=False)
    status = Column(Enum(DBStatus), nullable=False, index=True)
    edge_label = Column(String(EDGE_LABEL_LENGTH_CAP), nullable=False)
    create_timestamp = Column(Float, nullable=False)
    creator_id = Column(
        String(ID_STRING_LENGTH)
    )  # temp retain the creator ID for new things


class DBEdge(DBEdgeBase, SQLBase):
    """Class for edges between two GraphNodes registered in the DB"""

    __tablename__ = "edges"
    __table_args__ = (
        UniqueConstraint(
            "parent_id", "child_id", "edge_type", "edge_label", name="edge_details"
        ),
    )
    ID_PREFIX = "NED"

    child_id = Column(String(ID_STRING_LENGTH), nullable=False)
    built_occurrences = Column(Integer, nullable=False, default=0)

    _child: Optional[DBElem] = None

    @property
    def child(self) -> DBElem:
        """Follow this edge and load the child node"""
        if self._child is not None:
            return self._child

        use_session = Session.object_session(self)
        assert (
            use_session is not None
        ), "Must be in-session if not cached. Otherwise call `expand_edge` first"
        # Determine return type
        # This may be better wrapped as a utility of EnvDB,
        # but that's not in-scope here
        assert self.child_id is not None
        TargetClass: Type[DBElem]
        if DBAgent.is_id(self.child_id):
            TargetClass = DBAgent
            stmt = select(DBAgent)
        elif DBObject.is_id(self.child_id):
            TargetClass = DBObject
            stmt = select(DBObject)
        elif DBRoom.is_id(self.child_id):
            TargetClass = DBRoom
            stmt = select(DBRoom)
        else:
            raise AssertionError("Edge type was none of Agent, room, or object")
        stmt = select(TargetClass).where(TargetClass.db_id == self.child_id)
        child = use_session.scalars(stmt).one()
        self._child = child
        return child

    def expand_edge(self, db: "EnvDB") -> None:
        """Expand the node and text edges for this entity"""
        if db._cache is not None:
            # Load the edges from the cache
            assert self.child_id is not None
            node = db._cache["all"][self.child_id]
            self._child = node
        else:
            # Load everything in a session
            with Session(db.engine) as session:
                session.add(self)
                assert self.child is not None
                session.expunge_all()

    def __repr__(self):
        return (
            f"DBEdge({self.db_id!r}| {self.parent_id}-{self.edge_type}-{self.child_id})"
        )


class DBTextEdge(DBEdgeBase, SQLBase):
    """Class for edges between a GraphNodes and a new entity in the DB"""

    __tablename__ = "text_edges"
    __table_args__ = (
        UniqueConstraint(
            "parent_id", "child_text", "edge_type", "edge_label", name="edge_details"
        ),
    )
    ID_PREFIX = "TED"

    child_text = Column(String(BASE_NAME_LENGTH_CAP), nullable=False, index=True)

    def __repr__(self):
        return f"DBTextEdge({self.db_id!r}| {self.parent_id}-{self.edge_type}-{self.child_text})"


# Other


class DBEdit(SQLBase, HasDBIDMixin):
    """Suggested change to some DBElem content"""

    __tablename__ = "edits"
    ID_PREFIX = "EDT"

    db_id = Column(String(ID_STRING_LENGTH), primary_key=True)
    editor_id = Column(String(ID_STRING_LENGTH))  # temp retain the associated user ID
    node_id = Column(
        String(ID_STRING_LENGTH), nullable=False, index=True
    )  # Id of entry in table
    field = Column(String(ID_STRING_LENGTH), nullable=False)  # name of field in table
    status = Column(Enum(DBStatus), nullable=False, index=True)
    old_value = Column(String(DESCRIPTION_LENGTH_CAP), nullable=False, index=True)
    new_value = Column(String(DESCRIPTION_LENGTH_CAP), nullable=False, index=True)
    create_timestamp = Column(Float, nullable=False)

    def accept_and_apply(self, db: "EnvDB") -> None:
        """Accept and apply the given edit"""
        # TODO Implement
        raise NotImplementedError

    def reject_edit(self, db: "EnvDB") -> None:
        """Reject the given edit"""
        with Session(db.engine) as session:
            session.add(self)
            self.status = DBStatus.REJECTED
            session.flush()
            session.commit()
            session.expunge_all()

    def __repr__(self):
        return f"DBEdit({self.db_id!r}| {self.node_id}-{self.field}-{self.status})"


class DBFlagTargetType(enum.Enum):
    """Types of flags"""

    FLAG_USER = "user_flag"  # Something wrong about a user's behavior
    FLAG_UTTERANCE = "utterance_flag"  # Something specifically wrong about
    FLAG_ENVIRONMENT = "env_flag"  # Flag something inappropriate in the environment


class DBFlag(HasDBIDMixin, SQLBase):
    """User-flagged content of some type"""

    __tablename__ = "flags"
    ID_PREFIX = "FLG"

    db_id = Column(String(ID_STRING_LENGTH), primary_key=True)
    flag_type = Column(Enum(DBFlagTargetType), nullable=False)
    user_id = Column(String(ID_STRING_LENGTH), nullable=False, index=True)
    target_id = Column(String(ID_STRING_LENGTH), nullable=False, index=True)
    reason = Column(String(REPORT_REASON_LENGTH))
    status = Column(Enum(DBStatus), nullable=False, index=True)
    create_timestamp = Column(Float, nullable=False)

    def __repr__(self):
        return f"DBFlag({self.db_id!r}| {self.target_id}-{self.flag_type})"


class DBQuestTargetType(enum.Enum):
    """Types of quest targets"""

    TEXT_ONLY = "text_only"  # only a map from character to motivation
    TARGET_ACTION = "target_action"  # map from motivation to target action


class DBQuest(SQLBase, HasDBIDMixin):
    """Stores quest information for breaking down motivations"""

    __tablename__ = "quests"
    ID_PREFIX = "QST"

    db_id = Column(String(ID_STRING_LENGTH), primary_key=True)
    agent_id: str = Column(ForeignKey("agents.db_id"), nullable=False)
    parent_id: Optional[str] = Column(
        ForeignKey("quests.db_id")
    )  # Map to possible parent
    text_motivation = Column(String(QUEST_MOTIVATION_LENGTH), nullable=False)
    target_type = Column(Enum(DBQuestTargetType), nullable=False)
    target = Column(String(QUEST_MOTIVATION_LENGTH))
    status = Column(Enum(DBStatus), nullable=False, index=True)
    origin_filepath = Column(String(FILE_PATH_LENGTH_CAP))
    position = Column(Integer)  # If subgoal of a parent, which substep?
    creator_id = Column(
        String(ID_STRING_LENGTH)
    )  # temp retain the creator ID for new things
    create_timestamp = Column(Float, nullable=False)

    _subgoals: Optional[List["DBQuest"]] = None
    _parent_chain: Optional[List["DBQuest"]] = None

    @property
    def subgoals(self) -> List["DBQuest"]:
        """
        Return the list of DBQuests that are a direct
        subgoal of this one
        """
        if self._subgoals is not None:
            return self._subgoals

        use_session = Session.object_session(self)
        assert (
            use_session is not None
        ), "Must be in-session if not cached. Otherwise call `load_relations` first"

        subgoals = (
            use_session.query(DBQuest).where(DBQuest.parent_id == self.db_id).all()
        )
        subgoals = sorted(subgoals, key=lambda x: x.position)
        self._subgoals = subgoals
        return subgoals

    @property
    def parent_chain(self) -> List["DBQuest"]:
        """
        Return the chain of quests/motivations above this level,
        starting from the highest down to this one
        """
        if self._parent_chain is not None:
            return self._parent_chain

        use_session = Session.object_session(self)
        assert (
            use_session is not None
        ), "Must be in-session if not cached. Otherwise call `load_relations` first"

        parent_chain = [self]
        curr_item = self
        while curr_item.parent_id is not None:
            parent_item = use_session.query(DBQuest).get(curr_item.parent_id)
            assert parent_item is not None
            parent_chain.append(parent_item)
            curr_item = parent_item
        parent_chain = list(reversed(parent_chain))

        self._parent_chain = parent_chain
        return parent_chain

    def load_relations(self, db: "EnvDB") -> None:
        """Expand the parent chain and subgoals for this item"""
        # Load everything in a session
        with Session(db.engine) as session:
            session.add(self)
            assert self.parent_chain is not None
            # Recurse through subgoals to load entire chain
            subgoals_to_check = self.subgoals.copy()
            while len(subgoals_to_check) > 0:
                next_goal = subgoals_to_check.pop()
                session.add(next_goal)
                subgoals_to_check += next_goal.subgoals.copy()
            session.expunge_all()

    def __repr__(self):
        return f"DBQuest({self.db_id!r}| {self.agent_id}-{self.target_type})"


class DBGraph(SQLBase, HasDBIDMixin):
    """Manifest entry for a user-saved or created graph"""

    __tablename__ = "saved_graphs"
    ID_PREFIX = "UGR"

    db_id = Column(String(ID_STRING_LENGTH), primary_key=True)
    graph_name = Column(String(WORLD_NAME_LENGTH_CAP), nullable=False, index=True)
    creator_id = Column(
        String(ID_STRING_LENGTH), nullable=False, index=True
    )  # retain the creator ID, they own this
    file_path = Column(String(FILE_PATH_LENGTH_CAP), nullable=False)
    status = Column(Enum(DBStatus), nullable=False, index=True)
    create_timestamp = Column(Float, nullable=False)

    def get_graph(self, db: "EnvDB") -> OOGraph:
        """Get an OOGraph for this DBGraph, loading from file"""
        assert self.file_path is not None
        graph_json = db.read_data_from_file(self.file_path, json_encoded=False)
        assert isinstance(graph_json, str)
        graph = OOGraph.from_json(graph_json)
        graph.db_id = self.db_id
        return graph

    def __repr__(self):
        return f"DBGraph({self.db_id!r}| {self.graph_name})"


class EnvDB(BaseDB):
    """
    Environment database for LIGHT, containing accessors for the
    LIGHT environment, nodes, attributes, additional annotations,
    quests, world-interactions, and more.
    """

    DB_TYPE = "environment"

    def _complete_init(self, config: "DictConfig"):
        """
        Initialize any specific environment-related paths
        """
        SQLBase.metadata.create_all(self.engine)
        self._cache: Optional[Dict[str, Dict[str, Any]]] = None

    def _validate_init(self):
        """
        Ensure that the environment manifest exists, and that key
        paths are properly initialized
        """
        # TODO Check the table for any possible consistency issues
        # and ensure that all listed files actually exist

    def create_node_cache(self) -> None:
        """
        Create a local cached version of the environment nodes and
        relationships, to use for rapid construction of things
        without needing repeated queries
        """
        all_rooms: List[Any] = self.find_rooms()
        all_agents: List[Any] = self.find_agents()
        all_objects: List[Any] = self.find_objects()
        all_nodes: List[Any] = all_rooms + all_agents + all_objects
        all_node_edges: List[Any] = self.get_edges()
        all_text_edges: List[Any] = self.get_text_edges()
        all_entities: List[Any] = all_nodes + all_node_edges + all_text_edges
        self._cache = {
            "rooms": {r.db_id: r for r in all_rooms},
            "nodes": {a.db_id: a for a in all_agents},
            "objects": {o.db_id: o for o in all_objects},
            "node_edges": {ne.db_id: ne for ne in all_node_edges},
            "text_edges": {te.db_id: te for te in all_text_edges},
            "all": {a.db_id: a for a in all_entities},
        }
        for node in all_nodes:
            # Load the edges skipping the cache, then resolving
            # children from the cache
            node.load_edges(self, skip_cache=True)
            node._attributes = []

        # manually link the attributes in a single pass
        all_attributes = self.get_attributes()
        for attribute in all_attributes:
            assert attribute.target_id is not None
            self._cache["all"][attribute.target_id]._attributes.append(attribute)

    def _create_name_key(
        self,
        KeyClass: Type[DBNameKey],
        name: str,
    ) -> str:
        """Idempotently create a name key for the given class"""
        try:
            db_id = self._get_name_key(KeyClass, name=name).db_id
            assert db_id is not None
            return db_id
        except KeyError:
            with Session(self.engine) as session:
                db_id = KeyClass.get_id()
                name_key = KeyClass(  # type: ignore
                    db_id=db_id,
                    name=name,
                    status=DBStatus.REVIEW,
                    split=DBSplitType.UNSET,
                )
                session.add(name_key)
                session.flush()
                session.commit()
            return db_id

    def _get_name_key(
        self,
        KeyClass: Type[DBNameKey],
        name: Optional[str] = None,
        db_id: Optional[str] = None,
        status: Optional[DBStatus] = None,
        split: Optional[DBSplitType] = None,
    ) -> DBNameKey:
        """Get a specific name key, assert that it exists"""
        assert (
            name is not None or db_id is not None
        ), "Must provide one of name or db_id"
        stmt = select(KeyClass)
        if name is not None:
            stmt = stmt.where(KeyClass.name == name)
        if db_id is not None:
            assert KeyClass.is_id(db_id), "Provided ID is not for this key type"
            stmt = stmt.where(KeyClass.db_id == db_id)
        if status is not None:
            stmt = stmt.where(KeyClass.status == status)
        if split is not None:
            stmt = stmt.where(KeyClass.split == split)
        with Session(self.engine) as session:
            db_name_key = self._enforce_get_first(
                session, stmt, "Matching key didn't exist."
            )
            session.expunge_all()
            return db_name_key

    def _find_name_keys(
        self,
        KeyClass: Type[DBNameKey],
        name: Optional[str] = None,
        status: Optional[DBStatus] = None,
        split: Optional[DBSplitType] = None,
    ) -> List[DBNameKey]:
        """Find all matching name keys"""
        with Session(self.engine) as session:
            if name is None and status is None and split is None:
                # Empty query
                name_keys = session.query(KeyClass).all()
                session.expunge_all()
                return name_keys
            stmt = select(KeyClass)
            if name is not None:
                stmt = stmt.where(KeyClass.name.like(f"%{name}%"))
            if status is not None:
                stmt = stmt.where(KeyClass.status == status)
            if split is not None:
                stmt = stmt.where(KeyClass.split == split)

            name_keys = session.scalars(stmt).all()
            session.expunge_all()
            return name_keys

    def _resolve_id_to_db_elem(
        self,
        db_id: str,
    ) -> DBElem:
        """Query for the correct DBElem given the provided db_id"""
        TargetClass: Type[DBElem]
        if DBAgent.is_id(db_id):
            TargetClass = DBAgent
            stmt = select(DBAgent)
        elif DBObject.is_id(db_id):
            TargetClass = DBObject
            stmt = select(DBObject)
        elif DBRoom.is_id(db_id):
            TargetClass = DBRoom
            stmt = select(DBRoom)
        else:
            raise AssertionError("Edge type was none of Agent, room, or object")
        return self._get_elem_for_class(TargetClass, db_id)

    def _get_elem_for_class(
        self,
        ElemClass: Type[DBElem],
        db_id: str,
    ) -> DBElem:
        """Get a specific element of the given class by ID, asserting that it exists"""
        assert ElemClass.is_id(db_id), f"Given id {db_id} not for {ElemClass}"
        if self._cache is not None:
            return self._cache["all"][db_id]

        stmt = select(ElemClass).where(ElemClass.db_id == db_id)
        with Session(self.engine) as session:
            db_elem = self._enforce_get_first(
                session, stmt, f"No {ElemClass} by given key {db_id}"
            )
            session.expunge_all()
            return db_elem

    # Agents

    def create_agent_name(self, name: str) -> str:
        """Create a new agent name in the database"""
        return self._create_name_key(DBAgentName, name)

    def find_agent_names(
        self,
        name: Optional[str] = None,
        status: Optional[DBStatus] = None,
        split: Optional[DBSplitType] = None,
    ) -> List[DBAgentName]:
        """Find all matching agent name keys"""
        return [
            cast(DBAgentName, a_name)
            for a_name in self._find_name_keys(
                KeyClass=DBAgentName,
                name=name,
                status=status,
                split=split,
            )
        ]

    def get_agent_name(
        self,
        name: Optional[str] = None,
        db_id: Optional[str] = None,
        status: Optional[DBStatus] = None,
        split: Optional[DBSplitType] = None,
    ) -> DBAgentName:
        """Get a specific agent name, assert that it exists"""
        return cast(
            DBAgentName,
            self._get_name_key(
                KeyClass=DBAgentName,
                name=name,
                db_id=db_id,
                status=status,
                split=split,
            ),
        )

    def create_agent_entry(
        self,
        name: str,
        base_name: str,
        persona: str,
        physical_description: str,
        name_prefix: Optional[str] = None,
        is_plural: Optional[bool] = None,
        size: Optional[int] = None,
        contain_size: Optional[int] = None,
        constitution: Optional[int] = None,
        charisma: Optional[int] = None,
        strength: Optional[int] = None,
        dexterity: Optional[int] = None,
        intelligence: Optional[int] = None,
        wisdom: Optional[int] = None,
        status: DBStatus = DBStatus.REVIEW,
        creator_id: Optional[str] = None,
    ) -> str:
        """Create this agent, making an agent name first if required"""
        if name_prefix is None:
            name_prefix = "an" if name[0] in "aeiou" else "a"
        base_id = self.create_agent_name(base_name)
        with Session(self.engine) as session:
            db_id = DBAgent.get_id()
            agent = DBAgent(
                db_id=db_id,
                base_id=base_id,
                status=status,
                creator_id=creator_id,
                create_timestamp=time.time(),
                name=name,
                persona=persona,
                physical_description=physical_description,
                name_prefix=name_prefix,
                is_plural=is_plural,
                size=size,
                contain_size=contain_size,
                constitution=constitution,
                charisma=charisma,
                strength=strength,
                dexterity=dexterity,
                intelligence=intelligence,
                wisdom=wisdom,
            )
            session.add(agent)
            session.flush()
            session.commit()
        return db_id

    def find_agents(
        self,
        base_id: Optional[str] = None,
        name: Optional[str] = None,
        persona: Optional[str] = None,
        physical_description: Optional[str] = None,
        name_prefix: Optional[str] = None,
        is_plural: Optional[bool] = None,
        status: Optional[DBStatus] = None,
        split: Optional[DBSplitType] = None,
        creator_id: Optional[str] = None,
    ) -> List[DBAgent]:
        """Return all agents matching the given parameters"""
        # Empty query first
        query_args = locals().copy()
        filtered_args = list(filter(lambda x: x is not None, query_args.values()))
        if len(filtered_args) == 1:
            # Only self argument
            with Session(self.engine) as session:
                agents = session.query(DBAgent).all()
                session.expunge_all()
                return agents

        # Construct query
        stmt = select(DBAgent)
        if base_id is not None:
            stmt = stmt.where(DBAgent.base_id == base_id)
        if name is not None:
            stmt = stmt.where(DBAgent.name.like(f"%{name}%"))
        if persona is not None:
            stmt = stmt.where(DBAgent.persona.like(f"%{persona}%"))
        if physical_description is not None:
            stmt = stmt.where(
                DBAgent.physical_description.like(f"%{physical_description}%")
            )
        if name_prefix is not None:
            stmt = stmt.where(DBAgent.name_prefix == name_prefix)
        if is_plural is not None:
            stmt = stmt.where(DBAgent.is_plural == is_plural)
        if status is not None:
            stmt = stmt.where(DBAgent.status == status)
        if split is not None:
            # Need to join up to parent for split query
            stmt = stmt.where(DBAgent.base_name.has(split=split))
        if creator_id is not None:
            stmt = stmt.where(DBAgent.creator_id == creator_id)

        # Do query
        with Session(self.engine) as session:
            agents = session.scalars(stmt).all()
            session.expunge_all()
            return agents

    def get_agent(self, db_id: str) -> DBAgent:
        """Return the given agent, raise an exception if non-existing"""
        return cast(DBAgent, self._get_elem_for_class(DBAgent, db_id))

    # Objects

    def create_object_name(self, name: str) -> str:
        """Create a new object name in the database"""
        return self._create_name_key(DBObjectName, name)

    def get_object_name(
        self,
        name: Optional[str] = None,
        db_id: Optional[str] = None,
        status: Optional[DBStatus] = None,
        split: Optional[DBSplitType] = None,
    ) -> DBObjectName:
        """Get a specific object name, assert that it exists"""
        return cast(
            DBObjectName,
            self._get_name_key(
                KeyClass=DBObjectName,
                name=name,
                db_id=db_id,
                status=status,
                split=split,
            ),
        )

    def find_object_names(
        self,
        name: Optional[str] = None,
        status: Optional[DBStatus] = None,
        split: Optional[DBSplitType] = None,
    ) -> List[DBObjectName]:
        """Find all matching agent name keys"""
        return [
            cast(DBObjectName, o_name)
            for o_name in self._find_name_keys(
                KeyClass=DBObjectName,
                name=name,
                status=status,
                split=split,
            )
        ]

    def create_object_entry(
        self,
        name: str,
        base_name: str,
        physical_description: str,
        is_container: float,
        is_drink: float,
        is_food: float,
        is_gettable: float,
        is_surface: float,
        is_wearable: float,
        is_weapon: float,
        name_prefix: Optional[str] = None,
        is_plural: Optional[bool] = None,
        size: Optional[int] = None,
        contain_size: Optional[int] = None,
        value: Optional[float] = None,
        rarity: Optional[float] = None,
        status: DBStatus = DBStatus.REVIEW,
        creator_id: Optional[str] = None,
    ) -> str:
        """Create a new object, making a object_name first if required"""
        if name_prefix is None:
            name_prefix = "an" if name[0] in "aeiou" else "a"
        base_id = self.create_object_name(base_name)
        with Session(self.engine) as session:
            db_id = DBObject.get_id()
            agent = DBObject(
                db_id=db_id,
                base_id=base_id,
                status=status,
                creator_id=creator_id,
                create_timestamp=time.time(),
                name=name,
                physical_description=physical_description,
                is_container=is_container,
                is_drink=is_drink,
                is_food=is_food,
                is_gettable=is_gettable,
                is_surface=is_surface,
                is_wearable=is_wearable,
                is_weapon=is_weapon,
                name_prefix=name_prefix,
                is_plural=is_plural,
                size=size,
                contain_size=contain_size,
                value=value,
                rarity=rarity,
            )
            session.add(agent)
            session.flush()
            session.commit()
        return db_id

    def find_objects(
        self,
        base_id: Optional[str] = None,
        name: Optional[str] = None,
        physical_description: Optional[str] = None,
        is_container: Optional[bool] = None,
        is_drink: Optional[bool] = None,
        is_food: Optional[bool] = None,
        is_gettable: Optional[bool] = None,
        is_surface: Optional[bool] = None,
        is_wearable: Optional[bool] = None,
        is_weapon: Optional[bool] = None,
        name_prefix: Optional[str] = None,
        is_plural: Optional[bool] = None,
        status: Optional[DBStatus] = None,
        split: Optional[DBSplitType] = None,
        creator_id: Optional[str] = None,
    ) -> List["DBObject"]:
        """Return all objects matching the given parameters"""
        # Empty query first
        query_args = locals().copy()
        filtered_args = list(filter(lambda x: x is not None, query_args.values()))
        if len(filtered_args) == 1:
            # Only self argument
            with Session(self.engine) as session:
                objects = session.query(DBObject).all()
                session.expunge_all()
                return objects

        FLOAT_TRUE_THRESHOLD = 0.5
        # Construct query
        stmt = select(DBObject)
        if base_id is not None:
            stmt = stmt.where(DBObject.base_id.like(f"%{base_id}%"))
        if name is not None:
            stmt = stmt.where(DBObject.name.like(f"%{name}%"))
        if physical_description is not None:
            stmt = stmt.where(
                DBObject.physical_description.like(f"%{physical_description}%")
            )
        if is_container is not None:
            if is_container:
                stmt = stmt.where(DBObject.is_container >= FLOAT_TRUE_THRESHOLD)
            else:
                stmt = stmt.where(DBObject.is_container < FLOAT_TRUE_THRESHOLD)
        if is_drink is not None:
            if is_drink:
                stmt = stmt.where(DBObject.is_drink >= FLOAT_TRUE_THRESHOLD)
            else:
                stmt = stmt.where(DBObject.is_drink < FLOAT_TRUE_THRESHOLD)
        if is_food is not None:
            if is_food:
                stmt = stmt.where(DBObject.is_food >= FLOAT_TRUE_THRESHOLD)
            else:
                stmt = stmt.where(DBObject.is_food < FLOAT_TRUE_THRESHOLD)
        if is_gettable is not None:
            if is_gettable:
                stmt = stmt.where(DBObject.is_gettable >= FLOAT_TRUE_THRESHOLD)
            else:
                stmt = stmt.where(DBObject.is_gettable < FLOAT_TRUE_THRESHOLD)
        if is_surface is not None:
            if is_surface:
                stmt = stmt.where(DBObject.is_surface >= FLOAT_TRUE_THRESHOLD)
            else:
                stmt = stmt.where(DBObject.is_surface < FLOAT_TRUE_THRESHOLD)
        if is_wearable is not None:
            if is_wearable:
                stmt = stmt.where(DBObject.is_wearable >= FLOAT_TRUE_THRESHOLD)
            else:
                stmt = stmt.where(DBObject.is_wearable < FLOAT_TRUE_THRESHOLD)
        if is_weapon is not None:
            if is_weapon:
                stmt = stmt.where(DBObject.is_weapon >= FLOAT_TRUE_THRESHOLD)
            else:
                stmt = stmt.where(DBObject.is_weapon < FLOAT_TRUE_THRESHOLD)
        if name_prefix is not None:
            stmt = stmt.where(DBObject.name_prefix == name_prefix)
        if is_plural is not None:
            stmt = stmt.where(DBObject.is_plural == is_plural)
        if status is not None:
            stmt = stmt.where(DBObject.status == status)
        if split is not None:
            # Need to join up to parent for split query
            stmt = stmt.where(DBObject.base_name.has(split=split))
        if creator_id is not None:
            stmt = stmt.where(DBObject.creator_id == creator_id)
        # Do query
        with Session(self.engine) as session:
            objects = session.scalars(stmt).all()
            session.expunge_all()
            return objects

    def get_object(self, db_id: str) -> DBObject:
        """Return the given object, raise exception if non-existing"""
        return cast(DBObject, self._get_elem_for_class(DBObject, db_id))

    # Rooms

    def create_room_name(self, name: str) -> str:
        """Create a new room name in the database"""
        return self._create_name_key(DBRoomName, name)

    def get_room_name(
        self,
        name: Optional[str] = None,
        db_id: Optional[str] = None,
        status: Optional[DBStatus] = None,
        split: Optional[DBSplitType] = None,
    ) -> DBRoomName:
        """Get a specific room name, assert that it exists"""
        return cast(
            DBRoomName,
            self._get_name_key(
                KeyClass=DBRoomName,
                name=name,
                db_id=db_id,
                status=status,
                split=split,
            ),
        )

    def find_room_names(
        self,
        name: Optional[str] = None,
        status: Optional[DBStatus] = None,
        split: Optional[DBSplitType] = None,
    ) -> List[DBRoomName]:
        """Find all matching agent name keys"""
        return [
            cast(DBRoomName, r_name)
            for r_name in self._find_name_keys(
                KeyClass=DBRoomName,
                name=name,
                status=status,
                split=split,
            )
        ]

    def create_room_entry(
        self,
        name: str,
        base_name: str,
        description: str,
        backstory: str,
        indoor_status: DBRoomInsideType = DBRoomInsideType.UNKNOWN,
        size: Optional[int] = None,
        rarity: Optional[float] = None,
        status: DBStatus = DBStatus.REVIEW,
        creator_id: Optional[str] = None,
    ) -> str:
        """Create a new room, making a room name first if required"""
        base_id = self.create_room_name(base_name)
        with Session(self.engine) as session:
            db_id = DBRoom.get_id()
            room = DBRoom(
                db_id=db_id,
                base_id=base_id,
                status=status,
                creator_id=creator_id,
                create_timestamp=time.time(),
                name=name,
                description=description,
                backstory=backstory,
                size=size,
                indoor_status=indoor_status,
                rarity=rarity,
            )
            session.add(room)
            session.flush()
            session.commit()
        return db_id

    def find_rooms(
        self,
        base_id: Optional[str] = None,
        name: Optional[str] = None,
        description: Optional[str] = None,
        backstory: Optional[str] = None,
        indoor_status: Optional[str] = None,
        status: Optional[DBStatus] = None,
        split: Optional[DBSplitType] = None,
        creator_id: Optional[str] = None,
    ) -> List["DBRoom"]:
        """Return all rooms matching the given parameters"""
        # Empty query first
        query_args = locals().copy()
        filtered_args = list(filter(lambda x: x is not None, query_args.values()))
        if len(filtered_args) == 1:
            # Only self argument
            with Session(self.engine) as session:
                rooms = session.query(DBRoom).all()
                session.expunge_all()
                return rooms

        # Construct query
        stmt = select(DBRoom)
        if base_id is not None:
            stmt = stmt.where(DBRoom.base_id == base_id)
        if name is not None:
            stmt = stmt.where(DBRoom.name.like(f"%{name}%"))
        if description is not None:
            stmt = stmt.where(DBRoom.description.like(f"%{description}%"))
        if backstory is not None:
            stmt = stmt.where(DBRoom.backstory.like(f"%{backstory}%"))
        if indoor_status is not None:
            stmt = stmt.where(DBRoom.indoor_status == indoor_status)
        if status is not None:
            stmt = stmt.where(DBRoom.status == status)
        if split is not None:
            # Need to join up to parent for split query
            stmt = stmt.where(DBRoom.base_name.has(split=split))
        if creator_id is not None:
            stmt = stmt.where(DBRoom.creator_id == creator_id)
        # Do query
        with Session(self.engine) as session:
            rooms = session.scalars(stmt).all()
            session.expunge_all()
            return rooms

    def get_room(self, db_id: str) -> DBRoom:
        """Get a specific room, assert that it exists"""
        return cast(DBRoom, self._get_elem_for_class(DBRoom, db_id))

    # Attributes

    def create_arbitrary_attribute(
        self,
        target_id: str,
        attribute_name: str,
        attribute_value_string: str,
        status: DBStatus = DBStatus.REVIEW,
        creator_id: Optional[str] = None,
    ) -> str:
        """Create an arbitrary attribute entry for the target node"""
        try:
            with Session(self.engine) as session:
                db_id = DBNodeAttribute.get_id()
                attribute = DBNodeAttribute(
                    db_id=db_id,
                    target_id=target_id,
                    attribute_name=attribute_name,
                    attribute_value_string=attribute_value_string,
                    status=status,
                    creator_id=creator_id,
                    create_timestamp=time.time(),
                )
                session.add(attribute)
                session.flush()
                session.commit()
            return db_id
        except sqlalchemy.exc.IntegrityError:
            # Duplicate, grab the existing
            attributes = self.get_attributes(
                target_id=target_id,
                attribute_name=attribute_name,
                attribute_value_string=attribute_value_string,
            )
            assert len(attributes) == 1
            assert attributes[0].db_id is not None
            db_id = attributes[0].db_id
            return db_id

    def get_attributes(
        self,
        target_id: Optional[str] = None,
        attribute_name: Optional[str] = None,
        attribute_value_string: Optional[str] = None,
        status: Optional[DBStatus] = None,
        creator_id: Optional[str] = None,
    ) -> List[DBNodeAttribute]:
        """Return the list of all attributes stored that match the given filters"""
        # Empty query first
        query_args = locals().copy()
        filtered_args = list(filter(lambda x: x is not None, query_args.values()))
        if len(filtered_args) == 1:
            # Only self argument
            with Session(self.engine) as session:
                attributes = session.query(DBNodeAttribute).all()
                session.expunge_all()
                return attributes

        # Construct query
        stmt = select(DBNodeAttribute)
        if target_id is not None:
            stmt = stmt.where(DBNodeAttribute.target_id == target_id)
        if attribute_name is not None:
            stmt = stmt.where(DBNodeAttribute.attribute_name == attribute_name)
        if attribute_value_string is not None:
            stmt = stmt.where(
                DBNodeAttribute.attribute_value_string == attribute_value_string
            )
        if status is not None:
            stmt = stmt.where(DBNodeAttribute.status == status)
        if creator_id is not None:
            stmt = stmt.where(DBNodeAttribute.creator_id == creator_id)
        # Do query
        with Session(self.engine) as session:
            attributes = session.scalars(stmt).all()
            session.expunge_all()
            return attributes

    # Edges

    def create_edge(
        self,
        parent_id: str,
        child_id: str,
        edge_type: DBEdgeType,
        edge_label: str = "",
        status: DBStatus = DBStatus.REVIEW,
        creator_id: Optional[str] = None,
    ) -> str:
        """Create an edge between two nodes, idempotent"""
        try:
            with Session(self.engine) as session:
                db_id = DBEdge.get_id()
                edge = DBEdge(
                    db_id=db_id,
                    parent_id=parent_id,
                    edge_type=edge_type,
                    edge_label=edge_label,
                    status=status,
                    creator_id=creator_id,
                    create_timestamp=time.time(),
                    child_id=child_id,
                )
                session.add(edge)
                session.flush()
                session.commit()
            return db_id
        except sqlalchemy.exc.IntegrityError:
            # Duplicate, grab the existing
            edges = self.get_edges(
                parent_id=parent_id,
                child_id=child_id,
                edge_type=edge_type,
                edge_label=edge_label,
            )
            assert len(edges) == 1
            assert edges[0].db_id is not None
            db_id = edges[0].db_id
            return db_id

    def get_edges(
        self,
        parent_id: Optional[str] = None,
        child_id: Optional[str] = None,
        edge_type: Optional[DBEdgeType] = None,
        edge_label: Optional[str] = None,
        status: Optional[DBStatus] = None,
        creator_id: Optional[str] = None,
        min_strength: Optional[float] = None,
    ) -> List[DBEdge]:
        """Return all edges matching the given parameters"""
        # Empty query first
        query_args = locals().copy()
        filtered_args = list(filter(lambda x: x is not None, query_args.values()))
        if len(filtered_args) == 1:
            # Only self argument
            with Session(self.engine) as session:
                edges = session.query(DBEdge).all()
                session.expunge_all()
                return edges

        # Construct query
        stmt = select(DBEdge)
        if parent_id is not None:
            stmt = stmt.where(DBEdge.parent_id == parent_id)
        if child_id is not None:
            stmt = stmt.where(DBEdge.child_id == child_id)
        if edge_type is not None:
            stmt = stmt.where(DBEdge.edge_type == edge_type)
        if edge_label is not None:
            stmt = stmt.where(DBEdge.edge_label == edge_label)
        if status is not None:
            stmt = stmt.where(DBEdge.status == status)
        if creator_id is not None:
            stmt = stmt.where(DBEdge.creator_id == creator_id)
        # Do query
        with Session(self.engine) as session:
            edges = session.scalars(stmt).all()
            if min_strength is not None:
                # Need to post-filter out things below the min strength, where
                # strength is defined as the proportion of edge occurrences to
                # parent occurrences
                filtered_edges = []
                for edge in edges:
                    edge_occurrences = edge.built_occurrences
                    if edge_occurrences == 0:
                        continue  # No occurrences of edge
                    db_elem = self._resolve_id_to_db_elem(edge.parent_id)
                    elem_occurrences = db_elem.built_occurrences
                    if elem_occurrences == 0:
                        continue  # No occurrences of elem
                    if edge_occurrences / elem_occurrences >= min_strength:
                        filtered_edges.append(edge)
                edges = filtered_edges
            session.expunge_all()
            return edges

    def create_text_edge(
        self,
        parent_id: str,
        child_text: str,
        edge_type: DBEdgeType,
        edge_label: str = "",
        status: DBStatus = DBStatus.REVIEW,
        creator_id: Optional[str] = None,
    ) -> str:
        """Create an edge between a node and the name of a possible leaf"""
        try:
            with Session(self.engine) as session:
                db_id = DBTextEdge.get_id()
                edge = DBTextEdge(
                    db_id=db_id,
                    parent_id=parent_id,
                    edge_type=edge_type,
                    edge_label=edge_label,
                    status=status,
                    creator_id=creator_id,
                    create_timestamp=time.time(),
                    child_text=child_text,
                )
                session.add(edge)
                session.flush()
                session.commit()
            return db_id
        except sqlalchemy.exc.IntegrityError:
            # Duplicate, grab the existing
            edges = self.get_text_edges(
                parent_id=parent_id,
                child_text=child_text,
                edge_type=edge_type,
                edge_label=edge_label,
            )
            assert len(edges) == 1
            assert edges[0].db_id is not None
            db_id = edges[0].db_id
            return db_id

    def get_text_edges(
        self,
        parent_id: Optional[str] = None,
        child_text: Optional[str] = None,
        edge_type: Optional[DBEdgeType] = None,
        edge_label: Optional[str] = None,
        status: Optional[DBStatus] = None,
        creator_id: Optional[str] = None,
    ) -> List[DBTextEdge]:
        """Return all text edges matching the given parameters"""
        # Empty query first
        query_args = locals().copy()
        filtered_args = list(filter(lambda x: x is not None, query_args.values()))
        if len(filtered_args) == 1:
            # Only self argument
            with Session(self.engine) as session:
                text_edges = session.query(DBTextEdge).all()
                session.expunge_all()
                return text_edges

        # Construct query
        stmt = select(DBTextEdge)
        if parent_id is not None:
            stmt = stmt.where(DBTextEdge.parent_id == parent_id)
        if child_text is not None:
            stmt = stmt.where(DBTextEdge.child_text == child_text)
        if edge_type is not None:
            stmt = stmt.where(DBTextEdge.edge_type == edge_type)
        if edge_label is not None:
            stmt = stmt.where(DBTextEdge.edge_label == edge_label)
        if status is not None:
            stmt = stmt.where(DBTextEdge.status == status)
        if creator_id is not None:
            stmt = stmt.where(DBTextEdge.creator_id == creator_id)
        # Do query
        with Session(self.engine) as session:
            edges = session.scalars(stmt).all()
            session.expunge_all()
            return edges

    # Flags and edits

    def create_edit(
        self,
        editor_id: str,
        node_id: str,
        field: str,
        old_value: str,
        new_value: str,
        status: Optional[DBStatus] = DBStatus.REVIEW,
    ) -> str:
        """Write a potential edit to db. Return the edit db_id"""
        with Session(self.engine) as session:
            db_id = DBEdit.get_id()
            edit = DBEdit(
                db_id=db_id,
                editor_id=editor_id,
                node_id=node_id,
                field=field,
                old_value=old_value,
                new_value=new_value,
                status=status,
                create_timestamp=time.time(),
            )
            session.add(edit)
            session.flush()
            session.commit()
        return db_id

    def get_edits(
        self,
        editor_id: Optional[str] = None,
        node_id: Optional[str] = None,
        field: Optional[str] = None,
        old_value: Optional[str] = None,
        new_value: Optional[str] = None,
        status: Optional[DBStatus] = None,
    ) -> List[DBEdit]:
        """Return all edits matching the given parameters"""
        # Empty query first
        query_args = locals().copy()
        filtered_args = list(filter(lambda x: x is not None, query_args.values()))
        if len(filtered_args) == 1:
            # Only self argument
            with Session(self.engine) as session:
                edits = session.query(DBEdit).all()
                session.expunge_all()
                return edits

        # Construct query
        stmt = select(DBEdit)
        if editor_id is not None:
            stmt = stmt.where(DBEdit.editor_id == editor_id)
        if node_id is not None:
            stmt = stmt.where(DBEdit.node_id == node_id)
        if field is not None:
            stmt = stmt.where(DBEdit.field == field)
        if old_value is not None:
            stmt = stmt.where(DBEdit.old_value == old_value)
        if new_value is not None:
            stmt = stmt.where(DBEdit.new_value == new_value)
        if status is not None:
            stmt = stmt.where(DBEdit.status == status)
        # Do query
        with Session(self.engine) as session:
            edits = session.scalars(stmt).all()
            session.expunge_all()
            return edits

    def flag_entry(
        self,
        user_id: str,
        flag_type: DBFlagTargetType,
        target_id: str,
        reason: str,
        status: Optional[DBStatus] = DBStatus.REVIEW,
    ) -> str:
        """
        Write a potential flag to db, return the flag id
        """
        with Session(self.engine) as session:
            db_id = DBFlag.get_id()
            flag = DBFlag(
                db_id=db_id,
                user_id=user_id,
                flag_type=flag_type,
                target_id=target_id,
                reason=reason,
                status=status,
                create_timestamp=time.time(),
            )
            session.add(flag)
            session.flush()
            session.commit()
            # TODO enough flags could perhaps move node to review status
        return db_id

    def get_flags(
        self,
        user_id: Optional[str] = None,
        flag_type: Optional[DBFlagTargetType] = None,
        target_id: Optional[str] = None,
        reason: Optional[str] = None,
        status: Optional[DBStatus] = None,
    ) -> List[DBFlag]:
        """Return all flags matching the given parameters"""
        # Empty query first
        query_args = locals().copy()
        filtered_args = list(filter(lambda x: x is not None, query_args.values()))
        if len(filtered_args) == 1:
            # Only self argument
            with Session(self.engine) as session:
                flags = session.query(DBFlag).all()
                session.expunge_all()
                return flags

        # Construct query
        stmt = select(DBFlag)
        if user_id is not None:
            stmt = stmt.where(DBFlag.user_id == user_id)
        if flag_type is not None:
            stmt = stmt.where(DBFlag.flag_type == flag_type)
        if target_id is not None:
            stmt = stmt.where(DBFlag.target_id == target_id)
        if reason is not None:
            stmt = stmt.where(DBFlag.reason == reason)
        if status is not None:
            stmt = stmt.where(DBFlag.status == status)
        # Do query
        with Session(self.engine) as session:
            flags = session.scalars(stmt).all()
            session.expunge_all()
            return flags

    # Quests

    def create_quest(
        self,
        agent_id: str,
        text_motivation: str,
        target_type: DBQuestTargetType,
        target: str,
        position: int = 0,
        origin_filepath: Optional[str] = None,
        parent_id: Optional[str] = None,
        status: DBStatus = DBStatus.REVIEW,
        creator_id: Optional[str] = None,
    ) -> str:
        """
        Creates a Quest, which is a mapping from character and motivation
        text to a desired action or list of subquests
        """
        with Session(self.engine) as session:
            db_id = DBQuest.get_id()
            quest = DBQuest(
                db_id=db_id,
                agent_id=agent_id,
                parent_id=parent_id,
                position=position,
                text_motivation=text_motivation,
                target_type=target_type,
                target=target,
                origin_filepath=origin_filepath,
                status=status,
                creator_id=creator_id,
                create_timestamp=time.time(),
            )
            session.add(quest)
            session.flush()
            session.commit()
        return db_id

    def find_quests(
        self,
        agent_id: Optional[str] = None,
        parent_id: Optional[str] = None,
        text_motivation: Optional[str] = None,
        target_type: Optional[DBQuestTargetType] = None,
        target: Optional[str] = None,
        status: Optional[DBStatus] = None,
        creator_id: Optional[str] = None,
        origin_filepath: Optional[str] = None,
    ) -> List[DBQuest]:
        """Return all text edges matching the given parameters"""
        # Empty query first
        query_args = locals().copy()
        filtered_args = list(filter(lambda x: x is not None, query_args.values()))
        if len(filtered_args) == 1:
            # Only self argument
            with Session(self.engine) as session:
                quests = session.query(DBQuest).all()
                session.expunge_all()
                return quests

        # Construct query
        stmt = select(DBQuest)
        if agent_id is not None:
            stmt = stmt.where(DBQuest.agent_id == agent_id)
        if parent_id is not None:
            stmt = stmt.where(DBQuest.parent_id == parent_id)
        if text_motivation is not None:
            stmt = stmt.where(DBQuest.text_motivation == text_motivation)
        if target_type is not None:
            stmt = stmt.where(DBQuest.target_type == target_type)
        if target is not None:
            stmt = stmt.where(DBQuest.target == target)
        if status is not None:
            stmt = stmt.where(DBQuest.status == status)
        if creator_id is not None:
            stmt = stmt.where(DBQuest.creator_id == creator_id)
        if origin_filepath is not None:
            stmt = stmt.where(DBQuest.origin_filepath == origin_filepath)
        # Do query
        with Session(self.engine) as session:
            quests = session.scalars(stmt).all()
            session.expunge_all()
            return quests

    # Graphs

    def save_graph(self, graph: "OOGraph", creator_id: str) -> str:
        """Save this graph to a file for the given user"""
        # Find or assign a db_id for this graph
        if graph.db_id is not None:
            db_id = graph.db_id
            assert DBGraph.is_id(db_id), f"Provided Graph ID invalid: {db_id}"
        else:
            db_id = DBGraph.get_id()
            graph.db_id = db_id

        dump_file_path = os.path.join(FILE_PATH_KEY, GRAPH_PATH_KEY, f"{db_id}.json")

        # Create or update the graph
        with Session(self.engine) as session:
            db_graph = session.query(DBGraph).get(db_id)
            if db_graph is not None:
                # Update old graph, ensure same creator
                assert db_graph.creator_id == creator_id, (
                    f"Creator ID mismatch on {db_id}, current "
                    f"{db_graph.creator_id} and new {creator_id}"
                )
                self.write_data_to_file(
                    graph.to_json(), dump_file_path, json_encode=False
                )
                db_graph.status = DBStatus.REVIEW
            else:
                # New graph
                db_graph = DBGraph(
                    db_id=db_id,
                    graph_name=graph.title,
                    creator_id=creator_id,
                    file_path=dump_file_path,
                    status=DBStatus.REVIEW,
                    create_timestamp=time.time(),
                )
                session.add(db_graph)
                self.write_data_to_file(
                    graph.to_json(), dump_file_path, json_encode=False
                )
            session.flush()
            session.commit()
        return db_id

    def load_graph(self, graph_id: str) -> DBGraph:
        """Return the queried graph, raising if nonexistent"""
        with Session(self.engine) as session:
            db_graph = session.query(DBGraph).get(graph_id)
            if db_graph is None:
                raise KeyError(f"Graph key {graph_id} didn't exist!")
            session.expunge_all()
            return db_graph

    def find_graphs(
        self,
        graph_name: Optional[str] = None,
        creator_id: Optional[str] = None,
        # ... TODO can add other search attributes?
    ) -> List[DBGraph]:
        """Return all graphs matching the provided parameters"""
        # Empty query first
        query_args = locals().copy()
        filtered_args = list(filter(lambda x: x is not None, query_args.values()))
        if len(filtered_args) == 1:
            # Only self argument
            with Session(self.engine) as session:
                graphs = session.query(DBGraph).all()
                session.expunge_all()
                return graphs

        # Construct query
        stmt = select(DBGraph)
        if graph_name is not None:
            stmt = stmt.where(DBGraph.graph_name == graph_name)
        if creator_id is not None:
            stmt = stmt.where(DBGraph.creator_id == creator_id)
        # Do query
        with Session(self.engine) as session:
            db_graphs = session.scalars(stmt).all()
            session.expunge_all()
            return db_graphs

    def count_built_occurrences(self) -> None:
        """
        Iterate through all of the graphs to populate the strengths of
        all of the edges.
        """
        raise NotImplementedError

    # release functionality

    def scrub_creators(self, start_time: Optional[int] = None) -> int:
        """
        Remove creators from anything in the dataset longer than 60 days
        """
        changed_count = 0
        current_time = time.time() if start_time is None else start_time
        cutoff_time = current_time - MAX_RETENTION
        with Session(self.engine) as session:
            for target_type in [
                DBAgent,
                DBObject,
                DBRoom,
                DBNodeAttribute,
                DBEdge,
                DBTextEdge,
                DBQuest,
            ]:
                stmt = select(target_type)
<<<<<<< HEAD
                stmt = stmt.where(target_type.creator_id.startswith("USR"))
=======
                stmt = stmt.where(target_type.creator_id.startswith(USR_KEY))
>>>>>>> a349b1f2
                stmt = stmt.where(target_type.create_timestamp < cutoff_time)
                elems = session.scalars(stmt).all()
                for elem in elems:
                    changed_count += 1
                    elem.creator_id = SCRUBBED_USER_ID

            stmt = select(DBFlag)
<<<<<<< HEAD
            stmt = stmt.where(DBFlag.user_id.startswith("USR"))
=======
            stmt = stmt.where(DBFlag.user_id.startswith(USR_KEY))
>>>>>>> a349b1f2
            stmt = stmt.where(DBFlag.create_timestamp < cutoff_time)
            flags = session.scalars(stmt).all()
            for flag in flags:
                changed_count += 1
                flag.user_id = SCRUBBED_USER_ID

            stmt = select(DBEdit)
<<<<<<< HEAD
            stmt = stmt.where(DBEdit.editor_id.startswith("USR"))
=======
            stmt = stmt.where(DBEdit.editor_id.startswith(USR_KEY))
>>>>>>> a349b1f2
            stmt = stmt.where(DBEdit.create_timestamp < cutoff_time)
            edits = session.scalars(stmt).all()
            for edit in edits:
                changed_count += 1
                edit.editor_id = SCRUBBED_USER_ID

            session.commit()
            return changed_count

    def clear_player_graphs(
        self, player_id: Optional[str] = None, scrub_all: Optional[bool] = False
    ) -> None:
        """
        Find graphs with this player_id as creator
        and then scrub the association.
        """
        if player_id is not None:
            assert scrub_all is not True, "Cannot scrub all if providing player id"
        with Session(self.engine) as session:
            stmt = select(DBGraph)
            if not scrub_all:
                stmt = stmt.where(DBGraph.creator_id == player_id)
            graphs = session.scalars(stmt).all()
            for graph in graphs:
                graph.creator_id = SCRUBBED_USER_ID
            session.commit()

    def export(self, config: "DictConfig") -> "EnvDB":
        """
        Create a scrubbed version of this database for use in releases
        """
        assert config.file_root != self.file_root, "Cannot copy DB to same location!"
        new_db = EnvDB(config)

        SKIPPED_TABLES = [t.__tablename__ for t in [DBFlag, DBEdit]]

        for table_name, table_obj in SQLBase.metadata.tables.items():
            # Skip tables that should not be public
            if table_name in SKIPPED_TABLES:
                continue
            with self.engine.connect() as orig_conn:
                with new_db.engine.connect() as new_conn:
                    all_data = [
                        dict(row) for row in orig_conn.execute(select(table_obj.c))
                    ]
                    if len(all_data) == 0:
                        continue
                    new_conn.execute(table_obj.insert().values(all_data))
                    new_conn.commit()

        new_db.clear_player_graphs(scrub_all=True)
        new_db.scrub_creators(
            start_time=time.time() + MAX_RETENTION
        )  # Scrub _all_ creator ids

        with Session(self.engine) as session:
            # Copy the graphs to the new DB
            stmt = select(DBGraph)
            graphs = session.scalars(stmt).all()
            for graph in graphs:
                graph_data = self.read_data_from_file(
                    graph.file_path, json_encoded=False
                )
                new_db.write_data_to_file(
                    graph_data, graph.file_path, json_encoded=False
                )

            # Copy the quests to the new DB
            stmt = select(DBQuest)
            quests = session.scalars(stmt).all()
            for quest in quests:
                file_path = quest.origin_file_path
                if file_path is None:
                    continue  # no quest file
                quest_data = self.read_data_from_file(file_path, json_encoded=False)
                new_db.write_data_to_file(quest_data, file_path, json_encoded=False)

        return new_db<|MERGE_RESOLUTION|>--- conflicted
+++ resolved
@@ -1885,11 +1885,7 @@
                 DBQuest,
             ]:
                 stmt = select(target_type)
-<<<<<<< HEAD
-                stmt = stmt.where(target_type.creator_id.startswith("USR"))
-=======
                 stmt = stmt.where(target_type.creator_id.startswith(USR_KEY))
->>>>>>> a349b1f2
                 stmt = stmt.where(target_type.create_timestamp < cutoff_time)
                 elems = session.scalars(stmt).all()
                 for elem in elems:
@@ -1897,11 +1893,7 @@
                     elem.creator_id = SCRUBBED_USER_ID
 
             stmt = select(DBFlag)
-<<<<<<< HEAD
-            stmt = stmt.where(DBFlag.user_id.startswith("USR"))
-=======
             stmt = stmt.where(DBFlag.user_id.startswith(USR_KEY))
->>>>>>> a349b1f2
             stmt = stmt.where(DBFlag.create_timestamp < cutoff_time)
             flags = session.scalars(stmt).all()
             for flag in flags:
@@ -1909,11 +1901,7 @@
                 flag.user_id = SCRUBBED_USER_ID
 
             stmt = select(DBEdit)
-<<<<<<< HEAD
-            stmt = stmt.where(DBEdit.editor_id.startswith("USR"))
-=======
             stmt = stmt.where(DBEdit.editor_id.startswith(USR_KEY))
->>>>>>> a349b1f2
             stmt = stmt.where(DBEdit.create_timestamp < cutoff_time)
             edits = session.scalars(stmt).all()
             for edit in edits:
