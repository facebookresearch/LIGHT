--- conflicted
+++ resolved
@@ -27,15 +27,12 @@
 @dataclass
 class LightDBConfig:
     backend: str = "test"
-<<<<<<< HEAD
     file_root: Optional[str] = None
 
 
 @dataclass
 class LightLocalDBConfig(LightDBConfig):
     backend: str = "local"
-=======
->>>>>>> ce076136
     file_root: Optional[str] = DEFAULT_LOG_PATH
 
 
@@ -48,17 +45,11 @@
     db_pass: str = MISSING
 
 
-<<<<<<< HEAD
 ALL_DB_CONFIGS_LIST = [
     LightDBConfig,
     LightLocalDBConfig,
     LightAWSDBConfig,
 ]
-=======
-cs = ConfigStore.instance()
-cs.store(name="db/base", node=LightDBConfig)
-cs.store(name="db/aws-postgres", node=LightAWSDBConfig)
->>>>>>> ce076136
 
 
 class DBStatus(Enum):
@@ -163,9 +154,7 @@
 
     @abstractmethod
     def _validate_init(self):
-        """
-        Ensure that this database is initialized correctly
-        """
+        """"""
 
     def _enforce_get_first(self, session, stmt, error_text) -> Any:
         """
@@ -181,11 +170,6 @@
         """
         Determine if the given file path exists on this storage
         """
-<<<<<<< HEAD
-        import botocore
-
-=======
->>>>>>> ce076136
         if self.backend in ["test", "local"]:
             full_path = os.path.join(self.file_root, file_path)
             return os.path.exists(full_path)
