#!/usr/bin/env python3

# Copyright 2017-present, Facebook, Inc.
# This source code is licensed under the license found in the
# LICENSE file in the root directory of this source tree.


from abc import ABC, abstractmethod
from omegaconf import MISSING, DictConfig
from sqlalchemy import create_engine
from enum import Enum
from typing import Optional, Union, Dict, Any, Type
from uuid import uuid4
from dataclasses import dataclass
from tempfile import mkdtemp
import shutil
import os
import json

from hydra.core.config_store import ConfigStore

DEFAULT_LOG_PATH = "".join(
    [os.path.abspath(os.path.dirname(__file__)), "/../../../logs"]
)


@dataclass
class LightDBConfig:
    backend: str = "test"
    file_root: Optional[str] = DEFAULT_LOG_PATH


<<<<<<< HEAD
@dataclass
class LightAWSDBConfig(LightDBConfig):
    backend: str = "aws-postgres"
    file_root: str = MISSING
    db_address: str = MISSING
    db_user: str = MISSING
    db_pass: str = MISSING


cs = ConfigStore.instance()
cs.store(name="db/base", node=LightDBConfig)
cs.store(name="db/aws-postgres", node=LightAWSDBConfig)
=======
cs = ConfigStore.instance()
cs.store(name="config1", node=LightDBConfig)
>>>>>>> bf1b3673


class DBStatus(Enum):
    """Current review status for contents"""

    REVIEW = "unreviewed"
    PRODUCTION = "production"
    REJECTED = "rejected"
    QUESTIONABLE = "questionable"
    ACCEPTED = "accepted"


class DBSplitType(Enum):
    """Splits in the LIGHT Environment DB"""

    UNSET = "no_split_set"
    TRAIN = "train"
    TEST = "test"
    VALID = "valid"
    UNSEEN = "unseen_test"


class HasDBIDMixin:
    """Simple mixin for classes that define their own DBID schema"""

    ID_PREFIX: str  # ID prefix should be 3 characters max.

    @classmethod
    def get_id(cls: Type["HasDBIDMixin"]) -> str:
        """Create an ID for this class"""
        return f"{cls.ID_PREFIX}-{uuid4()}"

    @classmethod
    def is_id(cls: Type["HasDBIDMixin"], test_id: str) -> bool:
        """Check if a given ID refers to this class"""
        return test_id.startswith(f"{cls.ID_PREFIX}-")


class BaseDB(ABC):
    """
    Core database class underneath the LIGHT datamodel that allows for
    linking to production MySQL on RDS when live, and SQLite when testing
    or using LIGHT locally. Also abstracts away file reading and writing,
    which can be done with either buckets or local file manipulation.

    Output conversions of production dbs to local copies done
    currently with: https://github.com/dumblob/mysql2sqlite
    """

    DB_TYPE: str

    def __init__(self, config: "DictConfig"):
        """
        Create this database, either connecting to a remote host or local
        files and instances.
        """
<<<<<<< HEAD
=======
        # TODO replace with a swappable engine that persists the data
>>>>>>> bf1b3673
        self.backend = config.backend
        if config.backend == "test":
            self.engine = create_engine("sqlite+pysqlite:///:memory:", future=True)
            self.made_temp_dir = config.file_root is None
            if self.made_temp_dir:
                self.file_root = mkdtemp()
            else:
                self.file_root = config.file_root
        elif config.backend == "local":
            self.file_root = config.file_root
            db_path = os.path.join(self.file_root, f"{self.DB_TYPE}.db")
            self.engine = create_engine(f"sqlite:////{db_path}")
<<<<<<< HEAD
        elif config.backend == "aws-postgres":
            try:
                import psycopg2
                import boto3
            except ImportError:
                print(
                    "For aws-postgres usage, you must also `pip install mysqlclient boto3 psycopg2-binary"
                )
                raise
            # Get DB registered and functioning
            self.db_address = config.db_address
            db_address = config.db_address
            login_user = config.db_user
            login_pass = config.db_pass
            self.engine = create_engine(
                f"postgresql://{login_user}:{login_pass}@{db_address}:5432/postgres"
            )

            # Connect to the s3 filestore
            self.file_root = config.file_root  # file root is a s3 bucket address
            s3 = boto3.resource("s3")
            self.bucket = s3.Bucket(self.file_root)
=======
>>>>>>> bf1b3673
        else:
            raise NotImplementedError(
                f"Provided backend {config.backend} doens't exist"
            )
        self._complete_init(config)

    @abstractmethod
    def _complete_init(self, config: "DictConfig"):
        """
        Complete implementation-specific initialization
        """

    @abstractmethod
    def _validate_init(self):
        """
        Ensure that this database is initialized correctly
        """

    def _enforce_get_first(self, session, stmt, error_text) -> Any:
        """
        Enforce getting the first element using stmt, raise a key_error
        with error_text if fails to find
        """
        result = session.scalars(stmt).first()
        if result is None:
            raise KeyError(error_text)
        return result

    def file_path_exists(self, file_path: str) -> bool:
        """
        Determine if the given file path exists on this storage
        """
<<<<<<< HEAD
        import botocore

        if self.backend in ["test", "local"]:
            full_path = os.path.join(self.file_root, file_path)
            return os.path.exists(full_path)
        elif self.backend in ["aws-postgres"]:
            import botocore

            try:
                self.bucket.Object(file_path).load()
                return True
            except botocore.exceptions.ClientError as e:
                if e.response["Error"]["Code"] == "404":
                    # The object does not exist.
                    return False
                else:
                    # Something else has gone wrong.
                    raise
        else:
            raise NotImplementedError(f"Backend {self.backend} is not implemented")
=======
        if self.backend in ["test", "local"]:
            full_path = os.path.join(self.file_root, file_path)
            return os.path.exists(full_path)
        else:
            raise NotImplementedError
>>>>>>> bf1b3673

    def write_data_to_file(
        self, data: Union[str, Dict[str, Any]], filename: str, json_encode: bool = False
    ) -> None:
        """
        Write the given data to the provided filename
        in the correct storage location (local or remote)
        """
        if self.backend in ["test", "local"]:
            full_path = os.path.join(self.file_root, filename)
            os.makedirs(os.path.dirname(full_path), exist_ok=True)
            with open(full_path, "w+") as target_file:
                if json_encode:
                    json.dump(data, target_file)
                else:
                    target_file.write(data)
<<<<<<< HEAD
        elif self.backend in ["aws-postgres"]:
            if json_encode:
                data = json.dumps(data)
            self.bucket.Object(filename).put(Body=data)
        else:
            raise NotImplementedError(f"Backend {self.backend} is not implemented")
=======
        else:
            raise NotImplementedError()
>>>>>>> bf1b3673

    def read_data_from_file(
        self, filename: str, json_encoded: bool = False
    ) -> Union[str, Dict[str, Any]]:
        """
        Read the data from the given filename from wherever it
        is currently stored (local or remote)
        """
        if self.backend in ["test", "local"]:
            full_path = os.path.join(self.file_root, filename)
            with open(full_path, "r") as target_file:
                if json_encoded:
                    return json.load(target_file)
                else:
                    return target_file.read()
<<<<<<< HEAD
        elif self.backend in ["aws-postgres"]:
            data = self.bucket.Object(filename).get()["Body"]
            if json_encoded:
                return json.loads(data)
            else:
                return data
        else:
            raise NotImplementedError(f"Backend {self.backend} is not implemented")
=======
        else:
            raise NotImplementedError()

    def open_file(self):
        try:
            file = open(self.file_name, "w")
            yield file
        finally:
            file.close()
>>>>>>> bf1b3673

    def shutdown(self):
        if self.backend == "test":
            if self.made_temp_dir:
                shutil.rmtree(self.file_root)<|MERGE_RESOLUTION|>--- conflicted
+++ resolved
@@ -30,7 +30,6 @@
     file_root: Optional[str] = DEFAULT_LOG_PATH
 
 
-<<<<<<< HEAD
 @dataclass
 class LightAWSDBConfig(LightDBConfig):
     backend: str = "aws-postgres"
@@ -43,10 +42,6 @@
 cs = ConfigStore.instance()
 cs.store(name="db/base", node=LightDBConfig)
 cs.store(name="db/aws-postgres", node=LightAWSDBConfig)
-=======
-cs = ConfigStore.instance()
-cs.store(name="config1", node=LightDBConfig)
->>>>>>> bf1b3673
 
 
 class DBStatus(Enum):
@@ -103,10 +98,6 @@
         Create this database, either connecting to a remote host or local
         files and instances.
         """
-<<<<<<< HEAD
-=======
-        # TODO replace with a swappable engine that persists the data
->>>>>>> bf1b3673
         self.backend = config.backend
         if config.backend == "test":
             self.engine = create_engine("sqlite+pysqlite:///:memory:", future=True)
@@ -119,7 +110,6 @@
             self.file_root = config.file_root
             db_path = os.path.join(self.file_root, f"{self.DB_TYPE}.db")
             self.engine = create_engine(f"sqlite:////{db_path}")
-<<<<<<< HEAD
         elif config.backend == "aws-postgres":
             try:
                 import psycopg2
@@ -142,8 +132,6 @@
             self.file_root = config.file_root  # file root is a s3 bucket address
             s3 = boto3.resource("s3")
             self.bucket = s3.Bucket(self.file_root)
-=======
->>>>>>> bf1b3673
         else:
             raise NotImplementedError(
                 f"Provided backend {config.backend} doens't exist"
@@ -176,9 +164,6 @@
         """
         Determine if the given file path exists on this storage
         """
-<<<<<<< HEAD
-        import botocore
-
         if self.backend in ["test", "local"]:
             full_path = os.path.join(self.file_root, file_path)
             return os.path.exists(full_path)
@@ -197,13 +182,6 @@
                     raise
         else:
             raise NotImplementedError(f"Backend {self.backend} is not implemented")
-=======
-        if self.backend in ["test", "local"]:
-            full_path = os.path.join(self.file_root, file_path)
-            return os.path.exists(full_path)
-        else:
-            raise NotImplementedError
->>>>>>> bf1b3673
 
     def write_data_to_file(
         self, data: Union[str, Dict[str, Any]], filename: str, json_encode: bool = False
@@ -220,17 +198,12 @@
                     json.dump(data, target_file)
                 else:
                     target_file.write(data)
-<<<<<<< HEAD
         elif self.backend in ["aws-postgres"]:
             if json_encode:
                 data = json.dumps(data)
             self.bucket.Object(filename).put(Body=data)
         else:
             raise NotImplementedError(f"Backend {self.backend} is not implemented")
-=======
-        else:
-            raise NotImplementedError()
->>>>>>> bf1b3673
 
     def read_data_from_file(
         self, filename: str, json_encoded: bool = False
@@ -246,7 +219,6 @@
                     return json.load(target_file)
                 else:
                     return target_file.read()
-<<<<<<< HEAD
         elif self.backend in ["aws-postgres"]:
             data = self.bucket.Object(filename).get()["Body"]
             if json_encoded:
@@ -255,17 +227,6 @@
                 return data
         else:
             raise NotImplementedError(f"Backend {self.backend} is not implemented")
-=======
-        else:
-            raise NotImplementedError()
-
-    def open_file(self):
-        try:
-            file = open(self.file_name, "w")
-            yield file
-        finally:
-            file.close()
->>>>>>> bf1b3673
 
     def shutdown(self):
         if self.backend == "test":
