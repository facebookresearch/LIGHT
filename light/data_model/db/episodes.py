#!/usr/bin/env python3

# Copyright 2017-present, Facebook, Inc.
# This source code is licensed under the license found in the
# LICENSE file in the root directory of this source tree.

<<<<<<< HEAD
from light.data_model.db.base import BaseDB, DBStatus, DBSplitType, HasDBIDMixin
=======
from light.data_model.db.base import BaseDB, DBStatus, DBSplitType
from light.data_model.db.users import DBPlayer
>>>>>>> 17de201b
from omegaconf import MISSING, DictConfig
from typing import Optional, List, Tuple, Union, Dict, Any, Set, TYPE_CHECKING
from sqlalchemy import insert, select, Enum, Column, Integer, String, Float, ForeignKey
from sqlalchemy.orm import declarative_base, relationship, Session
from light.graph.events.base import GraphEvent
import time
import enum
import os
import hashlib

if TYPE_CHECKING:
    from light.graph.structured_graph import OOGraph

SQLBase = declarative_base()
FILE_PATH_KEY = "episodes"
<<<<<<< HEAD
ID_STRING_LENGTH = 40
=======
USR_KEY = DBPlayer.ID_PREFIX
>>>>>>> 17de201b


class DBGroupName(enum.Enum):
    """Data Releases in the LIGHT episode DB"""

    ORIG = "orig"
    WILD = "wild"
    MULTIPARTY = "multiparty"
    PRE_LAUNCH = "crowdsourced"
    PRE_LAUNCH_TUTORIAL = "crowdsourced_tutorial"
    RELEASE_Q4_22 = "full_release_Q4_22"


class EpisodeLogType(enum.Enum):
    """Types of episodes in LIGHT"""

    ROOM = "room"
    AGENT = "agent"
    FULL = "full"


class DBEpisode(HasDBIDMixin, SQLBase):
    """Class containing the expected elements for an episode as stored in the db"""

    __tablename__ = "episodes"

    ID_PREFIX = "EPI"

    id = Column(String(ID_STRING_LENGTH), primary_key=True)
    group = Column(Enum(DBGroupName), nullable=False, index=True)
    split = Column(Enum(DBSplitType), nullable=False, index=True)
    status = Column(Enum(DBStatus), nullable=False, index=True)
    actors = Column(
        String
    )  # Comma separated list of actor IDs. Cleared on release data
    dump_file_path = Column(String(90), nullable=False)  # Path to data
    turn_count = Column(Integer, nullable=False)
    human_count = Column(Integer, nullable=False)
    action_count = Column(Integer, nullable=False)
    timestamp = Column(Float, nullable=False)
    log_type = Column(Enum(EpisodeLogType), nullable=False)
    first_graph_id = Column(ForeignKey("graphs.id"))
    final_graph_id = Column(ForeignKey("graphs.id"))

    _cached_map = None

    def get_actors(self) -> List[str]:
        """Return the actors in this episode"""
        if len(self.actors.strip()) == 0:
            return []
        return self.actors.split(",")

    def get_parsed_events(
        self, db: "EpisodeDB"
    ) -> List[Tuple[str, List["GraphEvent"]]]:
        """
        Return all of the actions and turns from this episode,
        split by the graph key ID relevant to those actions
        """
        # Import deferred as World imports loggers which import the EpisodeDB
        from light.world.world import World, WorldConfig

        events = db.read_data_from_file(self.dump_file_path, json_encoded=True)[
            "events"
        ]
        graph_grouped_events: List[Tuple[str, List["GraphEvent"]]] = []
        current_graph_events = None
        curr_graph_key = None
        curr_graph = None
        tmp_world = None
        # Extract events to the correct related graphs, initializing the graphs
        # as necessary
        for event_turn in events:
            # See if we've moved onto an event in a new graph
            if event_turn["graph_key"] != curr_graph_key:
                if current_graph_events is not None:
                    # There was old state, so lets push it to the list
                    graph_grouped_events.append((curr_graph_key, current_graph_events))
                # We're on a new graph, have to reset the current graph state
                curr_graph_key = event_turn["graph_key"]
                current_graph_events: List["GraphEvent"] = []
                curr_graph = self.get_graph(curr_graph_key, db)
                tmp_world = World(WorldConfig())
                tmp_world.oo_graph = curr_graph
            # The current turn is part of the current graph's events, add
            current_graph_events.append(
                GraphEvent.from_json(event_turn["event_json"], tmp_world)
            )
        if current_graph_events is not None:
            # Push the last graph's events, which weren't yet added
            graph_grouped_events.append((curr_graph_key, current_graph_events))
        return graph_grouped_events

    def get_before_graph(self, db: "EpisodeDB") -> "OOGraph":
        """Return the state of the graph before this episode"""
        return self.get_graph(self.first_graph_id, db)

    def get_graph(self, id_or_key: str, db: "EpisodeDB") -> "OOGraph":
        """Return a specific graph by id or key"""
        with Session(db.engine) as session:
            session.add(self)
            return self.get_graph_map()[id_or_key].get_graph(db)

    def get_after_graph(self, db: "EpisodeDB") -> "OOGraph":
        """Return the state of the graph after this episode"""
        return self.get_graph(self.final_graph_id, db)

    def get_graph_map(self):
        """Return a mapping from both graph keys and graph ids to their graph"""
        if self._cached_map is None:
            key_map = {graph.graph_key_id: graph for graph in self.graphs}
            id_map = {graph.id: graph for graph in self.graphs}
            key_map.update(id_map)
            self._cached_map = key_map
        return self._cached_map

    def __repr__(self):
        return f"DBEpisode(ids:[{self.id!r}] group/split:[{self.group.value!r}/{self.split.value!r}] File:[{self.dump_file_path!r}])"


class DBEpisodeGraph(HasDBIDMixin, SQLBase):
    """Class containing expected elements for a stored graph"""

    __tablename__ = "graphs"

    ID_PREFIX = "EPG"

    id = Column(String(ID_STRING_LENGTH), primary_key=True)
    episode_id = Column(Integer, ForeignKey("episodes.id"), nullable=False, index=True)
    full_path = Column(String(80), nullable=False)
    graph_key_id = Column(String(60), nullable=False, index=True)
    episode = relationship("DBEpisode", backref="graphs", foreign_keys=[episode_id])

    def get_graph(self, db: "EpisodeDB") -> "OOGraph":
        """Return the initialized graph based on this file"""
        from light.graph.structured_graph import OOGraph

        graph_json = db.read_data_from_file(self.full_path)
        graph = OOGraph.from_json(graph_json)
        return graph

    def __repr__(self):
        return f"DBEpisodeGraph(ids:[{self.id!r},{self.graph_key_id!r}], episode:{self.episode_id!r})"


class EpisodeDB(BaseDB):
    """
    Episode dataset database for LIGHT, containing accessors for all
    of the recorded LIGHT episodes, including previous dataset dumps.

    Used by InteractionLoggers to write new entries, and by ParlAI to
    create teachers for datasets.
    """

    DB_TYPE = "episode"

    def _complete_init(self, config: "DictConfig"):
        """
        Initialize any specific episode-related paths. Populate
        the list of available splits and datasets.
        """
        SQLBase.metadata.create_all(self.engine)

    def _validate_init(self):
        """
        Ensure that the episode directory is properly loaded
        """
        # TODO Check the table for any possible consistency issues
        # and ensure that the episode directories for listed splits exist

    def write_episode(
        self,
        graphs: List[Dict[str, str]],
        events: Tuple[str, List[Dict[str, str]]],
        log_type: EpisodeLogType,
        action_count: int,
        players: Set[str],
        group: DBGroupName,
    ) -> str:
        """
        Create an entry given the current argument data, store it
        to file on the database
        """
        actor_string = ",".join(list(players))
        event_filename = events[0]
        event_list = events[1]

        # Trim the filename from the left if too long
        event_filename = event_filename[-70:]

        dump_file_path = os.path.join(
            FILE_PATH_KEY, group.value, log_type.value, event_filename
        )
        graph_dump_root = os.path.join(
            FILE_PATH_KEY,
            group.value,
            log_type.value,
            "graphs",
        )

        # File writes
        self.write_data_to_file(
            {"events": event_list}, dump_file_path, json_encode=True
        )
        for graph_info in graphs:
            graph_full_path = os.path.join(graph_dump_root, graph_info["filename"])
            self.write_data_to_file(graph_info["graph_json"], graph_full_path)

        # DB Writes
        episode_id = DBEpisode.get_id()
        with Session(self.engine) as session:
            episode = DBEpisode(
                id=episode_id,
                group=group,
                split=DBSplitType.UNSET,
                status=DBStatus.REVIEW,
                actors=actor_string,
                dump_file_path=dump_file_path,
                turn_count=len(event_list),
                human_count=len(players),
                action_count=action_count,
                timestamp=time.time(),
                log_type=log_type,
            )
            first_graph = None
            for idx, graph_info in enumerate(graphs):
                graph_full_path = os.path.join(graph_dump_root, graph_info["filename"])
                db_graph = DBEpisodeGraph(
                    id=DBEpisodeGraph.get_id(),
                    graph_key_id=graph_info["key"],
                    full_path=graph_full_path,
                )
                if idx == 0:
                    first_graph = db_graph
                episode.graphs.append(db_graph)
            session.add(episode)
            session.flush()
            episode.first_graph_id = first_graph.id
            episode.final_graph_id = db_graph.id
            session.commit()

        return episode_id

    def get_episode(self, episode_id: str) -> "DBEpisode":
        """
        Return a specific episode by id, raising an issue if it doesnt exist
        """
        stmt = select(DBEpisode).where(DBEpisode.id == episode_id)
        with Session(self.engine) as session:
            episode = self._enforce_get_first(session, stmt, "Episode did not exist")
            for graph in episode.graphs:
                # Load all the graph keys
                assert graph.id is not None
            session.expunge_all()
            return episode

    def get_episodes(
        self,
        group: Optional[DBGroupName] = None,
        split: Optional[DBSplitType] = None,
        min_turns: Optional[int] = None,
        min_humans: Optional[int] = None,
        min_actions: Optional[int] = None,
        status: Optional[DBStatus] = None,
        user_id: Optional[str] = None,
        min_creation_time: Optional[float] = None,
        max_creation_time: Optional[float] = None,
        log_type: Optional[EpisodeLogType] = None,
        # ... other args
    ) -> List["DBEpisode"]:
        """
        Return all matching episodes
        """
        stmt = select(DBEpisode)
        if group is not None:
            stmt = stmt.where(DBEpisode.group == group)
        if split is not None:
            stmt = stmt.where(DBEpisode.split == split)
        if min_turns is not None:
            stmt = stmt.where(DBEpisode.turn_count >= min_turns)
        if min_humans is not None:
            stmt = stmt.where(DBEpisode.human_count >= min_humans)
        if min_actions is not None:
            stmt = stmt.where(DBEpisode.action_count >= min_actions)
        if status is not None:
            stmt = stmt.where(DBEpisode.status == status)
        if user_id is not None:
            stmt = stmt.where(DBEpisode.actors.contains(user_id))
        if log_type is not None:
            stmt = stmt.where(DBEpisode.log_type == log_type)
        if min_creation_time is not None:
            stmt = stmt.where(DBEpisode.timestamp >= min_creation_time)
        if max_creation_time is not None:
            stmt = stmt.where(DBEpisode.timestamp <= max_creation_time)
        with Session(self.engine) as session:
            episodes = session.scalars(stmt).all()
            session.expunge_all()
            return episodes

    def anonymize_group(self, group: DBGroupName) -> bool:
        """
        Run anonymization on the split to remove any link to the
        long-term user. All data within a quarter's dataset
        can be linked (for long-term memory analysis) but cannot be
        tracked cross-quarters.

        Return true on success
        """
        hashing_time = time.time()
        sha = hashlib.sha256()

        def rehash(curr_name):
<<<<<<< HEAD
            if not curr_name.startswith("USR"):
=======
            if not curr_name.startswith(USR_KEY):
>>>>>>> 17de201b
                return curr_name  # already hashed

            # Adding a hashtime to make unique
            hash_name = f"{curr_name}-{hashing_time}"
            sha.update(hash_name.encode())
            return str(sha.hexdigest()[:30])

        with Session(self.engine) as session:
            stmt = select(DBEpisode).where(DBEpisode.group == group)
            episodes = session.scalars(stmt).all()
            for episode in episodes:
                actors_string = episode.actors
                actors = actors_string.split(",")
                processed_actors = [rehash(a) for a in actors]
                episode.actors = ",".join(processed_actors)
                # Rewrite the graphs and events too
                def replace_all_actors(in_data: str) -> str:
                    out_data = in_data
                    for i in range(len(actors)):
                        out_data = out_data.replace(actors[i], processed_actors[i])
                    return out_data

                graphs = episode.graphs
                for graph in graphs:
                    graph_data = self.read_data_from_file(graph.full_path)
                    anon_graph_data = replace_all_actors(graph_data)
                    self.write_data_to_file(anon_graph_data, graph.full_path)
                event_data = self.read_data_from_file(episode.dump_file_path)
                anon_event_data = replace_all_actors(event_data)
                self.write_data_to_file(anon_event_data, episode.dump_file_path)
                session.commit()
        return True

    def export(self, config: "DictConfig") -> "EpisodeDB":
        """
        Create a scrubbed version of this database for use in releases
        """
        assert config.file_root != self.file_root, "Cannot copy DB to same location!"
        new_db = EpisodeDB(config)

        # Copy all the basic content
        for table_name, table_obj in SQLBase.metadata.tables.items():
            with self.engine.connect() as orig_conn:
                with new_db.engine.connect() as new_conn:
                    all_data = [
                        dict(row) for row in orig_conn.execute(select(table_obj.c))
                    ]
                    if len(all_data) == 0:
                        continue
                    new_conn.execute(table_obj.insert().values(all_data))
                    new_conn.commit()

        with Session(self.engine) as session:
            stmt = select(DBEpisode)
            episodes = session.scalars(stmt).all()
            for episode in episodes:
                graphs = episode.graphs
                for graph in graphs:
                    # Copy the graphs to the new DB
                    graph_data = self.read_data_from_file(graph.full_path)
                    new_db.write_data_to_file(graph_data, graph.full_path)
                # Copy the events to the new DB
                event_data = self.read_data_from_file(episode.dump_file_path)
                new_db.write_data_to_file(event_data, episode.dump_file_path)

        for group in DBGroupName:
            new_db.anonymize_group(group=group)

        return new_db<|MERGE_RESOLUTION|>--- conflicted
+++ resolved
@@ -4,12 +4,8 @@
 # This source code is licensed under the license found in the
 # LICENSE file in the root directory of this source tree.
 
-<<<<<<< HEAD
 from light.data_model.db.base import BaseDB, DBStatus, DBSplitType, HasDBIDMixin
-=======
-from light.data_model.db.base import BaseDB, DBStatus, DBSplitType
 from light.data_model.db.users import DBPlayer
->>>>>>> 17de201b
 from omegaconf import MISSING, DictConfig
 from typing import Optional, List, Tuple, Union, Dict, Any, Set, TYPE_CHECKING
 from sqlalchemy import insert, select, Enum, Column, Integer, String, Float, ForeignKey
@@ -25,11 +21,8 @@
 
 SQLBase = declarative_base()
 FILE_PATH_KEY = "episodes"
-<<<<<<< HEAD
 ID_STRING_LENGTH = 40
-=======
 USR_KEY = DBPlayer.ID_PREFIX
->>>>>>> 17de201b
 
 
 class DBGroupName(enum.Enum):
@@ -342,11 +335,7 @@
         sha = hashlib.sha256()
 
         def rehash(curr_name):
-<<<<<<< HEAD
-            if not curr_name.startswith("USR"):
-=======
             if not curr_name.startswith(USR_KEY):
->>>>>>> 17de201b
                 return curr_name  # already hashed
 
             # Adding a hashtime to make unique
