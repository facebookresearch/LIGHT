#!/usr/bin/env python3

# Copyright (c) Meta Platforms, Inc. and affiliates.
# This source code is licensed under the MIT license found in the
# LICENSE file in the root directory of this source tree.

# Used for typehinting
from light.graph.elements.graph_nodes import (
    GraphAgent,
    GraphNode,
    GraphObject,
    GraphRoom,
)
from light.world.utils.json_utils import (
    GraphEncoder,
    node_to_json,
    convert_dict_to_node,
)
import time
import inspect
import json
from uuid import uuid4

from typing import (
    Any,
    Dict,
    List,
    NamedTuple,
    Optional,
    Type,
    TYPE_CHECKING,
    Union,
)

if TYPE_CHECKING:
    from light.graph.structured_graph import OOGraph
    from light.world.world import World


def proper_caps(in_string: str) -> str:
    """Function for only capitalizing the very first letter without disturbing the rest"""
    # This implementation is O(n), so if string manipulation ends up being a long-term
    # problem for LIGHT we'll need to swap to ctypes to get this right
    return in_string[0].upper() + in_string[1:]


def proper_caps_wrapper(func):
    """Decorator to ensure output strings are properly capitalized (first letter)."""

    def wrap(*args, **kwargs):
        result = func(*args, **kwargs)
        if result is not None:
            try:
                result = proper_caps(result)
            except:
                print(f"Had difficulty with proper_caps on {result}")
        return result

    return wrap


class ProcessedArguments(NamedTuple):
    targets: List[GraphNode]
    text: Optional[str] = None


class GraphEvent(object):
    """
    Full singular storage of an event that occurs over the world. It stores
    all references to both execute the action over the world as well as
    to be used to reconstruct world states given a starting state and event
    set or to be able to provide agents in the world with the required context
    to know something happened.

    Events should implement all of the present within this class
    """

    # All invokable events should define at least one canonical name and
    # then many possible synonyms as possible.
    # Events that can only be triggered do not have to set anything.
    NAMES: List[str] = []
    # All invokable events should define at least one template
    TEMPLATES: List[str] = []

    def __init__(
        self,
        actor: GraphAgent,
        target_nodes: Optional[List[GraphNode]] = None,
        text_content: Optional[str] = None,
        event_id: Optional[str] = None,
    ):
        """
        Construct an event to be executed by the given actor on given nodes
        """
        if event_id is None:
            event_id = str(uuid4())
        self.executed: bool = False
        self.actor = actor
        self.room = actor.get_room()
        self.target_nodes = [] if target_nodes is None else target_nodes
        if self.room is not False:
            self.present_agent_ids = [
                x.node_id for x in self.room.get_contents() if x.agent
            ]
            self._canonical_targets = [
                x.get_view_from(self.room) for x in self.target_nodes
            ]
        self.text_content = text_content
        self.event_id = event_id
        self.entered_text = None
<<<<<<< HEAD
=======
        self.event_time = time.time()
>>>>>>> 88849b45

    def set_entered_text(self, entered_text):
        """Set the text tentered for this event to be loaded later"""
        self.entered_text = entered_text

    def execute(self, world: "World") -> List["GraphEvent"]:
        """
        Execute the current action on the given world. Return a list of
        additional events that are triggered from this one.
        """
        raise NotImplementedError

    def view_as(self, viewer: Optional[GraphAgent]) -> Optional[str]:
        """Provide the way that the given actor should view this event"""
        raise NotImplementedError

    def to_canonical_form(self) -> Optional[str]:
        """
        Provide the text that this event's actor would use to invoke this event

        Return None if this event cannot be invoked and can only be triggered
        """
        return None

    @classmethod
    def split_text_args(
        cls, actor: GraphAgent, text: str
    ) -> Union[List[List[str]], "ErrorEvent"]:
        """
        Try to extract all possible interpretations for the given text such that
        the returned list of arguments may be parsed into world nodes to
        instantiate an Event using.

        If no fully valid arguments can be parsed, it should make a best guess,
        and allow find_nodes_for_args to handle the error cases.

        Under a parsing error (bad formatting) it should return an ErrorEvent
        with any details to give to the actor.

        By default, returns the input text as a single argument as the only option.
        """
        return [[text]]

    @classmethod
    def find_nodes_for_args(
        cls, graph: "OOGraph", actor: GraphAgent, *text_args: str
    ) -> Union[ProcessedArguments, "ErrorEvent"]:
        """
        Given the text arguments returned by split_text_args, produce the
        arguments required for construct_from_args. Return an ErrorEvent if
        something goes wrong here.

        Default does no parsing and returns the given args
        """
        return ProcessedArguments(targets=[], text=" ".join(text_args))

    @classmethod
    def construct_from_args(
        cls,
        actor: GraphAgent,
        targets: List["GraphNode"],
        text: Optional[str] = None,
        event_id: Optional[str] = None,
    ) -> Union["GraphEvent", "ErrorEvent"]:
        """
        Try to return an Event constructed from the given args, return
        ErrorEvent if there's a reason it can't be created.

        First argument will always be the actor, the rest are as defined in
        split_text_args
        """
        raise NotImplementedError

    @classmethod
    def get_valid_actions(
        cls, graph: "OOGraph", actor: GraphAgent
    ) -> List["GraphEvent"]:
        """
        Return any valid actions that can be taken by the given actor
        over the current graph. Default returns no events.
        """
        return []

    @staticmethod
    def from_json(input_json: str, world: "World") -> "GraphEvent":
        """
        Instantiate this event from the given json over the given world
        """
        attribute_dict = convert_dict_to_node(json.loads(input_json), world)
        assert isinstance(attribute_dict, dict), "Must have loaded dict"
        class_ = GraphEvent
        if "__class__" in attribute_dict:
            class_name = attribute_dict.pop("__class__")
            module_name = attribute_dict.pop("__module__")
            # Must pass non empty list to get the exact module
            module = __import__(module_name, fromlist=[None])  # type: ignore
            class_ = getattr(module, class_name)
            if "__failed_event" in attribute_dict:
                # Get the class type for the failed event (error)
                failed_module = __import__(
                    attribute_dict.pop("__error_module"), fromlist=[None]  # type: ignore
                )
                attribute_dict["failed_event"] = getattr(
                    failed_module, attribute_dict["__failed_event"]
                )
                attribute_dict["failed_constraint"] = attribute_dict[
                    "__failed_constraint"
                ]

        if "_actor_id" in attribute_dict:
            actor_id = attribute_dict.pop("_actor_id")
            room_id = attribute_dict.pop("_room_id")
            target_ids = attribute_dict.pop("_target_ids")
            viewer_id = attribute_dict.pop("_viewer_id")

            attribute_dict["actor"] = world.oo_graph.get_node(actor_id)
            attribute_dict["room"] = world.oo_graph.get_node(room_id)
            if viewer_id is not None:
                attribute_dict["viewer"] = world.oo_graph.get_node(viewer_id)
            else:
                attribute_dict["viewer"] = None
            attribute_dict["actor"] = world.oo_graph.get_node(actor_id)
            attribute_dict["target_nodes"] = [
                world.oo_graph.get_node(t_id) for t_id in target_ids
            ]

        if "_actor_tree" in attribute_dict:
            actor_tree = attribute_dict.pop("_actor_tree")
            graph = world.oo_graph
            sync_nodes: Dict[str, GraphNode] = {}
            for k, v in actor_tree.items():
                if k in world.oo_graph.all_nodes:
                    continue
                if v["agent"]:
                    x = GraphAgent.from_json_dict(v)
                    graph.agents[x.node_id] = x
                elif v["object"]:
                    x = GraphObject.from_json_dict(v)
                    graph.objects[x.node_id] = x
                elif v["room"]:
                    x = GraphRoom.from_json_dict(v)
                    graph.rooms[x.node_id] = x
                else:
                    raise AssertionError("Node was none of expected types")
                sync_nodes[x.node_id] = x
                graph.all_nodes[x.node_id] = x
            for node in sync_nodes.values():
                node.sync(graph.all_nodes)

        arglist = [
            attribute_dict.pop(arg)
            for arg in inspect.getfullargspec(class_.__init__)[0]
            if arg != "self"
        ]
        event = class_(*arglist)
        for k, v in attribute_dict.items():
            event.__dict__[k] = v
        event.post_json_load(world)
        return event

    def post_json_load(self, world: "World") -> None:
        """Rectify any state following a load from json."""
        pass

    def to_json(
        self,
        viewer: Optional[GraphAgent] = None,
        indent: Optional[int] = None,
        compressed: Optional[bool] = False,
    ) -> str:
        """
        Convert the content of this action into a json format that can be
        imported back to the original with from_json
        """
        className = self.__class__.__name__
        if not compressed:
            use_dict = {k: v for k, v in self.__dict__.copy().items()}
            use_dict["viewer"] = viewer
        else:
            SKIPPED_KEYS = [
                "actor",
                "room",
                "target_nodes",
            ]
            use_dict = {
                k: v for k, v in self.__dict__.copy().items() if k not in SKIPPED_KEYS
            }
            use_dict["_actor_id"] = self.actor.node_id
            use_dict["_room_id"] = self.room.node_id
            use_dict["_target_ids"] = [node.node_id for node in self.target_nodes]
            use_dict["_viewer_id"] = None if viewer is None else viewer.node_id

        use_dict["__class__"] = className
        use_dict["__module__"] = self.__module__
        res = json.dumps(use_dict, cls=GraphEncoder, sort_keys=True, indent=indent)
        return res

    def __repr__(self) -> str:
        args_str = f"{self.actor}"
        if len(self.target_nodes) > 0:
            args_str += f", {self.target_nodes}"
        if self.text_content is not None:
            args_str += f', "{self.text_content}"'
        return f"{self.__class__.__name__}({args_str})"

    def to_frontend_form(self, viewer: "GraphAgent") -> Dict[str, Any]:
        """
        Parse out the contents of this event as seen by the given agent
        and return a dict that is consumable by our frontends
        """
        contents = self.room.get_contents()
        present_dict = {x.node_id: x.name for x in contents if x.agent}
        present_objects_dict = {
            x.node_id: x.get_prefix_view() for x in contents if x.object
        }
        return {
            "text": self.view_as(viewer),
            "caller": self.__class__.__name__,
            "event_id": self.event_id,
            "target_nodes": [node_to_json(x) for x in self.target_nodes],
            "additional_text": self.text_content,
            "present_agent_ids": present_dict,
            "canonical_targets": self._canonical_targets,
            "room": node_to_json(self.room),
            "actor": node_to_json(self.actor),
            "objects": present_objects_dict,
        }

    @classmethod
    def get_vocab(cls) -> List[str]:
        """
        Return the vocabulary this event uses
        """
        return []


class ErrorEvent(GraphEvent):
    """
    Class to contain any failures of event parsing. These should not be
    executed, but should instead be used to convey the complete context
    of a failure to parse an action.
    """

    def __init__(
        self,
        failed_event: Type[GraphEvent],
        actor,
        display_text,
        target_nodes=None,
        failed_constraint=None,
    ):
        """
        Construct a representation of a failed event. This should have the
        targetted event type (such as SayEvent), the actor, the error text
        to display to the actor, and any other target nodes.

        It also can hold an optional failed constraint
        """
        super().__init__(actor, target_nodes)
        self.display_text = display_text
        self.__failed_event = failed_event
        self.__failed_constraint = failed_constraint

    def execute(self):
        """
        ErrorEvents represent failed actions (by parsing or constraint
        invalidation), and are thus not executable
        """
        raise Exception("ErrorEvents should never be executed")

    @proper_caps_wrapper
    def view_as(self, actor):
        """ErrorEvents should be viewed by the actor who tried to act"""
        assert actor == self.actor, (
            "ErrorEvents should only be viewed by the actor who tried to "
            "invoke an action."
        )
        return self.display_text

    def __repr__(self):
        return f"ErrorEvent({self.display_text}, {self.target_nodes})"

    # Error event overrides, needs __failed_event for constructor
    def to_json(
        self, viewer: Optional[GraphAgent] = None, indent: Optional[int] = None
    ) -> str:
        """
        Convert the content of this action into a json format that can be
        imported back to the original with from_json
        """
        className = self.__class__.__name__
        use_dict = {
            k: v
            for k, v in self.__dict__.copy().items()
            if not k.startswith(f"_{className}__")
        }
        use_dict["__failed_event"] = self.__failed_event.__name__
        use_dict["__error_module"] = self.__failed_event.__module__
        use_dict["__failed_constraint"] = self.__failed_constraint

        use_dict["viewer"] = viewer
        use_dict["__class__"] = className
        use_dict["__module__"] = self.__module__
        # TODO: Consider moving graph encoder to a utils since we use here too!
        res = json.dumps(use_dict, cls=GraphEncoder, sort_keys=True, indent=indent)
        return res


class TriggeredEvent(GraphEvent):
    """
    Graph events that cannot be invoked, but are instead triggered during the
    execution of other events.
    """

    @classmethod
    def split_text_args(
        cls, actor: GraphAgent, text: str
    ) -> Union[List[List[str]], "ErrorEvent"]:
        """Triggered events are never parsed, and shouldn't call this"""
        raise Exception("Triggered events are never parsed")

    @classmethod
    def find_nodes_for_args(
        cls, graph: "OOGraph", actor: GraphAgent, *text_args: str
    ) -> Union[ProcessedArguments, ErrorEvent]:
        """Triggered events are never parsed, and shouldn't call this"""
        raise Exception("Triggered events are never parsed")

    @classmethod
    def construct_from_args(
        cls,
        actor: GraphAgent,
        targets: List["GraphNode"],
        text: Optional[str] = None,
        event_id: Optional[str] = None,
    ) -> GraphEvent:
        """Triggered events are never parsed, and shouldn't call this"""
        raise Exception("Triggered events are never parsed")

    def to_cannonical_form(self) -> str:
        """Triggered events are never parsed, and shouldn't call this"""
        raise Exception("Triggered events are never parsed")


class NoArgumentEvent(GraphEvent):
    """Base class for GraphEvents that don't require any additional arguments"""

    @classmethod
    def split_text_args(cls, actor: GraphAgent, text: str) -> List[List[str]]:
        """No argument functions shouldn't have any text, but we can just ignore"""
        return [[]]

    @classmethod
    def find_nodes_for_args(
        cls, graph: "OOGraph", actor: GraphAgent, *text_args: str
    ) -> Union[ProcessedArguments, ErrorEvent]:
        """No argument functions don't have any arguments to find"""
        return ProcessedArguments(targets=[], text=None)

    @classmethod
    def construct_from_args(
        cls,
        actor: GraphAgent,
        targets: List["GraphNode"],
        text: Optional[str] = None,
        event_id: Optional[str] = None,
    ) -> GraphEvent:
        """No argument events can always be constructed from just the actor"""
        return cls(actor)

    @classmethod
    def get_valid_actions(
        cls, graph: "OOGraph", actor: GraphAgent
    ) -> List["GraphEvent"]:
        """No argument events can always be constructed from just the actor"""
        return [cls(actor)]

    def to_canonical_form(self) -> str:
        """No argument functions are just the name of the function"""
        return self.NAMES[0]<|MERGE_RESOLUTION|>--- conflicted
+++ resolved
@@ -108,10 +108,7 @@
         self.text_content = text_content
         self.event_id = event_id
         self.entered_text = None
-<<<<<<< HEAD
-=======
         self.event_time = time.time()
->>>>>>> 88849b45
 
     def set_entered_text(self, entered_text):
         """Set the text tentered for this event to be loaded later"""
