#!/usr/bin/env python3

# Copyright (c) Facebook, Inc. and its affiliates.
# This source code is licensed under the MIT license found in the
# LICENSE file in the root directory of this source tree.

# Used for typehinting
from typing import Union, Any, List, Optional, cast, Type
from light.graph.elements.graph_nodes import (
<<<<<<< HEAD
    GraphNode,
    GraphEdge,
    GraphAgent,
    GraphObject,
    GraphNode,
=======
    GraphAgent,
    GraphEdge,
    GraphNode,
    GraphObject,
>>>>>>> dc828182
    GraphRoom,
)
from light.graph.structured_graph import GraphEncoder
from typing import NamedTuple, TYPE_CHECKING, Dict
import inspect
import json
import inspect

if TYPE_CHECKING:
    from light.graph.structured_graph import OOGraph
    from light.world.world import World


def node_to_json(node: GraphNode) -> Dict[str, Any]:
    return json.dumps(node, cls=GraphEncoder, sort_keys=True, indent=4)


class ProcessedArguments(NamedTuple):
    targets: List[GraphNode]
    text: Optional[str] = None


class GraphEvent(object):
    """
    Full singular storage of an event that occurs over the world. It stores
    all references to both execute the action over the world as well as
    to be used to reconstruct world states given a starting state and event
    set or to be able to provide agents in the world with the required context
    to know something happened.

    Events should implement all of the present within this class
    """

    # All invokable events should define at least one canonical name and
    # then many possible synonyms as possible.
    # Events that can only be triggered do not have to set anything.
    NAMES: List[str] = []

    def __init__(
        self,
        actor: GraphAgent,
        target_nodes: Optional[List[GraphNode]] = None,
        text_content: Optional[str] = None,
    ):
        """
        Construct an event to be executed by the given actor on given nodes
        """
        self.executed: bool = False  # type: ignore
        self.actor = actor
        self.room = actor.get_room()
        self.target_nodes = [] if target_nodes is None else target_nodes
        if self.room is not False:
            self.present_agent_ids = [
                x.node_id for x in self.room.get_contents() if x.agent
            ]
            self._canonical_targets = [
                x.get_view_from(self.room) for x in self.target_nodes
            ]
        self.text_content = text_content

    def execute(self, world: 'World') -> List['GraphEvent']:
        """
        Execute the current action on the given world. Return a list of
        additional events that are triggered from this one.
        """
        raise NotImplementedError

    def view_as(self, viewer: GraphAgent) -> Optional[str]:
        """Provide the way that the given actor should view this event"""
        raise NotImplementedError

    def to_canonical_form(self) -> Optional[str]:
        """
        Provide the text that this event's actor would use to invoke this event

        Return None if this event cannot be invoked and can only be triggered
        """
        return None

    @classmethod
    def split_text_args(
        cls, actor: GraphAgent, text: str
    ) -> Union[List[List[str]], 'ErrorEvent']:
        """
        Try to extract all possible interpretations for the given text such that
        the returned list of arguments may be parsed into world nodes to
        instantiate an Event using.

        If no fully valid arguments can be parsed, it should make a best guess,
        and allow find_nodes_for_args to handle the error cases.

        Under a parsing error (bad formatting) it should return an ErrorEvent
        with any details to give to the actor.

        By default, returns the input text as a single argument as the only option.
        """
        return [[text]]

    @classmethod
    def find_nodes_for_args(
        cls, graph: 'OOGraph', actor: GraphAgent, *text_args: str
    ) -> Union[ProcessedArguments, 'ErrorEvent']:
        """
        Given the text arguments returned by split_text_args, produce the
        arguments required for construct_from_args. Return an ErrorEvent if
        something goes wrong here.

        Default does no parsing and returns the given args
        """
        return ProcessedArguments(targets=[], text=' '.join(text_args))

    @classmethod
    def construct_from_args(
        cls, actor: GraphAgent, targets: List['GraphNode'], text: Optional[str] = None
    ) -> Union['GraphEvent', 'ErrorEvent']:
        """
        Try to return an Event constructed from the given args, return
        ErrorEvent if there's a reason it can't be created.

        First argument will always be the actor, the rest are as defined in
        split_text_args
        """
        raise NotImplementedError

    @classmethod
    def get_valid_actions(
        cls, graph: 'OOGraph', actor: GraphAgent
    ) -> List['GraphEvent']:
        """
        Return any valid actions that can be taken by the given actor
        over the current graph. Default returns no events.
        """
        return []

    @staticmethod
    def from_json(input_json: str, world: 'World') -> 'GraphEvent':
        """
        Instantiate this event from the given json over the given world
        """
<<<<<<< HEAD
        def dict_node_conversion(obj, world):
            if type(obj) is dict and 'node_id' in obj:
                # Handle things that got removed from world by the event
                if obj['node_id'] in world.oo_graph.all_nodes:
                    return world.oo_graph.all_nodes[obj['node_id']]
                else:
                    if obj['agent'] == True:
                        return GraphAgent.from_json_dict(obj)
                    elif obj['object']:
                        return GraphObject.from_json_dict(obj)                    
                    elif obj['room']:
                        return GraphRoom.from_json_dict(obj)
                    else:
                        return GraphNode.from_json_dict(obj)
            elif type(obj) is dict:
                return {k: dict_node_conversion(obj[k], world) for k in obj.keys()}
            elif type(obj) is list:
                return [dict_node_conversion(item, world) for item in obj]
            else:
                # TODO: Consider other datatypes such as set or tuples (although none in events 
                # currently, so not an issue)
                return obj

        dict_format = dict_node_conversion(json.loads(input_json), world)
        class_ = GraphEvent
        if "__class__" in dict_format:
            class_name = dict_format.pop("__class__")
            module_name = dict_format.pop("__module__")
=======
        attribute_dict = convert_dict_to_node(json.loads(input_json), world)
        class_ = GraphEvent
        if "__class__" in attribute_dict:
            class_name = attribute_dict.pop("__class__")
            module_name = attribute_dict.pop("__module__")
>>>>>>> dc828182
            # Must pass non empty list to get the exact module
            module = __import__(module_name, fromlist=[None])
            class_ = getattr(module, class_name)

<<<<<<< HEAD
        arglist = [dict_format.pop(arg) for arg in inspect.getfullargspec(class_.__init__)[0] if arg is not 'self']
        event = class_(*arglist)
        for k, v in dict_format.items():
            event.__dict__[k] = v
        return event

    def to_json(self, viewer: GraphAgent = None, indent : int = None) -> str:
=======
        arglist = [attribute_dict.pop(arg) for arg in inspect.getfullargspec(class_.__init__)[0] if arg is not 'self']
        event = class_(*arglist)
        for k, v in attribute_dict.items():
            event.__dict__[k] = v
        return event

    def to_json(self, viewer: GraphAgent = None) -> str:
>>>>>>> dc828182
        """
        Convert the content of this action into a json format that can be
        imported back to the original with from_json
        """
        use_dict = {k: v for k, v in self.__dict__.copy().items() if not k.startswith("__")}
        use_dict['viewer'] = viewer
        use_dict['__class__'] = self.__class__.__name__
        use_dict['__module__'] = self.__module__
        # TODO: Consider moving graph encoder to a utils since we use here too!
<<<<<<< HEAD
        res = json.dumps(use_dict, cls=GraphEncoder, sort_keys=True, indent=indent)
=======
        res = json.dumps(use_dict, cls=GraphEncoder, sort_keys=True, indent=4)
>>>>>>> dc828182
        return res

    def __repr__(self) -> str:
        args_str = f'{self.actor}'
        if len(self.target_nodes) > 0:
            args_str += f', {self.target_nodes}'
        if self.text_content is not None:
            args_str += f', "{self.text_content}"'
        return f'{self.__class__.__name__}({args_str})'

    def to_frontend_form(self, viewer: 'GraphAgent') -> Dict[str, Any]: 
        """
        Parse out the contents of this event as seen by the given agent
        and return a dict that is consumable by our frontends
        """
        return {
            'text': self.view_as(viewer),
            'caller': self.__class__.__name__,
            'target_nodes': [node_to_json(x) for x in self.target_nodes],
            'additional_text': self.text_content,
            'present_agent_ids': self.present_agent_ids,
            'canonical_targets': self._canonical_targets,
            'room': node_to_json(self.room),
            'actor': node_to_json(self.actor),
        }

# TODO: Move to a utils file with the graph encoder
def convert_dict_to_node(obj, world):
        """
        Given a dictionary (typically loaded from json), iterate over the elements recursively,
        reconstructing any nodes that we are able to using the reference world.

        If the node_id is not in the reference world, this means it was deleted during execution, so 
        construct a new node object with it
        """
        if type(obj) is dict and 'node_id' in obj:
            if obj['node_id'] in world.oo_graph.all_nodes:
                return world.oo_graph.all_nodes[obj['node_id']]
            else:
                if obj['agent']:
                    return GraphAgent.from_json_dict(obj)
                elif obj['object']:
                    return GraphObject.from_json_dict(obj)                    
                elif obj['room']:
                    return GraphRoom.from_json_dict(obj)
                else:
                    return GraphNode.from_json_dict(obj)
        elif type(obj) is dict:
            return {k: convert_dict_to_node(obj[k], world) for k in obj.keys()}
        elif type(obj) is list:
            return [convert_dict_to_node(item, world) for item in obj]
        else:
            # TODO: Consider other datatypes such as set or tuples (although none in events 
            # rn, so not an issue)
            return obj

class ErrorEvent(GraphEvent):
    """
    Class to contain any failures of event parsing. These should not be
    executed, but should instead be used to convey the complete context
    of a failure to parse an action.
    """

    def __init__(
        self,
        failed_event: Type[GraphEvent],
        actor,
        display_text,
        target_nodes=None,
        failed_constraint=None,
    ):
        """
        Construct a representation of a failed event. This should have the
        targetted event type (such as SayEvent), the actor, the error text
        to display to the actor, and any other target nodes.

        It also can hold an optional failed constraint
        """
        super().__init__(actor, target_nodes)
        self.display_text = display_text
        self.__failed_event = failed_event
        self.__failed_constraint = failed_constraint
        self.entered_text = None

    def set_entered_text(self, entered_text):
        """Set the text tentered for this event to be loaded later"""
        self.entered_text = entered_text

    def execute(self):
        """
        ErrorEvents represent failed actions (by parsing or constraint
        invalidation), and are thus not executable
        """
        raise Exception('ErrorEvents should never be executed')

    def view_as(self, actor):
        """ErrorEvents should be viewed by the actor who tried to act"""
        assert actor == self.actor, (
            'ErrorEvents should only be viewed by the actor who tried to '
            'invoke an action.'
        )
        return self.display_text

    @staticmethod
    def from_json(self, input_json, world):
        """
        Instantiate this event from the given json over the given world
        """
        # TODO
        raise NotImplementedError

    def to_json(self):
        """
        Convert the content of this action into a json format that can be
        imported back to the original with from_json
        """
        # TODO
        raise NotImplementedError

    def __repr__(self):
        return f'ErrorEvent({self.display_text}, {self.target_nodes})'


class TriggeredEvent(GraphEvent):
    """
    Graph events that cannot be invoked, but are instead triggered during the
    execution of other events.
    """

    @classmethod
    def split_text_args(
        cls, actor: GraphAgent, text: str
    ) -> Union[List[List[str]], 'ErrorEvent']:
        """Triggered events are never parsed, and shouldn't call this"""
        raise Exception('Triggered events are never parsed')

    @classmethod
    def find_nodes_for_args(
        cls, graph: 'OOGraph', actor: GraphAgent, *text_args: str
    ) -> Union[ProcessedArguments, ErrorEvent]:
        """Triggered events are never parsed, and shouldn't call this"""
        raise Exception('Triggered events are never parsed')

    @classmethod
    def construct_from_args(
        cls, actor: GraphAgent, targets: List['GraphNode'], text: Optional[str] = None
    ) -> GraphEvent:
        """Triggered events are never parsed, and shouldn't call this"""
        raise Exception('Triggered events are never parsed')

    def to_cannonical_form(self) -> str:
        """Triggered events are never parsed, and shouldn't call this"""
        raise Exception('Triggered events are never parsed')


class NoArgumentEvent(GraphEvent):
    """Base class for GraphEvents that don't require any additional arguments"""

    @classmethod
    def split_text_args(cls, actor: GraphAgent, text: str) -> List[List[str]]:
        """No argument functions shouldn't have any text, but we can just ignore"""
        return [[]]

    @classmethod
    def find_nodes_for_args(
        cls, graph: 'OOGraph', actor: GraphAgent, *text_args: str
    ) -> Union[ProcessedArguments, ErrorEvent]:
        """No argument functions don't have any arguments to find"""
        return ProcessedArguments(targets=[], text=None)

    @classmethod
    def construct_from_args(
        cls, actor: GraphAgent, targets: List['GraphNode'], text: Optional[str] = None
    ) -> GraphEvent:
        """No argument events can always be constructed from just the actor"""
        return cls(actor)

    @classmethod
    def get_valid_actions(
        cls, graph: 'OOGraph', actor: GraphAgent
    ) -> List['GraphEvent']:
        """No argument events can always be constructed from just the actor"""
        return [cls(actor)]

    def to_canonical_form(self) -> str:
        """No argument functions are just the name of the function"""
        return self.NAMES[0]<|MERGE_RESOLUTION|>--- conflicted
+++ resolved
@@ -7,25 +7,16 @@
 # Used for typehinting
 from typing import Union, Any, List, Optional, cast, Type
 from light.graph.elements.graph_nodes import (
-<<<<<<< HEAD
-    GraphNode,
-    GraphEdge,
-    GraphAgent,
-    GraphObject,
-    GraphNode,
-=======
     GraphAgent,
     GraphEdge,
     GraphNode,
     GraphObject,
->>>>>>> dc828182
     GraphRoom,
 )
 from light.graph.structured_graph import GraphEncoder
 from typing import NamedTuple, TYPE_CHECKING, Dict
 import inspect
 import json
-import inspect
 
 if TYPE_CHECKING:
     from light.graph.structured_graph import OOGraph
@@ -158,63 +149,22 @@
         """
         Instantiate this event from the given json over the given world
         """
-<<<<<<< HEAD
-        def dict_node_conversion(obj, world):
-            if type(obj) is dict and 'node_id' in obj:
-                # Handle things that got removed from world by the event
-                if obj['node_id'] in world.oo_graph.all_nodes:
-                    return world.oo_graph.all_nodes[obj['node_id']]
-                else:
-                    if obj['agent'] == True:
-                        return GraphAgent.from_json_dict(obj)
-                    elif obj['object']:
-                        return GraphObject.from_json_dict(obj)                    
-                    elif obj['room']:
-                        return GraphRoom.from_json_dict(obj)
-                    else:
-                        return GraphNode.from_json_dict(obj)
-            elif type(obj) is dict:
-                return {k: dict_node_conversion(obj[k], world) for k in obj.keys()}
-            elif type(obj) is list:
-                return [dict_node_conversion(item, world) for item in obj]
-            else:
-                # TODO: Consider other datatypes such as set or tuples (although none in events 
-                # currently, so not an issue)
-                return obj
-
-        dict_format = dict_node_conversion(json.loads(input_json), world)
-        class_ = GraphEvent
-        if "__class__" in dict_format:
-            class_name = dict_format.pop("__class__")
-            module_name = dict_format.pop("__module__")
-=======
         attribute_dict = convert_dict_to_node(json.loads(input_json), world)
         class_ = GraphEvent
         if "__class__" in attribute_dict:
             class_name = attribute_dict.pop("__class__")
             module_name = attribute_dict.pop("__module__")
->>>>>>> dc828182
             # Must pass non empty list to get the exact module
             module = __import__(module_name, fromlist=[None])
             class_ = getattr(module, class_name)
 
-<<<<<<< HEAD
-        arglist = [dict_format.pop(arg) for arg in inspect.getfullargspec(class_.__init__)[0] if arg is not 'self']
-        event = class_(*arglist)
-        for k, v in dict_format.items():
-            event.__dict__[k] = v
-        return event
-
-    def to_json(self, viewer: GraphAgent = None, indent : int = None) -> str:
-=======
         arglist = [attribute_dict.pop(arg) for arg in inspect.getfullargspec(class_.__init__)[0] if arg is not 'self']
         event = class_(*arglist)
         for k, v in attribute_dict.items():
             event.__dict__[k] = v
         return event
 
-    def to_json(self, viewer: GraphAgent = None) -> str:
->>>>>>> dc828182
+    def to_json(self, viewer: GraphAgent = None, indent : int = None) -> str:
         """
         Convert the content of this action into a json format that can be
         imported back to the original with from_json
@@ -224,11 +174,7 @@
         use_dict['__class__'] = self.__class__.__name__
         use_dict['__module__'] = self.__module__
         # TODO: Consider moving graph encoder to a utils since we use here too!
-<<<<<<< HEAD
         res = json.dumps(use_dict, cls=GraphEncoder, sort_keys=True, indent=indent)
-=======
-        res = json.dumps(use_dict, cls=GraphEncoder, sort_keys=True, indent=4)
->>>>>>> dc828182
         return res
 
     def __repr__(self) -> str:
