#!/usr/bin/env python3

# Copyright (c) Facebook, Inc. and its affiliates.
# This source code is licensed under the MIT license found in the
# LICENSE file in the root directory of this source tree.

# Used for typehinting
from typing import Union, Any, List, Optional, cast, Type
from light.graph.elements.graph_nodes import (
<<<<<<< HEAD
    GraphNode,
    GraphEdge,
    GraphAgent,
    GraphObject,
    GraphNode,
=======
    GraphAgent,
    GraphEdge,
    GraphNode,
    GraphObject,
>>>>>>> 6a13a129
    GraphRoom,
)
from light.graph.structured_graph import GraphEncoder
from typing import NamedTuple, TYPE_CHECKING, Dict
import inspect
import json
import inspect

if TYPE_CHECKING:
    from light.graph.structured_graph import OOGraph
    from light.world.world import World


def node_to_json(node: GraphNode) -> Dict[str, Any]:
    return json.dumps(node, cls=GraphEncoder, sort_keys=True, indent=4)


class ProcessedArguments(NamedTuple):
    targets: List[GraphNode]
    text: Optional[str] = None


class GraphEvent(object):
    """
    Full singular storage of an event that occurs over the world. It stores
    all references to both execute the action over the world as well as
    to be used to reconstruct world states given a starting state and event
    set or to be able to provide agents in the world with the required context
    to know something happened.

    Events should implement all of the present within this class
    """

    # All invokable events should define at least one canonical name and
    # then many possible synonyms as possible.
    # Events that can only be triggered do not have to set anything.
    NAMES: List[str] = []

    def __init__(
        self,
        actor: GraphAgent,
        target_nodes: Optional[List[GraphNode]] = None,
        text_content: Optional[str] = None,
    ):
        """
        Construct an event to be executed by the given actor on given nodes
        """
        self.executed: bool = False  # type: ignore
        self.actor = actor
        self.room = actor.get_room()
        self.target_nodes = [] if target_nodes is None else target_nodes
        if self.room is not False:
            self.present_agent_ids = [
                x.node_id for x in self.room.get_contents() if x.agent
            ]
            self._canonical_targets = [
                x.get_view_from(self.room) for x in self.target_nodes
            ]
        self.text_content = text_content

    def execute(self, world: 'World') -> List['GraphEvent']:
        """
        Execute the current action on the given world. Return a list of
        additional events that are triggered from this one.
        """
        raise NotImplementedError

    def view_as(self, viewer: GraphAgent) -> Optional[str]:
        """Provide the way that the given actor should view this event"""
        raise NotImplementedError

    def to_canonical_form(self) -> Optional[str]:
        """
        Provide the text that this event's actor would use to invoke this event

        Return None if this event cannot be invoked and can only be triggered
        """
        return None

    @classmethod
    def split_text_args(
        cls, actor: GraphAgent, text: str
    ) -> Union[List[List[str]], 'ErrorEvent']:
        """
        Try to extract all possible interpretations for the given text such that
        the returned list of arguments may be parsed into world nodes to
        instantiate an Event using.

        If no fully valid arguments can be parsed, it should make a best guess,
        and allow find_nodes_for_args to handle the error cases.

        Under a parsing error (bad formatting) it should return an ErrorEvent
        with any details to give to the actor.

        By default, returns the input text as a single argument as the only option.
        """
        return [[text]]

    @classmethod
    def find_nodes_for_args(
        cls, graph: 'OOGraph', actor: GraphAgent, *text_args: str
    ) -> Union[ProcessedArguments, 'ErrorEvent']:
        """
        Given the text arguments returned by split_text_args, produce the
        arguments required for construct_from_args. Return an ErrorEvent if
        something goes wrong here.

        Default does no parsing and returns the given args
        """
        return ProcessedArguments(targets=[], text=' '.join(text_args))

    @classmethod
    def construct_from_args(
        cls, actor: GraphAgent, targets: List['GraphNode'], text: Optional[str] = None
    ) -> Union['GraphEvent', 'ErrorEvent']:
        """
        Try to return an Event constructed from the given args, return
        ErrorEvent if there's a reason it can't be created.

        First argument will always be the actor, the rest are as defined in
        split_text_args
        """
        raise NotImplementedError

    @classmethod
    def get_valid_actions(
        cls, graph: 'OOGraph', actor: GraphAgent
    ) -> List['GraphEvent']:
        """
        Return any valid actions that can be taken by the given actor
        over the current graph. Default returns no events.
        """
        return []

    @staticmethod
    def from_json(input_json: str, world: 'World') -> 'GraphEvent':
        """
        Instantiate this event from the given json over the given world
        """
<<<<<<< HEAD
        def dict_node_conversion(obj, world):
            if type(obj) is dict and 'node_id' in obj:
                # Handle things that got removed from world by the event
                if obj['node_id'] in world.oo_graph.all_nodes:
                    return world.oo_graph.all_nodes[obj['node_id']]
                else:
                    if obj['agent'] == True:
                        return GraphAgent.from_json_dict(obj)
                    elif obj['object']:
                        return GraphObject.from_json_dict(obj)                    
                    elif obj['room']:
                        return GraphRoom.from_json_dict(obj)
                    else:
                        return GraphNode.from_json_dict(obj)
            elif type(obj) is dict:
                return {k: dict_node_conversion(obj[k], world) for k in obj.keys()}
            elif type(obj) is list:
                return [dict_node_conversion(item, world) for item in obj]
            else:
                # TODO: Consider other datatypes such as set or tuples (although none in events 
                # currently, so not an issue)
                return obj

        dict_format = dict_node_conversion(json.loads(input_json), world)
        class_ = GraphEvent
        if "__class__" in dict_format:
            class_name = dict_format.pop("__class__")
            module_name = dict_format.pop("__module__")
=======
        attribute_dict = convert_dict_to_node(json.loads(input_json), world)
        class_ = GraphEvent
        if "__class__" in attribute_dict:
            class_name = attribute_dict.pop("__class__")
            module_name = attribute_dict.pop("__module__")
>>>>>>> 6a13a129
            # Must pass non empty list to get the exact module
            module = __import__(module_name, fromlist=[None])
            class_ = getattr(module, class_name)

<<<<<<< HEAD
        arglist = [dict_format.pop(arg) for arg in inspect.getfullargspec(class_.__init__)[0] if arg is not 'self']
        event = class_(*arglist)
        for k, v in dict_format.items():
=======
        arglist = [attribute_dict.pop(arg) for arg in inspect.getfullargspec(class_.__init__)[0] if arg is not 'self']
        event = class_(*arglist)
        for k, v in attribute_dict.items():
>>>>>>> 6a13a129
            event.__dict__[k] = v
        return event

    def to_json(self, viewer: GraphAgent = None, indent : int = None) -> str:
        """
        Convert the content of this action into a json format that can be
        imported back to the original with from_json
        """
        use_dict = {k: v for k, v in self.__dict__.copy().items() if not k.startswith("__")}
        use_dict['viewer'] = viewer
        use_dict['__class__'] = self.__class__.__name__
        use_dict['__module__'] = self.__module__
        # TODO: Consider moving graph encoder to a utils since we use here too!
        res = json.dumps(use_dict, cls=GraphEncoder, sort_keys=True, indent=indent)
        return res

    def __repr__(self) -> str:
        args_str = f'{self.actor}'
        if len(self.target_nodes) > 0:
            args_str += f', {self.target_nodes}'
        if self.text_content is not None:
            args_str += f', "{self.text_content}"'
        return f'{self.__class__.__name__}({args_str})'

    def to_frontend_form(self, viewer: 'GraphAgent') -> Dict[str, Any]: 
        """
        Parse out the contents of this event as seen by the given agent
        and return a dict that is consumable by our frontends
        """
        return {
            'text': self.view_as(viewer),
            'caller': self.__class__.__name__,
            'target_nodes': [node_to_json(x) for x in self.target_nodes],
            'additional_text': self.text_content,
            'present_agent_ids': self.present_agent_ids,
            'canonical_targets': self._canonical_targets,
            'room': node_to_json(self.room),
            'actor': node_to_json(self.actor),
        }

# TODO: Move to a utils file with the graph encoder
def convert_dict_to_node(obj, world):
        """
        Given a dictionary (typically loaded from json), iterate over the elements recursively,
        reconstructing any nodes that we are able to using the reference world.

        If the node_id is not in the reference world, this means it was deleted during execution, so 
        construct a new node object with it
        """
        if type(obj) is dict and 'node_id' in obj:
            if obj['node_id'] in world.oo_graph.all_nodes:
                return world.oo_graph.all_nodes[obj['node_id']]
            else:
                if obj['agent']:
                    return GraphAgent.from_json_dict(obj)
                elif obj['object']:
                    return GraphObject.from_json_dict(obj)                    
                elif obj['room']:
                    return GraphRoom.from_json_dict(obj)
                else:
                    return GraphNode.from_json_dict(obj)
        elif type(obj) is dict:
            return {k: convert_dict_to_node(obj[k], world) for k in obj.keys()}
        elif type(obj) is list:
            return [convert_dict_to_node(item, world) for item in obj]
        else:
            # TODO: Consider other datatypes such as set or tuples (although none in events 
            # rn, so not an issue)
            return obj

class ErrorEvent(GraphEvent):
    """
    Class to contain any failures of event parsing. These should not be
    executed, but should instead be used to convey the complete context
    of a failure to parse an action.
    """

    def __init__(
        self,
        failed_event: Type[GraphEvent],
        actor,
        display_text,
        target_nodes=None,
        failed_constraint=None,
    ):
        """
        Construct a representation of a failed event. This should have the
        targetted event type (such as SayEvent), the actor, the error text
        to display to the actor, and any other target nodes.

        It also can hold an optional failed constraint
        """
        super().__init__(actor, target_nodes)
        self.display_text = display_text
        self.__failed_event = failed_event
        self.__failed_constraint = failed_constraint
        self.entered_text = None

    def set_entered_text(self, entered_text):
        """Set the text tentered for this event to be loaded later"""
        self.entered_text = entered_text

    def execute(self):
        """
        ErrorEvents represent failed actions (by parsing or constraint
        invalidation), and are thus not executable
        """
        raise Exception('ErrorEvents should never be executed')

    def view_as(self, actor):
        """ErrorEvents should be viewed by the actor who tried to act"""
        assert actor == self.actor, (
            'ErrorEvents should only be viewed by the actor who tried to '
            'invoke an action.'
        )
        return self.display_text

    @staticmethod
    def from_json(self, input_json, world):
        """
        Instantiate this event from the given json over the given world
        """
        # TODO
        raise NotImplementedError

    def to_json(self):
        """
        Convert the content of this action into a json format that can be
        imported back to the original with from_json
        """
        # TODO
        raise NotImplementedError

    def __repr__(self):
        return f'ErrorEvent({self.display_text}, {self.target_nodes})'


class TriggeredEvent(GraphEvent):
    """
    Graph events that cannot be invoked, but are instead triggered during the
    execution of other events.
    """

    @classmethod
    def split_text_args(
        cls, actor: GraphAgent, text: str
    ) -> Union[List[List[str]], 'ErrorEvent']:
        """Triggered events are never parsed, and shouldn't call this"""
        raise Exception('Triggered events are never parsed')

    @classmethod
    def find_nodes_for_args(
        cls, graph: 'OOGraph', actor: GraphAgent, *text_args: str
    ) -> Union[ProcessedArguments, ErrorEvent]:
        """Triggered events are never parsed, and shouldn't call this"""
        raise Exception('Triggered events are never parsed')

    @classmethod
    def construct_from_args(
        cls, actor: GraphAgent, targets: List['GraphNode'], text: Optional[str] = None
    ) -> GraphEvent:
        """Triggered events are never parsed, and shouldn't call this"""
        raise Exception('Triggered events are never parsed')

    def to_cannonical_form(self) -> str:
        """Triggered events are never parsed, and shouldn't call this"""
        raise Exception('Triggered events are never parsed')


class NoArgumentEvent(GraphEvent):
    """Base class for GraphEvents that don't require any additional arguments"""

    @classmethod
    def split_text_args(cls, actor: GraphAgent, text: str) -> List[List[str]]:
        """No argument functions shouldn't have any text, but we can just ignore"""
        return [[]]

    @classmethod
    def find_nodes_for_args(
        cls, graph: 'OOGraph', actor: GraphAgent, *text_args: str
    ) -> Union[ProcessedArguments, ErrorEvent]:
        """No argument functions don't have any arguments to find"""
        return ProcessedArguments(targets=[], text=None)

    @classmethod
    def construct_from_args(
        cls, actor: GraphAgent, targets: List['GraphNode'], text: Optional[str] = None
    ) -> GraphEvent:
        """No argument events can always be constructed from just the actor"""
        return cls(actor)

    @classmethod
    def get_valid_actions(
        cls, graph: 'OOGraph', actor: GraphAgent
    ) -> List['GraphEvent']:
        """No argument events can always be constructed from just the actor"""
        return [cls(actor)]

    def to_canonical_form(self) -> str:
        """No argument functions are just the name of the function"""
        return self.NAMES[0]<|MERGE_RESOLUTION|>--- conflicted
+++ resolved
@@ -7,25 +7,16 @@
 # Used for typehinting
 from typing import Union, Any, List, Optional, cast, Type
 from light.graph.elements.graph_nodes import (
-<<<<<<< HEAD
-    GraphNode,
-    GraphEdge,
-    GraphAgent,
-    GraphObject,
-    GraphNode,
-=======
     GraphAgent,
     GraphEdge,
     GraphNode,
     GraphObject,
->>>>>>> 6a13a129
     GraphRoom,
 )
 from light.graph.structured_graph import GraphEncoder
 from typing import NamedTuple, TYPE_CHECKING, Dict
 import inspect
 import json
-import inspect
 
 if TYPE_CHECKING:
     from light.graph.structured_graph import OOGraph
@@ -158,55 +149,18 @@
         """
         Instantiate this event from the given json over the given world
         """
-<<<<<<< HEAD
-        def dict_node_conversion(obj, world):
-            if type(obj) is dict and 'node_id' in obj:
-                # Handle things that got removed from world by the event
-                if obj['node_id'] in world.oo_graph.all_nodes:
-                    return world.oo_graph.all_nodes[obj['node_id']]
-                else:
-                    if obj['agent'] == True:
-                        return GraphAgent.from_json_dict(obj)
-                    elif obj['object']:
-                        return GraphObject.from_json_dict(obj)                    
-                    elif obj['room']:
-                        return GraphRoom.from_json_dict(obj)
-                    else:
-                        return GraphNode.from_json_dict(obj)
-            elif type(obj) is dict:
-                return {k: dict_node_conversion(obj[k], world) for k in obj.keys()}
-            elif type(obj) is list:
-                return [dict_node_conversion(item, world) for item in obj]
-            else:
-                # TODO: Consider other datatypes such as set or tuples (although none in events 
-                # currently, so not an issue)
-                return obj
-
-        dict_format = dict_node_conversion(json.loads(input_json), world)
-        class_ = GraphEvent
-        if "__class__" in dict_format:
-            class_name = dict_format.pop("__class__")
-            module_name = dict_format.pop("__module__")
-=======
         attribute_dict = convert_dict_to_node(json.loads(input_json), world)
         class_ = GraphEvent
         if "__class__" in attribute_dict:
             class_name = attribute_dict.pop("__class__")
             module_name = attribute_dict.pop("__module__")
->>>>>>> 6a13a129
             # Must pass non empty list to get the exact module
             module = __import__(module_name, fromlist=[None])
             class_ = getattr(module, class_name)
 
-<<<<<<< HEAD
-        arglist = [dict_format.pop(arg) for arg in inspect.getfullargspec(class_.__init__)[0] if arg is not 'self']
-        event = class_(*arglist)
-        for k, v in dict_format.items():
-=======
         arglist = [attribute_dict.pop(arg) for arg in inspect.getfullargspec(class_.__init__)[0] if arg is not 'self']
         event = class_(*arglist)
         for k, v in attribute_dict.items():
->>>>>>> 6a13a129
             event.__dict__[k] = v
         return event
 
