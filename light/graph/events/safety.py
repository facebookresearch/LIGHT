--- conflicted
+++ resolved
@@ -7,11 +7,8 @@
 from parlai.utils.safety import OffensiveStringMatcher
 from parlai.agents.transformer.transformer import TransformerClassifierAgent
 from parlai.utils.typing import TShared
-<<<<<<< HEAD
 from parlai.tasks.dialogue_safety.agents import OK_CLASS, NOT_OK_CLASS
-=======
 from light.registry.model_pool import ModelTypeName
->>>>>>> ec44bba8
 
 from typing import Optional, TYPE_CHECKING
 
@@ -19,35 +16,6 @@
 if TYPE_CHECKING:
     from light.registry.model_pool import ModelPool
 
-<<<<<<< HEAD
-=======
-try:
-    from parlai_internal.agents.safety_wrapper.multiturn_safety import (
-        MultiturnOffensiveLanguageClassifier,
-    )
-except:
-
-    class MultiturnOffensiveLanguageClassifier:
-        # Temporary until using public safety
-        pass
-
-
-class AdversarialOffensiveLanguageClassifier(MultiturnOffensiveLanguageClassifier):
-    """
-    Load model trained to detect offensive language in the context of multi- turn
-    dialogue utterances.
-    This model was trained to be robust to adversarial examples created by humans. See
-    <http://parl.ai/projects/dialogue_safety/> for more information.
-    """
-
-    def __init__(self, model_pool: "ModelPool"):
-        self.__model_pool = model_pool
-        super().__init__()
-
-    def _create_safety_model(self):
-        return self.__model_pool.get_model(ModelTypeName.SAFETY)
-
->>>>>>> ec44bba8
 
 class SafetyClassifier:
     def __init__(self, datapath: Optional[str], model_pool: "ModelPool"):
@@ -56,13 +24,8 @@
             self.string_matcher = OffensiveStringMatcher(datapath)
         else:
             self.string_matcher = None
-<<<<<<< HEAD
-        if model_pool.has_model("safety"):
-            self.classifier = model_pool.get_model("safety")
-=======
         if model_pool.has_model(ModelTypeName.SAFETY):
-            self.classifier = AdversarialOffensiveLanguageClassifier(model_pool)
->>>>>>> ec44bba8
+            self.classifier = model_pool.get_model(ModelTypeName.SAFETY)
         else:
             self.classifier = None
 
