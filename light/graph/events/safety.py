--- conflicted
+++ resolved
@@ -7,10 +7,7 @@
 from parlai.utils.safety import OffensiveStringMatcher
 from parlai.agents.transformer.transformer import TransformerClassifierAgent
 from parlai.utils.typing import TShared
-<<<<<<< HEAD
 from parlai.tasks.dialogue_safety.agents import OK_CLASS, NOT_OK_CLASS
-from light.registry.model_pool import ModelTypeName
-=======
 from light.registry.model_pool import ModelTypeName
 
 from typing import Optional, TYPE_CHECKING
@@ -18,48 +15,16 @@
 
 if TYPE_CHECKING:
     from light.registry.model_pool import ModelPool
->>>>>>> 93a63629
-
-from typing import Optional, TYPE_CHECKING
-
-
-<<<<<<< HEAD
-if TYPE_CHECKING:
-    from light.registry.model_pool import ModelPool
 
 
 class SafetyClassifier:
     def __init__(self, datapath: Optional[str], model_pool: "ModelPool"):
         self.classes = {OK_CLASS: False, NOT_OK_CLASS: True}
-=======
-
-class AdversarialOffensiveLanguageClassifier(MultiturnOffensiveLanguageClassifier):
-    """
-    Load model trained to detect offensive language in the context of multi- turn
-    dialogue utterances.
-    This model was trained to be robust to adversarial examples created by humans. See
-    <http://parl.ai/projects/dialogue_safety/> for more information.
-    """
-
-    def __init__(self, model_pool: "ModelPool"):
-        self.__model_pool = model_pool
-        super().__init__()
-
-    def _create_safety_model(self):
-        return self.__model_pool.get_model(ModelTypeName.SAFETY)
-
-
-class SafetyClassifier:
-    print("Initializing safety classifier")
-
-    def __init__(self, datapath: Optional[str], model_pool: "ModelPool"):
->>>>>>> 93a63629
         if datapath is not None and datapath != "":
             self.string_matcher = OffensiveStringMatcher(datapath)
         else:
             self.string_matcher = None
         if model_pool.has_model(ModelTypeName.SAFETY):
-<<<<<<< HEAD
             self.classifier = model_pool.get_model(ModelTypeName.SAFETY)
         else:
             self.classifier = None
@@ -78,22 +43,10 @@
         return pred_not_ok, prob
 
     async def is_safe(self, text: str):
-=======
-            self.classifier = AdversarialOffensiveLanguageClassifier(model_pool)
-        else:
-            self.classifier = None
-
-    def is_safe(self, text: str):
->>>>>>> 93a63629
         if self.string_matcher is not None:
             if text in self.string_matcher:
                 return False
         if self.classifier is not None:
-<<<<<<< HEAD
             not_ok, _prob = await self.contains_offensive_language(text)
-            return not_ok
-=======
-            if text in self.classifier:
-                return False
->>>>>>> 93a63629
+            return not not_ok
         return True