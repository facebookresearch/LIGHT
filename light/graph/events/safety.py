#!/usr/bin/env python3

# Copyright (c) Facebook, Inc. and its affiliates.
# This source code is licensed under the MIT license found in the
# LICENSE file in the root directory of this source tree.

from parlai.utils.safety import OffensiveStringMatcher
from parlai.agents.transformer.transformer import TransformerClassifierAgent
from parlai.utils.typing import TShared
from parlai.tasks.dialogue_safety.agents import OK_CLASS, NOT_OK_CLASS
<<<<<<< HEAD

from typing import Optional, TYPE_CHECKING

=======
from light.registry.model_pool import ModelTypeName

from typing import Optional, TYPE_CHECKING


>>>>>>> c376dbb4
if TYPE_CHECKING:
    from light.registry.model_pool import ModelPool


class SafetyClassifier:
    def __init__(self, datapath: Optional[str], model_pool: "ModelPool"):
        self.classes = {OK_CLASS: False, NOT_OK_CLASS: True}
        if datapath is not None and datapath != "":
            self.string_matcher = OffensiveStringMatcher(datapath)
        else:
            self.string_matcher = None
<<<<<<< HEAD
        if model_pool.has_model("safety"):
            self.classifier = model_pool.get_model("safety")
=======
        if model_pool.has_model(ModelTypeName.SAFETY):
            self.classifier = model_pool.get_model(ModelTypeName.SAFETY)
>>>>>>> c376dbb4
        else:
            self.classifier = None

    async def contains_offensive_language(self, text):
        """
        Returns the probability that a message is safe according to the classifier.
        """
        act = {"text": text, "episode_done": True}
        self.classifier.observe(act)
        response_act = await self.classifier.act()
        response = response_act["text"]
        pred_class, prob = [x.split(": ")[-1] for x in response.split("\n")]
        pred_not_ok = self.classes[pred_class]  # check whether classified as NOT OK
        prob = float(prob)  # cast string to float
        return pred_not_ok, prob

    async def is_safe(self, text: str):
        if self.string_matcher is not None:
            if text in self.string_matcher:
                return False
        if self.classifier is not None:
            not_ok, _prob = await self.contains_offensive_language(text)
            return not not_ok
        return True<|MERGE_RESOLUTION|>--- conflicted
+++ resolved
@@ -8,17 +8,11 @@
 from parlai.agents.transformer.transformer import TransformerClassifierAgent
 from parlai.utils.typing import TShared
 from parlai.tasks.dialogue_safety.agents import OK_CLASS, NOT_OK_CLASS
-<<<<<<< HEAD
-
-from typing import Optional, TYPE_CHECKING
-
-=======
 from light.registry.model_pool import ModelTypeName
 
 from typing import Optional, TYPE_CHECKING
 
 
->>>>>>> c376dbb4
 if TYPE_CHECKING:
     from light.registry.model_pool import ModelPool
 
@@ -30,13 +24,8 @@
             self.string_matcher = OffensiveStringMatcher(datapath)
         else:
             self.string_matcher = None
-<<<<<<< HEAD
-        if model_pool.has_model("safety"):
-            self.classifier = model_pool.get_model("safety")
-=======
         if model_pool.has_model(ModelTypeName.SAFETY):
             self.classifier = model_pool.get_model(ModelTypeName.SAFETY)
->>>>>>> c376dbb4
         else:
             self.classifier = None
 
