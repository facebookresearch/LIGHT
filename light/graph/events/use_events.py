--- conflicted
+++ resolved
@@ -12,8 +12,7 @@
 
 from typing import Union, List, Optional
 
-
-class UseEvent(GraphEvent):
+class PostconditionEvent(GraphEvent):
     """Handles using an object"""
 
     def __init__(
@@ -26,7 +25,6 @@
         super().__init__(actor, target_nodes, text_content)
         self.post_condition = post_condition
 
-<<<<<<< HEAD
 
 class BroadcastMessageEvent(PostconditionEvent):
     def execute(self, world: "World") -> List[GraphEvent]:
@@ -41,23 +39,8 @@
             return self.__msg_txt
         else:
             return None
-=======
-    def one_pre_met(self, constraints, world):
-        if constraints[0] == "is_holding" and constraints[1] == "used_item":
-            # Check if actor is holding the useable item.
-            return self.target_nodes[0].get_container() == self.actor
-
-        if constraints[0] == "used_with_item_name":
-            # Check if the useable item is used with the given object.
-            return constraints[1] == self.target_nodes[1].name
-
-        if constraints[0] == "used_with_agent":
-            # Check if the target is an agent
-            return self.target_nodes[1].agent
->>>>>>> a4aa83c4
-
-
-<<<<<<< HEAD
+
+
 class CreateEntityEvent(PostconditionEvent):
     def execute(self, world: "World") -> List[GraphEvent]:
         # creation location
@@ -93,21 +76,6 @@
 
         key = self.post_condition["params"]["key"]
         value = self.post_condition["params"]["value"]
-=======
-    def preconditions_met(self, constraints, world):
-        pre_met = True
-        for p in constraints:
-            if not self.one_pre_met(p, world):
-                pre_met = False
-        return pre_met
-
-    def modify_attribute(self, post, world):
-        if post["params"]["type"] == "in_used_target_item":
-            target = self.target_nodes[1]
-
-        key = post["params"]["key"]
-        value = post["params"]["value"]
->>>>>>> a4aa83c4
 
         if value.startswith("+"):
             value = float(value[1:])
@@ -133,7 +101,6 @@
                     text_content="HealthOnHitEvent",
                 ).execute(world)
 
-<<<<<<< HEAD
     @proper_caps
     def view_as(self, viewer: GraphAgent) -> Optional[str]:
         """Provide the way that the given viewer should view this event"""
@@ -169,31 +136,10 @@
             if not self.one_pre_met(p, world):
                 pre_met = False
         return pre_met
-=======
-    def create_entity(self, post, world):
-        # creation location
-        if post["params"]["type"] == "in_used_item":
-            location = self.target_nodes[0]
-        if post["params"]["type"] == "in_used_target_item":
-            location = self.target_nodes[1]
-        if post["params"]["type"] == "in_room":
-            location = self.target_nodes[1].get_room()
-        if post["params"]["type"] == "in_actor":
-            location = self.actor
-        g = world.oo_graph
-        obj = post["params"]["object"]
-        n = g.add_object(obj["name"], obj)
-        n.force_move_to(location)
-
-    def broadcast_message(self, post, world):
-        self.messages = post["params"]
-        world.broadcast_to_room(self)
->>>>>>> a4aa83c4
 
     def execute_post(self, posts, world):
         for post in posts:
             if post["type"] == "modify_attribute":
-<<<<<<< HEAD
                 ModifyAttributeEvent(
                     post,
                     self.actor,
@@ -214,13 +160,6 @@
                     target_nodes=self.target_nodes,
                     text_content="BroadcastMessageEvent",
                 ).execute(world)
-=======
-                self.modify_attribute(post, world)
-            if post["type"] == "create_entity":
-                self.create_entity(post, world)
-            if post["type"] == "broadcast_message":
-                self.broadcast_message(post, world)
->>>>>>> a4aa83c4
 
     def on_use(self, world):
         use_node = self.target_nodes[0]
@@ -231,37 +170,22 @@
         self.messages = {}
         on_uses = use_node.on_use
         for on_use in on_uses:
-<<<<<<< HEAD
-            pre = on_use["pre_conditions"]
+            pre = on_use["constraints"]
             if self.preconditions_met(pre, world):
-                post = on_use["post_conditions"]
-=======
-            constraints = on_use["constraints"]
-            if self.preconditions_met(constraints, world):
                 post = on_use["events"]
->>>>>>> a4aa83c4
                 self.found_use = True
                 self.execute_post(post, world)
                 break
         if not self.found_use:
-<<<<<<< HEAD
             BroadcastMessageEvent(
-=======
-            self.broadcast_message(
->>>>>>> a4aa83c4
                 {
                     "type": "broadcast_message",
                     "params": {"self_view": "Nothing special seems to happen."},
                 },
-<<<<<<< HEAD
                 self.actor,
                 target_nodes=None,
                 text_content="BroadcastMessageEvent",
             ).execute(world)
-=======
-                world,
-            )
->>>>>>> a4aa83c4
 
     def execute(self, world: "World") -> List[GraphEvent]:
         """
