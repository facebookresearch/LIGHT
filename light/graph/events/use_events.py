--- conflicted
+++ resolved
@@ -11,8 +11,7 @@
     proper_caps_wrapper,
 )
 
-<<<<<<< HEAD
-from light.graph.events.graph_events import DeathEvent
+from light.graph.events.graph_events import DeathEvent, HealthEvent
 from light.graph.events.use_triggered_events import (
     BroadcastMessageEvent,
     CreateEntityEvent,
@@ -25,16 +24,10 @@
     InRoomConstraint,
     AttributeCompareValueConstraint,
 )
-=======
-from light.graph.events.graph_events import DeathEvent, HealthEvent
-
->>>>>>> d82d64d7
 from light.graph.elements.graph_nodes import GraphAgent, GraphNode, GraphObject
 from typing import Union, List, Optional
 
 
-<<<<<<< HEAD
-=======
 class UseTriggeredEvent(GraphEvent):
     """Handles using an object"""
 
@@ -134,7 +127,6 @@
             return None
 
 
->>>>>>> d82d64d7
 class UseEvent(GraphEvent):
     """Handles using an object"""
 
