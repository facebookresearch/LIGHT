--- conflicted
+++ resolved
@@ -475,12 +475,7 @@
         # Must store room views because getting views from other rooms is odd
         new_room = self.target_nodes[0]
         old_room = self.actor.get_room()
-<<<<<<< HEAD
-        old_room_view = self.room.get_prefix_view_from(new_room)
-        self.__canonical_room_view = new_room.get_view_from(old_room).replace("a path to the", "")
-=======
         self.__canonical_room_view = new_room.get_view_from(old_room)
->>>>>>> 010f6246
 
     def execute(self, world: "World") -> List[GraphEvent]:
         """
