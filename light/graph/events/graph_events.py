#!/usr/bin/env python3

# Copyright (c) Meta Platforms, Inc. and affiliates.
# This source code is licensed under the MIT license found in the
# LICENSE file in the root directory of this source tree.

from light.graph.events.base import (
    GraphEvent,
    ErrorEvent,
    TriggeredEvent,
    NoArgumentEvent,
    ProcessedArguments,
    proper_caps,
    proper_caps_wrapper,
)

# Used for typehinting
from typing import Union, Dict, List, Optional, Tuple, Any, Type, TYPE_CHECKING
import emoji
import random
import time
import re
from light.graph.elements.graph_nodes import (
    GraphNode,
    GraphAgent,
    GraphObject,
    GraphRoom,
    LockEdge,
)
from light.graph.events.safety import SafetyClassifier
import math

if TYPE_CHECKING:
    from light.registry.model_pool import ModelPool
    from light.world.world import World
    from light.graph.structured_graph import OOGraph


def split_in_list(text_list: List[str]) -> List[str]:
    """Return all of the individual words used in the text list"""
    vocab = set()
    for elem in text_list:
        vocab.update(elem.split())
    return list(vocab)


# TODO remove ability to take actions with yourself


class SystemMessageEvent(TriggeredEvent):
    """Event to send text messages to specified agents outside of other events"""

    def __init__(
        self,
        actor: GraphAgent,
        target_nodes: Optional[List[GraphNode]] = None,
        text_content: Optional[str] = None,
        event_id: Optional[str] = None,
        event_data: Optional[Dict[str, Any]] = None,
    ):
        super().__init__(
            actor,
            target_nodes=target_nodes,
            text_content=text_content,
            event_id=event_id,
        )
        self.event_data = event_data

    def execute(self, world: "World") -> List[GraphEvent]:
        """Message to the target agent"""
        world.broadcast_to_agents(self, agents=[self.actor])
        return []

    def to_frontend_form(self, viewer: "GraphAgent") -> Dict[str, Any]:
        frontend_form = super().to_frontend_form(viewer)
        frontend_form["event_data"] = self.event_data
        return frontend_form

    @proper_caps_wrapper
    def view_as(self, viewer: GraphAgent) -> Optional[str]:
        """Only the target actor should be able to see this message"""
        if viewer == self.actor:
            return self.text_content
        else:
            return None


class SpeechEvent(GraphEvent):
    """Base speaking class mostly to handle dialogue safety."""

    def __init__(
        self,
        actor: GraphAgent,
        target_nodes: Optional[List[GraphNode]] = None,
        text_content: Optional[str] = None,
        event_id: Optional[str] = None,
        safe: Optional[bool] = True,
    ):
        super().__init__(
            actor,
            target_nodes=target_nodes,
            text_content=text_content,
            event_id=event_id,
        )
        # Give opportunity to skip the safety after initialization
        # for debug reasons
        self.skip_safety = False
        self.safe = safe

    def is_dialogue_safe(self, text):
        return self.safe


class SayEvent(SpeechEvent):
    """Handles saying something out loud to the room."""

    NAMES = ["say"]
    TEMPLATES = ['say "<SOMETHING>"']

    def execute(self, world: "World") -> List[GraphEvent]:
        """On execution, store the expected views, then broadcast"""
        assert not self.executed
        actor_name = self.actor.get_prefix_view()
        if self.skip_safety or self.is_dialogue_safe(self.text_content):
            self.__in_room_view = f'{actor_name} said "{self.text_content}"'
            self.__self_view = None
        else:
            self.__in_room_view = f"{actor_name} mumbled something incomprehensible."
            self.__self_view = "You mumble something incomprehensible."
        world.broadcast_to_room(self, exclude_agents=[self.actor])
        self.executed = True
        return []

    @proper_caps_wrapper
    def view_as(self, viewer: GraphAgent) -> Optional[str]:
        """Provide the way that the given viewer should view this event"""
        if viewer == self.actor:
            return self.__self_view
        else:
            return self.__in_room_view

    def to_canonical_form(self) -> str:
        """
        Provide the text that this event's actor would use to invoke this event
        """
        return f'say "{self.text_content}"'

    @classmethod
    def split_text_args(cls, actor: GraphAgent, text: str) -> List[List[str]]:
        """Anything after the "say" would be what is being said"""
        base_text = text.strip()
        if base_text.startswith('"') and base_text.endswith('"'):
            base_text = base_text[1:-1]
        return [[base_text]]

    @classmethod
    def construct_from_args(
        cls,
        actor: GraphAgent,
        targets: List["GraphNode"],
        text: Optional[str] = None,
        event_id: Optional[str] = None,
    ) -> Union["SayEvent", "ErrorEvent"]:
        """Say events are valid as long as there is text, otherwise fail."""
        if text is None or len(text.strip()) == 0:
            return ErrorEvent(cls, actor, "Say what? You have to say something!")
        text = text.strip()
        if text.startswith('"') and text.endswith('"'):
            text = text[1:-1]
        return cls(actor, text_content=text, event_id=event_id)

    @classmethod
    def get_vocab(cls) -> List[str]:
        """
        Return the vocabulary this event uses
        """
        return ["you", "mumble", "mumbled", "something", "incomprehensible", "said"]


def distance_and_direction(node1, node2):
    node1_loc = node1.get_room().grid_location
    node2_loc = node2.get_room().grid_location
    dist = 0
    for i in range(0, 3):
        dist += math.pow(node2_loc[i] - node1_loc[i], 2)
        dist = math.sqrt(dist)
    direction_string = ""
    if node1_loc[1] > node2_loc[1]:
        direction_string = "north"
    if node1_loc[1] < node2_loc[1]:
        direction_string = "south"
    if node1_loc[0] > node2_loc[0]:
        direction_string += "west"
    if node1_loc[0] < node2_loc[0]:
        direction_string += "east"
    return dist, direction_string


class ShoutEvent(SpeechEvent):
    """Handles saying something out loud to all agents."""

    NAMES = ["shout"]
    TEMPLATES = ['shout "<SOMETHING>"']

    def execute(self, world: "World") -> List[GraphEvent]:
        """On execution, store the view for the event"""
        assert not self.executed
        self.actor_name = self.actor.get_prefix_view()
        if self.is_dialogue_safe(self.text_content):
            self.__in_room_view = f'{self.actor_name} shouted "{self.text_content}"'
            self.__self_view = None
        else:
            self.__in_room_view = (
                f"{self.actor_name} shouted something incomprehensible."
            )
            self.__self_view = "You shout something incomprehensible."
        self.__in_room_view = f'{self.actor_name} shouted "{self.text_content}"'
        world.broadcast_to_all_agents(self)  # , exclude_agents=[self.actor])
        self.executed = True
        return []

    @proper_caps_wrapper
    def view_as(self, viewer: GraphAgent) -> Optional[str]:
        """Provide the way that the given viewer should view this event"""
        if viewer == self.actor:
            return self.__self_view
        else:
            dist, direction = distance_and_direction(viewer, self.actor)
            if dist > 4:
                # Further than max shout distance.
                return None
            if dist == 0:
                return self.__in_room_view
            else:
                return f'"You hear {self.actor_name} shout from the {direction}: "{self.text_content}"'

    def to_canonical_form(self) -> str:
        """
        Provide the text that this event's actor would use to invoke this event
        """
        return f'shout "{self.text_content}"'

    @classmethod
    def split_text_args(cls, actor: GraphAgent, text: str) -> List[List[str]]:
        """Anything after the "shout" would be what is being said"""
        base_text = text.strip()
        if base_text.startswith('"') and base_text.endswith('"'):
            base_text = base_text[1:-1]
        return [[base_text]]

    @classmethod
    def construct_from_args(
        cls,
        actor: GraphAgent,
        targets: List["GraphNode"],
        text: Optional[str] = None,
        event_id: Optional[str] = None,
    ) -> Union["ShoutEvent", "ErrorEvent"]:
        """Shout events are valid as long as there is text, otherwise fail."""
        if text is None or len(text) == 0:
            return ErrorEvent(cls, actor, "Shout what? You have to shout something!")
        text = text.strip()
        if text.startswith('"') and text.endswith('"'):
            text = text[1:-1]
        return cls(actor, text_content=text, event_id=event_id)

    @classmethod
    def get_vocab(cls) -> List[str]:
        """
        Return the vocabulary this event uses
        """
        return [
            "you",
            "shout",
            "something",
            "incomprehensible",
            "shouted",
            "hear",
            "from",
            "the",
            "north",
            "south",
            "east",
            "west",
        ]


class WhisperEvent(SpeechEvent):
    """Handles saying something to a specific agent without others hearing."""

    NAMES = ["whisper"]
    TEMPLATES = ['whisper "<SOMETHING>" to <agent>']

    def execute(self, world: "World") -> List[GraphEvent]:
        """On execution, store the views for the event, then broadcast"""
        assert not self.executed
        actor_name = self.actor.get_prefix_view()
        target_name = self.target_nodes[0].get_prefix_view()
        self.__in_room_view = f"{actor_name} whispered something to {target_name}"
        if self.is_dialogue_safe(self.text_content):
            self.__target_view = f'{actor_name} whispered "{self.text_content}" to you'
            self.__self_view = None
        else:
            self.__target_view = (
                f"{actor_name} whispered something incomprehensible to you"
            )
            self.__self_view = (
                f"You mumble something incomprehensible to {target_name}."
            )

        # broadcast
        world.broadcast_to_room(self, exclude_agents=[self.actor])
        self.executed = True
        return []

    @proper_caps_wrapper
    def view_as(self, viewer: GraphAgent) -> Optional[str]:
        """Provide the way that the given viewer should view this event"""
        if viewer == self.actor:
            return self.__self_view
        elif viewer == self.target_nodes[0]:
            return self.__target_view
        else:
            return self.__in_room_view

    def to_canonical_form(self) -> str:
        """
        Provide the text that this event's actor would use to invoke this event
        """
        return f'whisper {self._canonical_targets[0]} "{self.text_content}"'

    @classmethod
    def split_text_args(
        cls, actor: GraphAgent, text: str
    ) -> Union[List[List[str]], ErrorEvent]:
        """Format is whisper <target> "words being whispered". """
        if '"' not in text:
            return ErrorEvent(
                cls,
                actor,
                "If you're trying to speak to someone, you must use quotes around what you're saying.",
            )
        text_split = text.split('"')
        target_name = text_split[0]
        spoken_text = '"'.join(text_split[1:-1])
        return [[target_name.strip(), spoken_text]]

    @classmethod
    def find_nodes_for_args(
        cls, graph: "OOGraph", actor: GraphAgent, *text_args: str
    ) -> Union[ProcessedArguments, ErrorEvent]:
        """
        Try to find applicable nodes by the given names - the node for
        target_name should be an agent
        """
        assert len(text_args) == 2, f"Incorrect number of arguments for WhisperEvent"
        target_name, text_content = text_args
        target_nodes = graph.desc_to_nodes(target_name, actor, "sameloc+players")
        applicable_nodes = [x for x in target_nodes if x.agent]
        if len(applicable_nodes) > 0:
            return ProcessedArguments(targets=[applicable_nodes[0]], text=text_content)
        elif len(target_nodes) > 0:
            guess_target = target_nodes[0]
            return ErrorEvent(
                cls,
                actor,
                f"{guess_target.get_prefix_view()} isn't something you can whisper to.",
                [guess_target],
            )
        else:
            return ErrorEvent(
                cls, actor, f"You can't find '{target_name}' here that you can talk to."
            )

    @classmethod
    def construct_from_args(
        cls,
        actor: GraphAgent,
        targets: List["GraphNode"],
        text: Optional[str] = None,
        event_id: Optional[str] = None,
    ) -> Union["WhisperEvent", ErrorEvent]:
        """Whisper events are valid as long as there is text, otherwise fail."""
        assert text is not None, "Cannot construct WhisperEvent without text"
        text = text.strip()
        if len(text) == 0:
            return ErrorEvent(
                cls, actor, "Whisper what? You have to whisper something!"
            )
        text = text.strip()
        if text.startswith('"') and text.endswith('"'):
            text = text[1:-1]

        return cls(
            actor, target_nodes=[targets[0]], text_content=text, event_id=event_id
        )

    @classmethod
    def get_valid_actions(cls, graph: "OOGraph", actor: GraphAgent) -> List[GraphEvent]:
        """
        Return any valid actions that can be taken by the given actor
        over the current graph. Default returns no events.
        """
        valid_actions: List[GraphEvent] = []
        room = actor.get_room()
        room_agents = [x for x in room.get_contents() if x.agent]
        for agent in room_agents:
            if agent != actor:
                valid_actions.append(
                    cls(actor, target_nodes=[agent], text_content="<SOMETHING>")
                )
        return valid_actions

    @classmethod
    def get_vocab(cls) -> List[str]:
        """
        Return the vocabulary this event uses
        """
        return ["you", "whipser", "something", "incomprehensible", "whispered", "to"]


class TellEvent(SpeechEvent):
    """Handles saying something to a specific agent aloud."""

    NAMES = ["tell"]
    TEMPLATES = ['tell "<SOMETHING>" to <agent>']

    def execute(self, world: "World") -> List[GraphEvent]:
        """On execution, store the view for the actors involved"""
        assert not self.executed
        actor_name = self.actor.get_prefix_view()
        target_name = self.target_nodes[0].get_prefix_view()
        if self.is_dialogue_safe(self.text_content):
            self.__target_view = f'{actor_name} told you "{self.text_content}"'
            self.__in_room_view = (
                f'{actor_name} told {target_name} "{self.text_content}"'
            )
            self.__self_view = None
        else:
            self.__target_view = (
                f"{actor_name} mumbled something incomprehensible to you."
            )
            self.__in_room_view = f"{actor_name} mumbled something incomprehensible."
            self.__self_view = (
                f"You mumble something incomprehensible to {target_name}."
            )

        world.broadcast_to_room(self, exclude_agents=[self.actor])
        self.executed = True
        return []

    @proper_caps_wrapper
    def view_as(self, viewer: GraphAgent) -> Optional[str]:
        """Provide the way that the given viewer should view this event"""
        if viewer == self.actor:
            return self.__self_view
        elif viewer == self.target_nodes[0]:
            return self.__target_view
        else:
            return self.__in_room_view

    def to_canonical_form(self) -> str:
        """
        Provide the text that this event's actor would use to invoke this event
        """
        return f'tell {self._canonical_targets[0]} "{self.text_content}"'

    @classmethod
    def split_text_args(
        cls, actor: GraphAgent, text: str
    ) -> Union[List[List[str]], ErrorEvent]:
        """Format is tell <target> "words being told". """
        if '"' not in text:
            return ErrorEvent(
                cls,
                actor,
                "If you're trying to speak to someone, you must use quotes around what you're saying.",
            )
        text_split = text.split('"')
        target_name = text_split[0]
        spoken_text = '"'.join(text_split[1:-1]).strip()
        return [[target_name.strip(), spoken_text]]

    @classmethod
    def find_nodes_for_args(
        cls, graph: "OOGraph", actor: GraphAgent, *text_args: str
    ) -> Union[ProcessedArguments, ErrorEvent]:
        """
        Try to find applicable nodes by the given names - the node for
        target_name should be an agent
        """
        assert len(text_args) == 2, "TellEvents require 2 arguments"
        target_name, text_content = text_args
        target_nodes = graph.desc_to_nodes(target_name, actor, "sameloc+players")
        applicable_nodes = [x for x in target_nodes if x.agent]
        if len(applicable_nodes) > 0:
            return ProcessedArguments(targets=[applicable_nodes[0]], text=text_content)
        elif len(target_nodes) > 0:
            guess_target = target_nodes[0]
            return ErrorEvent(
                cls,
                actor,
                f"You could talk to {guess_target.get_prefix_view()}, but it probably won't listen.",
                [guess_target],
            )
        else:
            return ErrorEvent(
                cls, actor, f"You can't find '{target_name}' here that you can talk to."
            )

    @classmethod
    def construct_from_args(
        cls,
        actor: GraphAgent,
        targets: List["GraphNode"],
        text: Optional[str] = None,
        event_id: Optional[str] = None,
    ) -> Union["TellEvent", ErrorEvent]:
        """Tell events are valid as long as there is text, otherwise fail."""
        assert len(targets) == 1, "Can only construct Tell event to exactly one target"
        target = targets[0]
        if text is None or len(text) == 0:
            return ErrorEvent(cls, actor, "Tell what? You have to tell something!")
        text = text.strip()
        if text.startswith('"') and text.endswith('"'):
            text = text[1:-1]

        return cls(actor, target_nodes=[target], text_content=text, event_id=event_id)

    @classmethod
    def get_valid_actions(cls, graph: "OOGraph", actor: GraphAgent) -> List[GraphEvent]:
        """
        Return any valid actions that can be taken by the given actor
        over the current graph. Default returns no events.
        """
        valid_actions: List[GraphEvent] = []
        room = actor.get_room()
        room_agents = [x for x in room.get_contents() if x.agent]
        for agent in room_agents:
            if agent != actor:
                valid_actions.append(
                    cls(actor, target_nodes=[agent], text_content="<SOMETHING>")
                )
        return valid_actions

    @classmethod
    def get_vocab(cls) -> List[str]:
        """
        Return the vocabulary this event uses
        """
        return [
            "you",
            "mumble",
            "mumbled",
            "something",
            "incomprehensible",
            "told",
            "to",
        ]


class LeaveEvent(TriggeredEvent):
    """Event to note that someone has left a room"""

    _SELF_VIEW_FROM_VOID = "You chant the words and feel yourself appearing and disappearing in a puff of smoke!"
    _ROOM_VIEW_FROM_VOID = "{} disappears in a puff of smoke!"

    def execute(self, world: "World") -> List[GraphEvent]:
        """Save expected views, then message everyone"""
        actor_name = self.actor.get_prefix_view()
        self.__self_view = None
        if self.target_nodes[0] == world.oo_graph.void:
            self.__self_view = self._SELF_VIEW_FROM_VOID
            self.__in_room_view = self._ROOM_VIEW_FROM_VOID.format(actor_name)
        else:
            target_name = self.target_nodes[0].get_prefix_view_from(self.room)
            self.__in_room_view = f"{actor_name} left towards {target_name}."
        world.broadcast_to_room(self, exclude_agents=[self.actor])
        return []

    @proper_caps_wrapper
    def view_as(self, viewer: GraphAgent) -> Optional[str]:
        """Provide the way that the given viewer should view this event"""
        if viewer == self.actor:
            return self.__self_view
        else:
            return self.__in_room_view

    @classmethod
    def get_vocab(cls) -> List[str]:
        """
        Return the vocabulary this event uses
        """
        return (
            ["left", "towards"]
            + cls._SELF_VIEW_FROM_VOID.split()
            + cls._ROOM_VIEW_FROM_VOID[3:].split()
        )


class ArriveEvent(TriggeredEvent):
    """
    Event to note that someone has arrived in a room.

    It takes as text_content the name of the place the person arrived from.
    """

    def execute(self, world: "World") -> List[GraphEvent]:
        """Save expected views, then message everyone"""
        actor_name = self.actor.get_prefix_view()
        self.__in_room_view = f"{actor_name} {self.text_content}"
        world.broadcast_to_room(self, exclude_agents=[self.actor])
        return []

    @proper_caps_wrapper
    def view_as(self, viewer: GraphAgent) -> Optional[str]:
        """Provide the way that the given viewer should view this event"""
        if viewer == self.actor:
            return None  # One should not observe themself leaving
        else:
            return self.__in_room_view


class TriggerFollowEvent(TriggeredEvent):
    """
    Event to trigger a follow from, to tell that a follow happened

    it takes as target_nodes the possible destination
    """

    def execute(self, world: "World") -> List[GraphEvent]:
        """Determine if the actor will be able to follow, then execute if possible"""
        self.__successful_follow = self.target_nodes[0].would_fit(self.actor)
        world.broadcast_to_agents(self, [self.actor])
        if self.__successful_follow:
            GoEvent(self.actor, target_nodes=self.target_nodes).execute(world)
        return []

    @proper_caps_wrapper
    def view_as(self, viewer: GraphAgent) -> Optional[str]:
        """Provide the way that the given viewer should view this event"""
        if viewer == self.actor:
            if self.__successful_follow:
                return "You follow."
            else:
                return "You try to follow, but cannot as there is no more room there!"
        else:
            return None  # One should not observe others follows

    @classmethod
    def get_vocab(cls) -> List[str]:
        """
        Return the vocabulary this event uses
        """
        return [
            "you",
            "follow",
            "try",
            "to",
            "but",
            "cannot",
            "as",
            "there",
            "is",
            "no",
            "more",
            "room",
            "there",
        ]


class GoEvent(GraphEvent):
    """Handles moving as an individual from one room to another"""

    NAMES = ["go"]
    TEMPLATES = ["go <room|path>"]

    def __init__(
        self,
        actor: GraphAgent,
        target_nodes: Optional[List[GraphNode]] = None,
        text_content: Optional[str] = None,
        event_id: Optional[str] = None,
    ):
        super().__init__(
            actor,
            target_nodes=target_nodes,
            text_content=text_content,
            event_id=event_id,
        )
        # Must store room views because getting views from other rooms is odd
        new_room = self.target_nodes[0]
        old_room = self.actor.get_room()
        self.__canonical_room_view = new_room.get_view_from(old_room)

    def is_not_blocked(self, world):
        blockers = self.actor.get_blockers()
        if len(blockers) == 0:
            return True
        blocked = False
        for blocker in blockers:
            # Check if still in same room
            if blocker.get_room() != self.actor.get_room():
                # unblock, if not in same room.
                blocker.unblock()
                continue
            # Calculate if can block  using dexterity actor vs victim.
            victim_dex = self.actor.dexterity
            blocker_dex = blocker.dexterity
            chance = max(1, 1 + blocker_dex - victim_dex)
            if random.randint(0, 20) > chance:
                blocked = True
                self.blocker = blocker
                blocker_name = blocker.get_prefix_view()
                break
        if not blocked:
            return True
        self.__self_view = f"You were blocked from moving by {blocker_name}!"
        actor_name = self.actor.get_prefix_view()
        self.__blocker_view = f"You blocked {actor_name} from moving!"
        self.__in_room_view = f"{actor_name} was blocked from moving by {blocker_name}!"
        world.broadcast_to_room(self)
        self.executed = True
        return False

    def is_not_too_tired(self, world):
        eps = self.actor.movement_energy_cost
        health = self.actor.health
        if health > eps:
            return True
        self.__self_view = "You are too exhausted to move!"
        actor_name = self.actor.get_prefix_view()
        self.__in_room_view = f"{actor_name} tries to leave but is too exhausted!"
        world.broadcast_to_agents(self, [self.actor])
        self.executed = True
        return False

    def execute(self, world: "World") -> List[GraphEvent]:
        """
        On execution, trigger leaving, move the agent, and trigger arriving
        Return GoFollow events and Look events as needed
        """
        assert not self.executed
        # Populate for views
        self.__self_view = None
        self.__in_room_view = None
        self.blocker = None
        old_room = self.actor.get_room()
        new_room = self.target_nodes[0]
        old_room_view = old_room.get_prefix_view_from(new_room)

        # Send event to loggers - this event does not get broadcasted, so need record
        if old_room.node_id in world.oo_graph.room_id_to_loggers:
            world.oo_graph.room_id_to_loggers[old_room.node_id].observe_event(self)
        if self.actor.node_id in world.purgatory.node_id_to_soul:
            agent = world.purgatory.node_id_to_soul[self.actor.node_id]
            if hasattr(agent, "agent_logger"):
                agent.agent_logger.observe_event(self)

        self.__successful_leave = self.is_not_too_tired(world)
        if not self.__successful_leave:
            return []

        self.__successful_leave = self.is_not_blocked(world)
        if not self.__successful_leave:
            return []

        # Trigger the leave event, must be before the move to get correct room
        LeaveEvent(self.actor, [self.target_nodes[0]]).execute(world)
        self.actor.move_to(new_room)
        ArriveEvent(self.actor, text_content="arrived from " + old_room_view).execute(
            world
        )
        LookEvent(self.actor).execute(world)

        # Lose a little bit of energy from moving.
        health = self.actor.health
        eps = self.actor.movement_energy_cost
        if health > eps:
            health_text = world.view.get_health_text_for(self.actor.node_id)
            self.actor.health = max(0, health - eps)
            new_health_text = world.view.get_health_text_for(self.actor.node_id)
            if health_text != new_health_text:
                HealthEvent(self.actor, text_content="HealthOnMoveEvent").execute(world)

        # trigger the follows
        followers = self.actor.get_followers()
        for follower in followers:
            TriggerFollowEvent(follower, target_nodes=self.target_nodes).execute(world)

        self.executed = True
        return []

    @proper_caps_wrapper
    def view_as(self, viewer: GraphAgent) -> Optional[str]:
        """Provide the way that the given viewer should view this event"""
        # Go events are mostly viewed through Leave and Arrive events.
        # These variables over other cases, such as being blocked.
        if viewer == self.blocker:
            return self.__blocker_view
        elif viewer == self.actor:
            return self.__self_view
        else:
            return self.__in_room_view

    def to_canonical_form(self) -> str:
        """
        Provide the text that this event's actor would use to invoke this event
        """
        return f"go {self.__canonical_room_view}".replace(
            "a path to the a path to the", "a path to the"
        )

    REPLACEMENTS = {
        "e": "east",
        "w": "west",
        "n": "north",
        "s": "south",
        "u": "up",
        "d": "down",
    }

    @classmethod
    def split_text_args(cls, actor: GraphAgent, text: str) -> List[List[str]]:
        """Format is go <place>. """
        text = text.strip()
        if text in cls.REPLACEMENTS:
            text = cls.REPLACEMENTS[text]
        return [[text]]

    @classmethod
    def find_nodes_for_args(
        cls, graph: "OOGraph", actor: GraphAgent, *text_args: str
    ) -> Union[ProcessedArguments, ErrorEvent]:
        """
        Try to find applicable nodes by the given names - here we're searching
        for a path. The path must not be locked and there must be room to
        fit inside
        """
        assert len(text_args) == 1, "GoEvents take one additional argument"
        target_name = text_args[0]

        target_nodes = graph.desc_to_nodes(target_name, actor, "path")
        room_nodes = [x for x in target_nodes if x.room]
        current_room = actor.get_room()
        if len(room_nodes) == 0:
            return ErrorEvent(cls, actor, f"You can't find a path to '{target_name}'!")
        elif room_nodes[0] == current_room:
            return ErrorEvent(
                cls,
                actor,
                f"You're already here in {actor.get_room().get_prefix_view()}!",
            )

        target_room = room_nodes[0]
        if current_room.get_edge_to(target_room).path_is_locked():
            return ErrorEvent(cls, actor, f"The path there is locked!")
        if not target_room.would_fit(actor):
            return ErrorEvent(cls, actor, f"There's not enough room to fit in there!")

        return ProcessedArguments(targets=[target_room])

    @classmethod
    def construct_from_args(
        cls,
        actor: GraphAgent,
        targets: List["GraphNode"],
        text: Optional[str] = None,
        event_id: Optional[str] = None,
    ) -> Union["GoEvent", ErrorEvent]:
        """Go events are valid if properly parsed and thus target is a room."""
        assert len(targets) == 1, f"GoEvents take one target, the room. Got {targets}"
        target = targets[0]
        assert target.room, "Can only go to rooms"
        return cls(actor, target_nodes=[target], event_id=event_id)

    @classmethod
    def get_valid_actions(cls, graph: "OOGraph", actor: GraphAgent) -> List[GraphEvent]:
        """Can create a go event to any unlocked path that fits"""
        valid_actions: List[GraphEvent] = []
        room = actor.get_room()
        for neighbor in room.get_neighbors():
            if not room.get_edge_to(neighbor).path_is_locked():
                if neighbor.would_fit(actor):
                    valid_actions.append(cls(actor, target_nodes=[neighbor]))
        return valid_actions

    @classmethod
    def get_vocab(cls) -> List[str]:
        """
        Return the vocabulary this event uses
        """
        BLOCK_TEXT = "you blocked from moving was by".split()
        EXHAUSTED_TEXT = "you are too exhausted to move tries to leave but is".split()
        return ["arrived", "from"] + BLOCK_TEXT + EXHAUSTED_TEXT


class UnfollowEvent(NoArgumentEvent):
    """Handles removing a follow"""

    NAMES = ["unfollow"]
    TEMPLATES = ["unfollow"]

    def execute(self, world: "World") -> List[GraphEvent]:
        """
        On execution, prepare  views and clear the follow
        """
        assert not self.executed
        actor_name = self.actor.get_prefix_view()
        follow_name = self.actor.get_following().get_prefix_view()
        self.__unfollow_view = f"You stopped following {follow_name}"
        self.__unfollowed_view = f"{actor_name} stopped following you"

        self.__follow_target = self.actor.get_following()
        self.actor.unfollow()
        world.broadcast_to_agents(self, [self.actor, self.__follow_target])
        self.executed = True
        return []

    @proper_caps_wrapper
    def view_as(self, viewer: GraphAgent) -> Optional[str]:
        """Provide the way that the given viewer should view this event"""
        if viewer == self.actor:
            return self.__unfollow_view
        elif viewer == self.__follow_target:
            return self.__unfollowed_view
        else:
            return None

    def to_canonical_form(self) -> str:
        return f"unfollow"

    @classmethod
    def construct_from_args(
        cls,
        actor: GraphAgent,
        targets: List["GraphNode"],
        text: Optional[str] = None,
        event_id: Optional[str] = None,
    ) -> Union["UnfollowEvent", ErrorEvent]:
        """Unfollow events are valid as long as you are following something."""
        assert (
            len(targets) == 0
        ), f"UnfollowEvents should get no args, but got {targets}"
        if actor.get_following() is None:
            return ErrorEvent(cls, actor, "You already aren't following anyone")
        return cls(actor, event_id=event_id)

    @classmethod
    def get_valid_actions(cls, graph: "OOGraph", actor: GraphAgent) -> List[GraphEvent]:
        """Can construct a valid unfollow if currently following"""
        if actor.get_following() is not None:
            return [cls(actor)]
        else:
            return []

    @classmethod
    def get_vocab(cls) -> List[str]:
        """
        Return the vocabulary this event uses
        """
        return ["you", "stopped", "following"]


class FollowEvent(GraphEvent):
    """Handles having an agent follow another agent"""

    NAMES = ["follow"]
    TEMPLATES = ["follow <agent>"]

    def execute(self, world: "World") -> List[GraphEvent]:
        """
        Register an agent as following another agent.
        """
        assert not self.executed
        # Populate for views
        if self.actor.get_following() is not None:
            UnfollowEvent(self.actor).execute(world)

        follow_target = self.target_nodes[0]
        actor_name = self.actor.get_prefix_view()
        follow_name = follow_target.get_prefix_view()
        self.__follow_view = f"You started following {follow_name}."
        self.__followed_view = f"{actor_name} started following you."

        self.actor.follow(follow_target)
        world.broadcast_to_agents(self, [self.actor, self.target_nodes[0]])
        self.executed = True
        return []

    @proper_caps_wrapper
    def view_as(self, viewer: GraphAgent) -> Optional[str]:
        """Provide the way that the given viewer should view this event"""
        if viewer == self.actor:
            return self.__follow_view
        elif viewer == self.target_nodes[0]:
            return self.__followed_view
        else:
            return None

    def to_canonical_form(self) -> str:
        """
        Provide the text that this event's actor would use to invoke this event
        """
        return f"follow {self._canonical_targets[0]}"

    @classmethod
    def find_nodes_for_args(
        cls, graph: "OOGraph", actor: GraphAgent, *text_args: str
    ) -> Union[ProcessedArguments, ErrorEvent]:
        """
        Try to find applicable nodes by the given names - here we're searching
        for an agent in the same room.
        """
        assert len(text_args) == 1, f"FollowEvent takes one arg, got {text_args}"
        target_name = text_args[0]
        target_nodes = graph.desc_to_nodes(target_name, actor, "sameloc")
        applicable_nodes = [x for x in target_nodes if x.agent]
        if len(applicable_nodes) > 0:
            return ProcessedArguments(targets=[applicable_nodes[0]])
        elif len(target_nodes) > 0:
            guess_target = target_nodes[0]
            return ErrorEvent(
                cls,
                actor,
                f"You could try and follow {guess_target.get_prefix_view()}, but it probably won't go anywhere.",
                [guess_target],
            )
        else:
            return ErrorEvent(
                cls, actor, f"You can't find '{target_name}' here that you can follow."
            )

    @classmethod
    def construct_from_args(
        cls,
        actor: GraphAgent,
        targets: List["GraphNode"],
        text: Optional[str] = None,
        event_id: Optional[str] = None,
    ) -> Union["FollowEvent", ErrorEvent]:
        """Follow events with a target agent will always be valid if it's not the already followed agent."""
        assert len(targets) == 1, f"FollowEvent takes one arg, got {targets}"
        target = targets[0]
        assert target.agent, "Can only follow agents"
        if target == actor.get_following():
            return ErrorEvent(
                cls,
                actor,
                f"You are already following {target.get_prefix_view()}!",
                [target],
            )
        return cls(actor, target_nodes=[target], event_id=event_id)

    @classmethod
    def get_valid_actions(cls, graph: "OOGraph", actor: GraphAgent) -> List[GraphEvent]:
        """
        Return any valid actions that can be taken by the given actor
        over the current graph. Default returns no events.
        """
        valid_actions: List[GraphEvent] = []
        room = actor.get_room()
        room_nodes = room.get_contents()
        room_agents = [x for x in room_nodes if x.agent]
        for agent in room_agents:
            if agent != actor:
                valid_actions.append(cls(actor, target_nodes=[agent]))
        return valid_actions

    @classmethod
    def get_vocab(cls) -> List[str]:
        """
        Return the vocabulary this event uses
        """
        return ["you", "started", "following"]


class UnblockEvent(NoArgumentEvent):
    """Handles removing a block"""

    NAMES = ["unblock"]
    TEMPLATES = ["unblock"]

    def execute(self, world: "World") -> List[GraphEvent]:
        """
        On execution, prepare  views and clear the block
        """
        assert not self.executed
        if self.actor.dead:
            return []
        actor_name = self.actor.get_prefix_view()
        block_name = self.actor.get_blocking().get_prefix_view()
        self.__unblock_view = f"You stopped blocking {block_name}"
        self.__unblocked_view = f"{actor_name} stopped blocking you"

        self.__block_target = self.actor.get_blocking()
        self.actor.unblock()
        world.broadcast_to_agents(self, [self.actor, self.__block_target])
        self.executed = True
        return []

    @proper_caps_wrapper
    def view_as(self, viewer: GraphAgent) -> Optional[str]:
        """Provide the way that the given viewer should view this event"""
        if viewer == self.actor:
            return self.__unblock_view
        elif viewer == self.__block_target:
            return self.__unblocked_view
        else:
            return None

    def to_canonical_form(self) -> str:
        return f"unblock"

    @classmethod
    def construct_from_args(
        cls,
        actor: GraphAgent,
        targets: List["GraphNode"],
        text: Optional[str] = None,
        event_id: Optional[str] = None,
    ) -> Union["UnblockEvent", ErrorEvent]:
        """Unblock events are valid as long as you are blocking something."""
        assert len(targets) == 0, f"UnblockEvents should get no args, but got {targets}"
        if actor.get_blocking() is None:
            return ErrorEvent(cls, actor, "You already aren't blocking anyone")
        return cls(actor, event_id=event_id)

    @classmethod
    def get_valid_actions(cls, graph: "OOGraph", actor: GraphAgent) -> List[GraphEvent]:
        """Can construct a valid unblock if currently blocking"""
        if actor.get_blocking() is not None:
            return [cls(actor)]
        else:
            return []

    @classmethod
    def get_vocab(cls) -> List[str]:
        """
        Return the vocabulary this event uses
        """
        return ["you", "stopped", "blocking"]


class BlockEvent(GraphEvent):
    """Handles having an agent blocking another agent"""

    NAMES = ["block"]
    TEMPLATES = ["block <agent>"]

    def execute(self, world: "World") -> List[GraphEvent]:
        """
        Register an agent as blocking another agent.
        """
        assert not self.executed
        # Populate for views
        if self.actor.get_blocking() is not None:
            UnblockEvent(self.actor).execute(world)

        block_target = self.target_nodes[0]
        actor_name = self.actor.get_prefix_view()
        block_name = block_target.get_prefix_view()
        self.__block_view = f"You started blocking {block_name}."
        self.__blocked_view = f"{actor_name} started blocking you."

        self.actor.block(block_target)

        world.broadcast_to_agents(self, [self.actor, self.target_nodes[0]])
        self.executed = True
        return []

    @proper_caps_wrapper
    def view_as(self, viewer: GraphAgent) -> Optional[str]:
        """Provide the way that the given viewer should view this event"""
        if viewer == self.actor:
            return self.__block_view
        elif viewer == self.target_nodes[0]:
            return self.__blocked_view
        else:
            return None

    def to_canonical_form(self) -> str:
        """
        Provide the text that this event's actor would use to invoke this event
        """
        return f"block {self._canonical_targets[0]}"

    @classmethod
    def find_nodes_for_args(
        cls, graph: "OOGraph", actor: GraphAgent, *text_args: str
    ) -> Union[ProcessedArguments, ErrorEvent]:
        """
        Try to find applicable nodes by the given names - here we're searching
        for an agent in the same room.
        """
        assert len(text_args) == 1, f"BlockEvent takes one arg, got {text_args}"
        target_name = text_args[0]
        target_nodes = graph.desc_to_nodes(target_name, actor, "sameloc")
        applicable_nodes = [x for x in target_nodes if x.agent]
        if len(applicable_nodes) > 0:
            return ProcessedArguments(targets=[applicable_nodes[0]])
        elif len(target_nodes) > 0:
            guess_target = target_nodes[0]
            return ErrorEvent(
                cls,
                actor,
                f"You could try and block {guess_target.get_prefix_view()}, but it probably won't go anywhere.",
                [guess_target],
            )
        else:
            return ErrorEvent(
                cls, actor, f"You can't find '{target_name}' here that you can block."
            )

    @classmethod
    def construct_from_args(
        cls,
        actor: GraphAgent,
        targets: List["GraphNode"],
        text: Optional[str] = None,
        event_id: Optional[str] = None,
    ) -> Union["BlockEvent", ErrorEvent]:
        """Block events with a target agent will always be valid if it's not the already blocked agent."""
        assert len(targets) == 1, f"BlockEvent takes one arg, got {targets}"
        target = targets[0]
        assert target.agent, "Can only block agents"
        if target == actor.get_blocking():
            return ErrorEvent(
                cls,
                actor,
                f"You are already blocking {target.get_prefix_view()}!",
                [target],
            )
        return cls(actor, target_nodes=[target], event_id=event_id)

    @classmethod
    def get_valid_actions(cls, graph: "OOGraph", actor: GraphAgent) -> List[GraphEvent]:
        """
        Return any valid actions that can be taken by the given actor
        over the current graph. Default returns no events.
        """
        valid_actions: List[GraphEvent] = []
        room = actor.get_room()
        room_nodes = room.get_contents()
        room_agents = [x for x in room_nodes if x.agent]
        for agent in room_agents:
            if agent != actor:
                valid_actions.append(cls(actor, target_nodes=[agent]))
        return valid_actions

    @classmethod
    def get_vocab(cls) -> List[str]:
        """
        Return the vocabulary this event uses
        """
        return ["you", "started", "blocking"]


# Note, this is the only event we have right now where the actor is
# an object... This may need cleanup
class DeleteObjectEvent(TriggeredEvent):
    """Handles deleting an object node from the graph"""

    def execute(self, world: "World") -> List[GraphEvent]:
        actor_name = self.actor.get_prefix_view()
        self.__in_room_view = f"{actor_name} {self.text_content}"
        g = world.oo_graph
        g.delete_nodes([self.actor])
        world.broadcast_to_room(self)

    @proper_caps_wrapper
    def view_as(self, viewer: GraphAgent) -> Optional[str]:
        """Provide the way that the given viewer should view this event"""
        return self.__in_room_view


# TODO examine more death processing. Do we need to update a player status?
# must check structured_graph and graph_nodes
class DeathEvent(TriggeredEvent):
    """Handles processing graph cleanup when an agent dies, and sending message"""

    def execute(self, world: "World") -> List[GraphEvent]:
        """Save expected views, then message everyone"""
        actor_name = self.actor.get_prefix_view()
        self.__in_room_view = f"{actor_name} died! "
        self.actor.mark_dying()

        # You have to send to the room before death or the dying agent won't get the message
        world.broadcast_to_room(self)

        # Trigger the actual death
        world.oo_graph.agent_die(self.actor)
        # await world.purgatory.clear_soul(self.actor) todo - clear soul only after message queue consumed
        return []

    @proper_caps_wrapper
    def view_as(self, viewer: GraphAgent) -> Optional[str]:
        """Provide the way that the given viewer should view this event"""
        if viewer == self.actor:
            return f"You died! "
        else:
            return self.__in_room_view

    @classmethod
    def get_vocab(cls) -> List[str]:
        """
        Return the vocabulary this event uses
        """
        return ["you", "died"]


class SoulSpawnEvent(TriggeredEvent):
    """Handles processing the view for when a player is spawned, and passing their context"""

    def __init__(
        self,
        soul_id,
        actor: GraphAgent,
        target_nodes: Optional[List[GraphNode]] = None,
        text_content: Optional[str] = None,
        event_id: Optional[str] = None,
    ):
        super().__init__(
            actor,
            target_nodes=target_nodes,
            text_content=text_content,
            event_id=event_id,
        )
        # Must store this for important metadata
        self.soul_id = soul_id

    def execute(self, world: "World") -> List[GraphEvent]:
        # Add player id as an attribute
        """Construct intro text and broadcast to the player"""
        actor_name = self.actor.get_prefix_view()

        sun_txt = emoji.emojize(":star2:", use_aliases=True) * 31
        msg_txt = sun_txt + "\n"
        msg_txt += f"Your soul possesses {actor_name}. Roleplay well, my friend, and earn experience points!\n"
        msg_txt += "Your character:\n"
        msg_txt += self.actor.persona + "\n"
        msg_txt += sun_txt + "\n"
        self.__msg_txt = msg_txt
        world.broadcast_to_agents(self, [self.actor])

        return []

    @proper_caps_wrapper
    def view_as(self, viewer: GraphAgent) -> Optional[str]:
        """Provide the way that the given viewer should view this event"""
        if viewer == self.actor:
            return self.__msg_txt
        else:
            return None

    @classmethod
    def get_vocab(cls) -> List[str]:
        """
        Return the vocabulary this event uses
        """
        return [
            "your",
            "soul",
            "possesses",
            "roleplay",
            "well",
            "my",
            "friend",
            "and",
            "earn",
            "experience",
            "points",
            "character",
        ]


class SpawnEvent(TriggeredEvent):
    """Handles processing the view for when a player is spawned, and passing their context"""

    def execute(self, world: "World") -> List[GraphEvent]:
        """Construct intro text and broadcast to the player"""
        actor_name = self.actor.get_prefix_view()

        sun_txt = emoji.emojize(":star2:", use_aliases=True) * 31
        msg_txt = sun_txt + "\n"
        msg_txt += f"You are spawned into this world as {self.actor.get_view()}.\n"
        msg_txt += "Your character:\n"
        msg_txt += self.actor.persona + "\n"
        msg_txt += sun_txt + "\n"
        self.__msg_txt = msg_txt

        world.broadcast_to_agents(self, [self.actor])

        return []

    @proper_caps_wrapper
    def view_as(self, viewer: GraphAgent) -> Optional[str]:
        """Provide the way that the given viewer should view this event"""
        if viewer == self.actor:
            return self.__msg_txt
        else:
            return None

    @classmethod
    def get_vocab(cls) -> List[str]:
        """
        Return the vocabulary this event uses
        """
        return [
            "you",
            "are",
            "spawned",
            "into",
            "this",
            "world",
            "as",
            "your",
            "character",
        ]


class HelpEvent(NoArgumentEvent):
    """Handles user asking for help"""

    NAMES = ["help", "h"]
    TEMPLATES = ["help"]

    def execute(self, world: "World") -> List[GraphEvent]:
        """Construct intro text and broadcast to the player"""
        actor_name = self.actor.get_prefix_view()
        self.__msg_txt = world.view.help_text()
        world.broadcast_to_agents(self, [self.actor])
        return []

    @proper_caps_wrapper
    def view_as(self, viewer: GraphAgent) -> Optional[str]:
        """Provide the way that the given viewer should view this event"""
        if viewer == self.actor:
            return self.__msg_txt
        else:
            return None


class HitEvent(GraphEvent):
    """Handles having one agent attack another"""

    NAMES = ["hit"]
    TEMPLATES = ["hit <agent>"]

    _PACIFIST_TEXT = "You couldn't do that, you are a pacifist!"
    _ATTACK_VERBS = ["attacked", "struck at", "charged at", "swiped at"]
    _BLOCK_VERBS = ["parried", "blocked", "repelled"]
    _HIT_DETAILS = [
        "making crunching contact",
        "hitting the target",
        "crunch",
        "smash",
        "crack, that hurts",
    ]

    def __init__(
        self,
        actor: GraphAgent,
        target_nodes: Optional[List[GraphNode]] = None,
        text_content: Optional[str] = None,
        event_id: Optional[str] = None,
    ):
        super().__init__(
            actor,
            target_nodes=target_nodes,
            text_content=text_content,
            event_id=event_id,
        )
        # Must store these for replaying exact sequences
        self.attack = None
        self.defense = None

    def is_not_pacifist(self, world):
        self.pacifist = False
        if not self.actor.pacifist:
            return True
        self.pacifist = True
        self.__self_view = "You couldn't do that, you are a pacifist!"
        world.broadcast_to_agents(self, [self.actor])
        self.executed = True
        return False

    def execute(self, world: "World") -> List[GraphEvent]:
        """
        On execution, have one agent hit another, calculating
        the outcome depending on battle stats.

        If an agent died, trigger a death event.
        """
        assert not self.executed

        if self.actor.dead:
            return []

        self.__successful_hit = self.is_not_pacifist(world)
        if not self.__successful_hit:
            return []

        # Populate for views
        self.__actor_name = self.actor.get_prefix_view()
        attack_target = self.target_nodes[0]
        assert isinstance(attack_target, GraphAgent), "Must attack an agent"
        self.__attack_name = attack_target.get_prefix_view()
        damage = self.actor.get_prop("damage", 0) + self.actor.strength
        armor = attack_target.get_prop("defense", 0) + self.actor.dexterity
        if self.attack is None:
            # need to save randomized attacks for replaying
            self.attack = random.randint(max(0, damage - 10), damage + 1)
            self.defend = random.randint(max(0, armor - 10), armor)

            # pick weapon that hit the opponent
            weapons = []
            for id, obj in self.actor.contained_nodes.items():
                n = obj._target_node
                if n.wieldable and n.equipped:
                    weapons.append(n)
            if len(weapons) == 0:
                self.weapon = "none"
            else:
                self.weapon = random.choice(weapons).get_prefix_view()
            # fun text details
            self.attack_verb = random.choice(self._ATTACK_VERBS)
            self.block_verb = random.choice(self._BLOCK_VERBS)
            self.hit_details = random.choice(self._HIT_DETAILS)

        # Mark as a coming death if this is death, as no response can occur
        if attack_target.health <= self.attack - self.defend:
            attack_target.mark_dying()

        world.broadcast_to_room(self)

        if self.attack - self.defend > 1:
            # Calculate damage
            health = attack_target.health
            health = max(0, health - (self.attack - self.defend))
            attack_target.health = health

            if health == 0:
                DeathEvent(attack_target).execute(world)
            else:
                HealthEvent(
                    attack_target,
                    target_nodes=[self.actor],
                    text_content="HealthOnHitEvent",
                ).execute(world)

        self.executed = True
        return []

    @proper_caps_wrapper
    def view_as(self, viewer: GraphAgent) -> Optional[str]:
        """Provide the way that the given viewer should view this event"""

        if self.pacifist:
            if viewer == self.actor:
                return self.__self_view
            return ""

        if self.attack == 0:
            # The attack missed
            if viewer == self.actor:
                return f"You {self.attack_verb} {self.__attack_name}, but missed!"
            elif viewer == self.target_nodes[0]:
                return f"{self.__actor_name} {self.attack_verb} you, but missed."
            else:
                return f"{self.__actor_name} {self.attack_verb} {self.__attack_name}, but missed."
        elif self.attack - self.defend <= 1:
            # The attack was blocked
            if viewer == self.actor:
                return f"You {self.attack_verb} {self.__attack_name}, but they {self.block_verb}! "
            elif viewer == self.target_nodes[0]:
                return f"{self.__actor_name} {self.attack_verb} you, but you {self.block_verb}. "
            else:
                return f"{self.__actor_name} {self.attack_verb} {self.__attack_name}, but the attack was {self.block_verb}. "
        else:
            # The attack happened
            txt = ""
            if viewer == self.actor:
                txt = f"You {self.attack_verb} {self.__attack_name}"
            elif viewer == self.target_nodes[0]:
                txt = f"{self.__actor_name} attacked you"
            else:
                txt = f"{self.__actor_name} {self.attack_verb} {self.__attack_name}"
            if self.weapon != "none":
                txt += " with " + self.weapon
            if self.hit_details != "none":
                txt += ", " + self.hit_details
            txt += "!"
            return txt

    def to_canonical_form(self) -> str:
        """
        Provide the text that this event's actor would use to invoke this event
        """
        return f"hit {self._canonical_targets[0]}"

    @classmethod
    def find_nodes_for_args(
        cls, graph: "OOGraph", actor: GraphAgent, *text_args: str
    ) -> Union[ProcessedArguments, ErrorEvent]:
        """
        Try to find applicable nodes by the given names - here we're searching
        for an agent in the same room.
        """
        assert len(text_args) == 1, f"HitEvent takes one arg, got {text_args}"
        target_name = text_args[0]
        target_nodes = graph.desc_to_nodes(target_name, actor, "sameloc")
        applicable_nodes = [x for x in target_nodes if x.agent]
        if len(applicable_nodes) > 0:
            return ProcessedArguments(targets=[applicable_nodes[0]])
        elif len(target_nodes) > 0:
            guess_target = target_nodes[0]
            return ErrorEvent(
                cls,
                actor,
                f"You could try and hit {guess_target.get_prefix_view()}, but it won't do anything.",
                [guess_target],
            )
        else:
            return ErrorEvent(
                cls, actor, f"You can't find '{target_name}' here that you can hit."
            )

    @classmethod
    def construct_from_args(
        cls,
        actor: GraphAgent,
        targets: List["GraphNode"],
        text: Optional[str] = None,
        event_id: Optional[str] = None,
    ) -> Union["HitEvent", "ErrorEvent"]:
        """Hit events with a target agent will always be valid."""
        assert len(targets) == 1, f"HitEvent takes one arg, got {targets}"
        target = targets[0]
        assert target.agent, "Can only hit agents"
        return cls(actor, target_nodes=[target], event_id=event_id)

    @classmethod
    def get_valid_actions(cls, graph: "OOGraph", actor: GraphAgent) -> List[GraphEvent]:
        """
        Return any valid actions that can be taken by the given actor
        over the current graph. Default returns no events.
        """
        valid_actions: List[GraphEvent] = []
        room = actor.get_room()
        room_nodes = room.get_contents()
        room_agents = [x for x in room_nodes if x.agent]
        for agent in room_agents:
            if agent != actor:
                valid_actions.append(cls(actor, target_nodes=[agent]))
        return valid_actions

    @classmethod
    def get_vocab(cls) -> List[str]:
        """
        Return the vocabulary this event uses
        """
        vocab = []
        vocab += cls._PACIFIST_TEXT.split()
        vocab += split_in_list(cls._ATTACK_VERBS)
        vocab += split_in_list(cls._BLOCK_VERBS)
        vocab += split_in_list(cls._HIT_DETAILS)
        vocab += ["but", "missed", "they", "you", "the", "attack", "attacked", "with"]
        return vocab


class HugEvent(GraphEvent):
    """Handles having one agent give another a hug"""

    NAMES = ["hug"]
    TEMPLATES = ["hug <agent>"]

    def execute(self, world: "World") -> List[GraphEvent]:
        """
        On execution, have one agent hug another. Store required view names
        and broadcast the event
        """
        assert not self.executed
        # Populate for views
        self.__actor_name = self.actor.get_prefix_view()
        self.__hugged_name = self.target_nodes[0].get_prefix_view()
        world.broadcast_to_room(self)
        self.executed = True
        return []

    @proper_caps_wrapper
    def view_as(self, viewer: GraphAgent) -> Optional[str]:
        """Provide the way that the given viewer should view this event"""
        if viewer == self.actor:
            return f"You hugged {self.__hugged_name}."
        elif viewer == self.target_nodes[0]:
            return f"{self.__actor_name} hugged you."
        else:
            return f"{self.__actor_name} hugged {self.__hugged_name}."

    def to_canonical_form(self) -> str:
        """
        Provide the text that this event's actor would use to invoke this event
        """
        return f"hug {self._canonical_targets[0]}"

    @classmethod
    def find_nodes_for_args(
        cls, graph: "OOGraph", actor: GraphAgent, *text_args: str
    ) -> Union[ProcessedArguments, ErrorEvent]:
        """
        Try to find applicable nodes by the given names - here we're searching
        for an agent in the same room.
        """
        assert len(text_args) == 1, f"HugEvent takes one arg, got {text_args}"
        target_name = text_args[0]
        target_nodes = graph.desc_to_nodes(target_name, actor, "sameloc")
        applicable_nodes = [x for x in target_nodes if x.agent]
        if len(applicable_nodes) > 0:
            return ProcessedArguments(targets=[applicable_nodes[0]])
        elif len(target_nodes) > 0:
            guess_target = target_nodes[0]
            return ErrorEvent(
                cls,
                actor,
                f"You could try and hug {guess_target.get_prefix_view()}, but it won't do anything.",
                [guess_target],
            )
        else:
            return ErrorEvent(
                cls, actor, f"You can't find '{target_name}' here that you can hug."
            )

    @classmethod
    def construct_from_args(
        cls,
        actor: GraphAgent,
        targets: List["GraphNode"],
        text: Optional[str] = None,
        event_id: Optional[str] = None,
    ) -> Union["HugEvent", "ErrorEvent"]:
        """Hug events with a target will always be valid."""
        assert len(targets) == 1, f"HugEvent takes one arg, got {targets}"
        target = targets[0]
        assert target.agent, "Can only hug agents"
        return cls(actor, target_nodes=[target], event_id=event_id)

    @classmethod
    def get_valid_actions(cls, graph: "OOGraph", actor: GraphAgent) -> List[GraphEvent]:
        """
        Return any valid actions that can be taken by the given actor
        over the current graph. Default returns no events.
        """
        valid_actions: List[GraphEvent] = []
        room = actor.get_room()
        room_nodes = room.get_contents()
        room_agents = [x for x in room_nodes if x.agent]
        for agent in room_agents:
            if agent != actor:
                valid_actions.append(cls(actor, target_nodes=[agent]))
        return valid_actions

    @classmethod
    def get_vocab(cls) -> List[str]:
        """
        Return the vocabulary this event uses
        """
        return ["you", "hugged"]


# TODO handle locked objects
class GetObjectEvent(GraphEvent):
    """Handles getting an object from a container or a location"""

    NAMES = ["get", "take"]
    TEMPLATES = ["get <gettable> from <container|surface|room>", "get <gettable>"]

    def __init__(
        self,
        actor: GraphAgent,
        target_nodes: Optional[List[GraphNode]] = None,
        text_content: Optional[str] = None,
        event_id: Optional[str] = None,
    ):
        super().__init__(
            actor,
            target_nodes=target_nodes,
            text_content=text_content,
            event_id=event_id,
        )
        self.__from_room = self.room == self.target_nodes[1]

    def execute(self, world: "World") -> List[GraphEvent]:
        """
        On execution, move the item from its location to the agent
        """
        assert not self.executed
        # Populate for views
        self.__actor_name = self.actor.get_prefix_view()
        gotten_target = self.target_nodes[0]
        self.__gotten_name = gotten_target.get_prefix_view()
        self.__container_name = self.target_nodes[1].get_prefix_view()

        # Move the object over and broadcast
        gotten_target.move_to(self.actor)
        world.broadcast_to_room(self)
        self.executed = True
        return []

    @proper_caps_wrapper
    def view_as(self, viewer: GraphAgent) -> Optional[str]:
        """Provide the way that the given viewer should view this event"""

        if viewer == self.actor:
            viewer_text = "You"
        else:
            viewer_text = self.__actor_name
        if self.__from_room:
            return f"{viewer_text} got {self.__gotten_name}."
        else:
            return (
                f"{viewer_text} got {self.__gotten_name} from {self.__container_name}."
            )

    def to_canonical_form(self) -> str:
        """return action text for Get the canonical target, from the container if not the room"""
        if self.__from_room:
            return f"get {self._canonical_targets[0]}"
        return f"get {self._canonical_targets[0]} from {self._canonical_targets[1]}"

    @classmethod
    def split_text_args(
        cls, actor: GraphAgent, text: str
    ) -> Union[List[List[str]], "ErrorEvent"]:
        """
        Return all possible interpretations for "get x from y".

        Must consider that "get ornament from china from big chest" should properly
        be able to consider both [ornament from china, big chest] and [ornament, china from big chest]
        """
        possible_from_splits = text.split(" from ")
        possibilities = []
        for split_ind in range(len(possible_from_splits)):
            before = " from ".join(possible_from_splits[:split_ind])
            after = " from ".join(possible_from_splits[split_ind:])
            if len(after) > 0 and len(before) > 0:
                possibilities.append([before, after])
        possibilities.append([text])
        return possibilities

    @classmethod
    def find_nodes_for_args(
        cls, graph: "OOGraph", actor: GraphAgent, *text_args: str
    ) -> Union[ProcessedArguments, ErrorEvent]:
        """
        Try to find applicable nodes by the given names - here we're searching
        for an object, within a container if given.
        """
        assert (
            len(text_args) == 1 or len(text_args) == 2
        ), f"GetObjectEvent takes one or two arguments, got {text_args}"
        object_name = text_args[0]
        container_name = None
        if len(text_args) == 2:
            container_name = text_args[1]
        possible_containers: List[GraphNode] = [actor.get_room()]
        if container_name is not None:
            # getting an item from the specified container
            target_nodes = graph.desc_to_nodes(container_name, actor, "all+here")
            applicable_nodes = [x for x in target_nodes if isinstance(x, GraphObject)]
            applicable_containers: List[GraphNode] = [
                x for x in applicable_nodes if x.container
            ]
            if len(applicable_containers) == 0:
                # didn't find a container to use
                if len(applicable_nodes) == 0:
                    # didn't find any nodes by this name
                    return ErrorEvent(
                        cls,
                        actor,
                        f"You can't find '{container_name}' here that you can get things from.",
                    )
                else:
                    guess_target = target_nodes[0]
                    guess_target_name = guess_target.get_prefix_view()
                    # nodes found were not a container
                    return ErrorEvent(
                        cls,
                        actor,
                        f"{guess_target_name} isn't something you can get things from.",
                        [guess_target],
                    )
            possible_containers = applicable_containers
        # check each container to see if the wanted object is within
        first_guess_error = None
        for container in possible_containers:
            target_nodes = graph.desc_to_nodes(object_name, container, "carrying")
            applicable_nodes = [x for x in target_nodes if isinstance(x, GraphObject)]
            applicable_nodes = [x for x in applicable_nodes if x.gettable]
            if len(applicable_nodes) > 0:
                # we found the thing!
                return ProcessedArguments(targets=[applicable_nodes[0], container])
            elif len(target_nodes) > 0:
                # we found a node, but it isn't the right one. if this is our first find, it'll be the error
                if first_guess_error is None:
                    guess_target = target_nodes[0]
                    guess_target_name = guess_target.get_prefix_view()
                    first_guess_error = ErrorEvent(
                        cls,
                        actor,
                        f"{guess_target_name}, isn't something you can get.",
                        [guess_target],
                    )
        # didn't end up finding the thing
        if first_guess_error is not None:
            return first_guess_error
        return ErrorEvent(
            cls, actor, f"You can't find '{object_name}' here that you can get."
        )

    @classmethod
    def construct_from_args(
        cls,
        actor: GraphAgent,
        targets: List["GraphNode"],
        text: Optional[str] = None,
        event_id: Optional[str] = None,
    ) -> Union["GetObjectEvent", "ErrorEvent"]:
        """Get object events are valid as long as the agent can hold the object"""
        assert len(targets) == 2, f"GetObjectEvent takes two arg, got {targets}"
        target, container = targets
        assert (
            target in container.get_contents()
        ), "Target node is not in the given container"
        if not actor.would_fit(target):
            return ErrorEvent(
                cls,
                actor,
                f"You can't get {target.get_prefix_view()} because you can't carry that much more.",
            )
        return cls(actor, target_nodes=[target, container], event_id=event_id)

    @classmethod
    def get_valid_actions(cls, graph: "OOGraph", actor: GraphAgent) -> List[GraphEvent]:
        """
        Find all objects that are currently gettable in the given room for the given agent.
        """
        valid_actions: List[GraphEvent] = []
        # Add a possible get for any object in the room
        room = actor.get_room()
        room_objects = [x for x in room.get_contents() if isinstance(x, GraphObject)]
        for obj in room_objects:
            if actor.would_fit(obj):
                valid_actions.append(cls(actor, target_nodes=[obj, room]))

        # Add a possible get for any object in any accessible container
        actor_objects = [x for x in actor.get_contents() if isinstance(x, GraphObject)]
        possible_objects = room_objects + actor_objects
        container_nodes = [x for x in possible_objects if x.container]
        for container in container_nodes:
            for obj in container.get_contents():
                if actor.would_fit(obj):
                    valid_actions.append(cls(actor, target_nodes=[obj, container]))
        return valid_actions

    @classmethod
    def get_vocab(cls) -> List[str]:
        """
        Return the vocabulary this event uses
        """
        return ["you", "got", "from"]


# TODO handle locked objects
class PutObjectInEvent(GraphEvent):
    """Handles putting an object in or on another object"""

    NAMES = ["put"]
    TEMPLATES = ["put <gettable> in <container>", "put <gettable> on <surface>"]

    def execute(self, world: "World") -> List[GraphEvent]:
        """
        On execution, move the item from its location to the age
        """
        assert not self.executed
        # Populate for views
        self.__actor_name = self.actor.get_prefix_view()
        put_target = self.target_nodes[0]
        self.__put_name = put_target.get_prefix_view()
        self.__container_name = self.target_nodes[1].get_prefix_view()

        # Move the object over and broadcast
        put_target.move_to(self.target_nodes[1])
        world.broadcast_to_room(self)
        self.executed = True
        return []

    @proper_caps_wrapper
    def view_as(self, viewer: GraphAgent) -> Optional[str]:
        """Provide the way that the given viewer should view this event"""

        if viewer == self.actor:
            viewer_text = "You"
        else:
            viewer_text = self.__actor_name
        surface_type = self.target_nodes[1].get_prop("surface_type", "in")
        return f"{viewer_text} put {self.__put_name} {surface_type} {self.__container_name}."

    def to_canonical_form(self) -> str:
        """return action text for putting the object in/on the container"""
        surface_type = self.target_nodes[1].get_prop("surface_type", "in")
        return f"put {self._canonical_targets[0]} {surface_type} {self._canonical_targets[1]}"

    @classmethod
    def split_text_args(
        cls, actor: GraphAgent, text: str
    ) -> Union[List[List[str]], "ErrorEvent"]:
        """
        Return all possible interpretations for "put x in/on y".

        Must consider multiple in/on situations
        """
        splitwords = ["in", "on", "into", "onto"]

        has_word = False
        for word in splitwords:
            if f" {word} " in text:
                has_word = True

        if not has_word:
            return ErrorEvent(
                cls, actor, "You must `put <something> <in/on> <something>`."
            )

        possibilities = []
        for word in splitwords:
            splitword = f" {word} "
            possible_splits = text.split(splitword)
            for split_ind in range(len(possible_splits)):
                before = splitword.join(possible_splits[:split_ind])
                after = splitword.join(possible_splits[split_ind:])
                if len(after) > 0 and len(before) > 0:
                    possibilities.append([before, after])

        return possibilities

    @classmethod
    def find_nodes_for_args(
        cls, graph: "OOGraph", actor: GraphAgent, *text_args: str
    ) -> Union[ProcessedArguments, ErrorEvent]:
        """
        Try to find applicable nodes by the given names - here we're searching
        for an object, within the actor, and a container in the room.
        """
        assert len(text_args) == 2, f"PutObjectInEvent takes two args, got {text_args}"
        object_name, container_name = text_args
        # putting an item in the specified container
        target_nodes = graph.desc_to_nodes(container_name, actor, "all+here")
        applicable_nodes = [x for x in target_nodes if isinstance(x, GraphObject)]
        applicable_containers = [x for x in applicable_nodes if x.container]
        if len(applicable_containers) == 0:
            # didn't find a container to use
            if len(applicable_nodes) == 0:
                # didn't find any nodes by this name
                return ErrorEvent(
                    cls,
                    actor,
                    f"You can't find '{container_name}' here that you can put in/onto.",
                )
            else:
                guess_target = target_nodes[0]
                guess_target_name = guess_target.get_prefix_view()
                # nodes found were not a container
                return ErrorEvent(
                    cls,
                    actor,
                    f"{guess_target_name} isn't something you can get put things in/on.",
                    [guess_target],
                )
        container = applicable_containers[0]

        # check actor to see if the wanted object is within
        target_nodes = graph.desc_to_nodes(object_name, actor, "carrying")
        applicable_nodes = [x for x in target_nodes if isinstance(x, GraphObject)]
        unequipped_nodes = [x for x in applicable_nodes if not x.equipped]
        if len(unequipped_nodes) > 0:
            # we found the thing!
            return ProcessedArguments(targets=[unequipped_nodes[0], container])
        if len(applicable_nodes) > 0:
            # we found the thing, but it's equipped
            guess_target = applicable_nodes[0]
            guess_target_name = guess_target.get_prefix_view()
            return ErrorEvent(
                cls,
                actor,
                f"You could put {guess_target_name}, but you'll have to remove it first.",
                [guess_target],
            )
        elif len(target_nodes) > 0:
            # we found a node, but it isn't the right one.
            guess_target = target_nodes[0]
            guess_target_name = guess_target.get_prefix_view()
            return ErrorEvent(
                cls,
                actor,
                f"{guess_target_name}, isn't something you can put.",
                [guess_target],
            )
        return ErrorEvent(cls, actor, f"You don't have '{object_name}' here to put.")

    @classmethod
    def construct_from_args(
        cls,
        actor: GraphAgent,
        targets: List["GraphNode"],
        text: Optional[str] = None,
        event_id: Optional[str] = None,
    ) -> Union["PutObjectInEvent", "ErrorEvent"]:
        """Put object events are valid as long as the container can hold the object and is not the object"""
        assert len(targets) == 2, f"PutObjectInEvent takes two args, got {targets}"
        target, container = targets
        assert (
            target in actor.get_contents()
        ), "Target node is not in the given container"
        if container == target:
            return ErrorEvent(
                cls, actor, f"You can't put {target.get_prefix_view()} into itself!."
            )
        if not container.would_fit(target):
            return ErrorEvent(
                cls,
                actor,
                f"You can't put {target.get_prefix_view()} in {container.get_prefix_view()} because there's no room left for it.",
            )
        return cls(actor, target_nodes=[target, container], event_id=event_id)

    @classmethod
    def get_valid_actions(cls, graph: "OOGraph", actor: GraphAgent) -> List[GraphEvent]:
        """
        Find all objects that are currently gettable in the given room for the given agent.
        """
        valid_actions: List[GraphEvent] = []
        # get all the put-able objects
        putable_objects = [
            x for x in actor.get_contents() if isinstance(x, GraphObject)
        ]
        if len(putable_objects) == 0:
            return []

        possible_objects = [
            x
            for x in actor.get_room().get_contents()
            if isinstance(x, GraphObject) and not x.equipped
        ]
        possible_containers = [x for x in possible_objects if x.container]
        # Try to put all objects into all containers
        for obj in putable_objects:
            for container in possible_containers:
                if container.would_fit(obj):
                    valid_actions.append(cls(actor, target_nodes=[obj, container]))

        return valid_actions

    @classmethod
    def get_vocab(cls) -> List[str]:
        """
        Return the vocabulary this event uses
        """
        return ["you", "put", "in", "on"]


class DropObjectEvent(GraphEvent):
    """Handles dropping an object onto the floor"""

    NAMES = ["drop"]
    TEMPLATES = ["drop <gettable>"]

    def execute(self, world: "World") -> List[GraphEvent]:
        """
        On execution, move the item from the actor to the room
        """
        assert not self.executed
        # Populate for views
        self.__actor_name = self.actor.get_prefix_view()
        drop_target = self.target_nodes[0]
        self.__drop_name = drop_target.get_prefix_view()

        # Move the object over and broadcast
        drop_target.move_to(self.room)
        world.broadcast_to_room(self)
        self.executed = True
        return []

    @proper_caps_wrapper
    def view_as(self, viewer: GraphAgent) -> Optional[str]:
        """Provide the way that the given viewer should view this event"""

        if viewer == self.actor:
            viewer_text = "You"
        else:
            viewer_text = self.__actor_name
        return f"{viewer_text} dropped {self.__drop_name}."

    def to_canonical_form(self) -> str:
        """return action text for dropping the object"""
        return f"drop {self._canonical_targets[0]}"

    @classmethod
    def find_nodes_for_args(
        cls, graph: "OOGraph", actor: GraphAgent, *text_args: str
    ) -> Union[ProcessedArguments, ErrorEvent]:
        """
        Try to find applicable nodes by the given names - here we're searching
        for an object within the actor.
        """
        assert len(text_args) == 1, f"DropObjectEvent takes one arg, got {text_args}"
        object_name = text_args[0]
        # check actor to see if the wanted object is within
        target_nodes = graph.desc_to_nodes(object_name, actor, "carrying")
        applicable_nodes = [x for x in target_nodes if isinstance(x, GraphObject)]
        unequipped_nodes = [x for x in applicable_nodes if not x.equipped]
        if len(unequipped_nodes) > 0:
            # we found the thing!
            return ProcessedArguments(targets=[unequipped_nodes[0]])
        if len(applicable_nodes) > 0:
            # we found the thing, but it's equipped
            guess_target = applicable_nodes[0]
            guess_target_name = guess_target.get_prefix_view()
            return ErrorEvent(
                cls,
                actor,
                f"You could drop {guess_target_name}, but you'll have to remove it first.",
                [guess_target],
            )
        elif len(target_nodes) > 0:
            # we found a node, but it isn't the right one.
            guess_target = target_nodes[0]
            guess_target_name = guess_target.get_prefix_view()
            return ErrorEvent(
                cls,
                actor,
                f"{guess_target_name}, isn't something you can drop.",
                [guess_target],
            )
        return ErrorEvent(cls, actor, f"You don't have '{object_name}' to drop.")

    @classmethod
    def construct_from_args(
        cls,
        actor: GraphAgent,
        targets: List["GraphNode"],
        text: Optional[str] = None,
        event_id: Optional[str] = None,
    ) -> Union["DropObjectEvent", "ErrorEvent"]:
        """Drop object events are valid as long as the container can hold the object"""
        assert len(targets) == 1, f"DropObjectEvent takes one arg, got {targets}"
        target = targets[0]
        assert (
            target in actor.get_contents()
        ), "Target node is not in the given container"
        if not actor.get_room().would_fit(target):
            return ErrorEvent(
                cls,
                actor,
                f"You can't drop {target.get_prefix_view()} because there's no room left for it.",
            )
        return cls(actor, target_nodes=[target], event_id=event_id)

    @classmethod
    def get_valid_actions(cls, graph: "OOGraph", actor: GraphAgent) -> List[GraphEvent]:
        """
        Find all objects that are currently gettable in the given room for the given agent.
        """
        valid_actions: List[GraphEvent] = []
        # get all the drop-able objects
        dropable_objects = [
            x
            for x in actor.get_contents()
            if isinstance(x, GraphObject) and not x.equipped
        ]
        if len(dropable_objects) == 0:
            return []

        # Try to drop everything
        for obj in dropable_objects:
            if actor.get_room().would_fit(obj):
                valid_actions.append(cls(actor, target_nodes=[obj]))

        return valid_actions

    @classmethod
    def get_vocab(cls) -> List[str]:
        """
        Return the vocabulary this event uses
        """
        return ["you", "dropped"]


class StealObjectEvent(GraphEvent):
    """Handles stealing an object from an actor"""

    NAMES = ["steal"]
    TEMPLATES = ["steal <gettable> from <agent>"]

    def execute(self, world: "World") -> List[GraphEvent]:
        """
        On execution, move the item from its location to the actor
        """
        assert not self.executed

        # Populate for views
        self.__actor_name = self.actor.get_prefix_view()
        gotten_target = self.target_nodes[0]
        self.__gotten_name = gotten_target.get_prefix_view()
        self.__victim_name = self.target_nodes[1].get_prefix_view()

        # Calculate if can steal using dexterity actor vs victim.
        actor_dex = self.actor.dexterity
        victim_dex = self.target_nodes[1].dexterity
        chance = max(1, 1 + actor_dex - victim_dex)
        self.failed = False
        r = random.randint(0, 20)
        if r > chance:
            # failed steal operation
            self.failed = True
        else:
            # Move the object over and broadcast
            gotten_target.move_to(self.actor)

        world.broadcast_to_room(self)
        self.executed = True
        return []

    @proper_caps_wrapper
    def view_as(self, viewer: GraphAgent) -> Optional[str]:
        """Provide the way that the given viewer should view this event"""

        if viewer == self.actor:
            actor_text = "You"
        else:
            actor_text = self.__actor_name
        victim_text = self.__victim_name
        if viewer == self.target_nodes[1]:
            victim_text = "you"
        if self.failed:
            return f"{actor_text} tried to steal {self.__gotten_name} from {victim_text}, but they were caught in the act!"
        else:
            return f"{actor_text} stole {self.__gotten_name} from {victim_text}."

    def to_canonical_form(self) -> str:
        """return action text for stealing from the target"""
        return f"steal {self._canonical_targets[0]} from {self._canonical_targets[1]}"

    @classmethod
    def split_text_args(
        cls, actor: GraphAgent, text: str
    ) -> Union[List[List[str]], "ErrorEvent"]:
        """
        Return all possible interpretations for "steal x from y".

        Must consider that "steal ornament from china from big chest" should properly
        be able to consider both [ornament from china, big chest] and [ornament, china from big chest]
        """
        if " from " not in text:
            return ErrorEvent(
                cls, actor, "You must `steal <something> from <someone>`."
            )
        possible_from_splits = text.split(" from ")
        possibilities = []
        for split_ind in range(len(possible_from_splits)):
            before = " from ".join(possible_from_splits[:split_ind])
            after = " from ".join(possible_from_splits[split_ind:])
            if len(after) > 0 and len(before) > 0:
                possibilities.append([before, after])
        return possibilities

    @classmethod
    def find_nodes_for_args(
        cls, graph: "OOGraph", actor: GraphAgent, *text_args: str
    ) -> Union[ProcessedArguments, ErrorEvent]:
        """
        Try to find applicable nodes by the given names - here we're searching
        for an object, within an agent
        """
        assert len(text_args) == 2, f"StealObjectEvent takes two args, got {text_args}"
        object_name, victim_name = text_args
        possible_victims = []
        # getting an item from the specified container
        target_nodes = graph.desc_to_nodes(victim_name, actor, "sameloc")
        applicable_victims = [x for x in target_nodes if isinstance(x, GraphAgent)]
        if len(applicable_victims) == 0:
            if len(target_nodes) > 0:
                guess_target = target_nodes[0]
                guess_target_name = guess_target.get_prefix_view()
                # nodes found were not an agent
                return ErrorEvent(
                    cls,
                    actor,
                    f"{guess_target_name} isn't someone you can steal things from.",
                    [guess_target],
                )
            else:
                # didn't find a container to use
                return ErrorEvent(
                    cls,
                    actor,
                    f"You can't find '{victim_name}' here that you can steal things from.",
                )
        possible_victims = applicable_victims

        # check each victim to see if the wanted object is within
        first_guess_error = None
        for victim in possible_victims:
            target_nodes = graph.desc_to_nodes(object_name, victim, "carrying")
            applicable_nodes = [x for x in target_nodes if isinstance(x, GraphObject)]
            unequipped_nodes = [x for x in applicable_nodes if not x.equipped]
            if len(unequipped_nodes) > 0:
                # we found the thing!
                return ProcessedArguments(targets=[unequipped_nodes[0], victim])
            if len(applicable_nodes) > 0:
                # we found the thing, but it's equipped. If this is the first find, it'll be
                # the error
                if first_guess_error is None:
                    guess_target = applicable_nodes[0]
                    guess_target_name = guess_target.get_prefix_view()
                    first_guess_error = ErrorEvent(
                        cls,
                        actor,
                        f"You can't steal {guess_target_name}, because they have it equipped.",
                        [guess_target],
                    )
            elif len(target_nodes) > 0:
                # we found a node, but it isn't the right one. if this is our first find, it'll be the error
                if first_guess_error is None:
                    guess_target = target_nodes[0]
                    guess_target_name = guess_target.get_prefix_view()
                    first_guess_error = ErrorEvent(
                        cls,
                        actor,
                        f"{guess_target_name}, isn't something you can steal.",
                        [guess_target],
                    )
        # didn't end up finding the thing
        if first_guess_error is not None:
            return first_guess_error
        return ErrorEvent(
            cls, actor, f"You can't find '{object_name}' here that you can steal."
        )

    @classmethod
    def construct_from_args(
        cls,
        actor: GraphAgent,
        targets: List["GraphNode"],
        text: Optional[str] = None,
        event_id: Optional[str] = None,
    ) -> Union["StealObjectEvent", "ErrorEvent"]:
        """Steal object events are valid as long as the agent can hold the object"""
        assert len(targets) == 2, f"StealObjectEvent takes two args, got {targets}"
        target, victim = targets
        assert (
            target in victim.get_contents()
        ), "Target node is not held by the given victim"
        if not actor.would_fit(target):
            return ErrorEvent(
                cls,
                actor,
                f"You can't steal {target.get_prefix_view()} because you can't carry that much more.",
            )
        return cls(actor, target_nodes=[target, victim], event_id=event_id)

    @classmethod
    def get_valid_actions(cls, graph: "OOGraph", actor: GraphAgent) -> List[GraphEvent]:
        """
        Find all objects that are currently stealable in the given room for the given agent.
        """
        valid_actions: List[GraphEvent] = []
        # Add a possible steal for any stealable object from every agent
        room = actor.get_room()
        room_agents = [
            x for x in room.get_contents() if isinstance(x, GraphAgent) and x != actor
        ]

        for agent in room_agents:
            stealable_objects = [
                x
                for x in agent.get_contents()
                if isinstance(x, GraphObject) and not x.equipped
            ]
            for obj in stealable_objects:
                if actor.would_fit(obj):
                    valid_actions.append(cls(actor, target_nodes=[obj, agent]))

        return valid_actions

    @classmethod
    def get_vocab(cls) -> List[str]:
        """
        Return the vocabulary this event uses
        """
        return [
            "you",
            "tried",
            "to",
            "steal",
            "from",
            "but",
            "they",
            "were",
            "caught",
            "in",
            "the",
            "act",
            "stole",
        ]


class GiveObjectEvent(GraphEvent):
    """Handles giving an object to another agent"""

    NAMES = ["give"]
    TEMPLATES = ["give <gettable> to <agent>"]

    def execute(self, world: "World") -> List[GraphEvent]:
        """
        On execution, move the item from the actor to the other agent
        """
        assert not self.executed
        # Populate for views
        self.__actor_name = self.actor.get_prefix_view()
        put_target = self.target_nodes[0]
        self.__given_name = put_target.get_prefix_view()
        self.__recipient_name = self.target_nodes[1].get_prefix_view()

        # Move the object over and broadcast
        put_target.move_to(self.target_nodes[1])
        world.broadcast_to_room(self)
        self.executed = True
        return []

    @proper_caps_wrapper
    def view_as(self, viewer: GraphAgent) -> Optional[str]:
        """Provide the way that the given viewer should view this event"""

        if viewer == self.actor:
            actor_text = "You"
        else:
            actor_text = self.__actor_name
        recipient_text = self.__recipient_name
        if viewer == self.target_nodes[1]:
            recipient_text = "you"
        return f"{actor_text} gave {self.__given_name} to {recipient_text}."

    def to_canonical_form(self) -> str:
        """return action text for giving the object to the agent"""
        return f"give {self._canonical_targets[0]} to {self._canonical_targets[1]}"

    @classmethod
    def split_text_args(
        cls, actor: GraphAgent, text: str
    ) -> Union[List[List[str]], "ErrorEvent"]:
        """
        Return all possible interpretations for "give x to y".

        Must consider multiple to situations

        Also considers that the person may have written "give y x" if there is no "to"
        """
        possibilities = []
        possible_to_splits = text.split(" to ")
        for split_ind in range(len(possible_to_splits)):
            before = " to ".join(possible_to_splits[:split_ind])
            after = " to ".join(possible_to_splits[split_ind:])
            if len(after) > 0 and len(before) > 0:
                possibilities.append([before, after])
        if len(possibilities) == 0:
            possible_splits = text.split(" ")
            for split_ind in range(len(possible_splits)):
                before = " ".join(possible_to_splits[:split_ind])
                after = " ".join(possible_to_splits[split_ind:])
                if len(after) > 0 and len(before) > 0:
                    possibilities.append([before, after])

        if len(possibilities) == 0:
            return ErrorEvent(cls, actor, "You must give that to someone.")

        return possibilities

    @classmethod
    def find_nodes_for_args(
        cls, graph: "OOGraph", actor: GraphAgent, *text_args: str
    ) -> Union[ProcessedArguments, ErrorEvent]:
        """
        Try to find applicable nodes by the given names - here we're searching
        for an object within the actor, and an agent in the room.
        """
        assert len(text_args) == 2, f"GiveObjectEvent takes two args, got {text_args}"
        object_name, recipient_name = text_args
        target_nodes = graph.desc_to_nodes(recipient_name, actor, "all+here")
        possible_agents = [x for x in target_nodes if isinstance(x, GraphAgent)]
        if len(possible_agents) == 0:
            # didn't find any nodes by this name
            return ErrorEvent(
                cls,
                actor,
                f"You can't find '{recipient_name}' here that you can give to.",
            )

        # check actor to see if they have the node to give
        target_nodes = graph.desc_to_nodes(object_name, actor, "carrying")
        applicable_nodes = [x for x in target_nodes if isinstance(x, GraphObject)]
        unequipped_nodes = [x for x in applicable_nodes if not x.equipped]
        if len(unequipped_nodes) > 0:
            # we found the thing!
            return ProcessedArguments(targets=[unequipped_nodes[0], possible_agents[0]])
        if len(applicable_nodes) > 0:
            # we found the thing, but it's equipped
            guess_target = applicable_nodes[0]
            guess_target_name = guess_target.get_prefix_view()
            return ErrorEvent(
                cls,
                actor,
                f"You could give {guess_target_name}, but you'll have to remove it first.",
                [guess_target],
            )
        elif len(target_nodes) > 0:
            # we found a node, but it isn't the right one.
            guess_target = target_nodes[0]
            guess_target_name = guess_target.get_prefix_view()
            return ErrorEvent(
                cls,
                actor,
                f"{guess_target_name}, isn't something you can give.",
                [guess_target],
            )
        return ErrorEvent(cls, actor, f"You don't have '{object_name}' to give.")

    @classmethod
    def construct_from_args(
        cls,
        actor: GraphAgent,
        targets: List["GraphNode"],
        text: Optional[str] = None,
        event_id: Optional[str] = None,
    ) -> Union["GiveObjectEvent", "ErrorEvent"]:
        """give object events are valid as long as the recipient can hold the object"""
        assert len(targets) == 2, f"GiveObjectEvent takes two args, got {targets}"
        target, recipient = targets
        assert target in actor.get_contents(), "Target node is not held by actor"
        if not recipient.would_fit(target):
            return ErrorEvent(
                cls,
                actor,
                f"You can't give {target.get_prefix_view()} to {recipient.get_prefix_view()} because there's they don't have room for it.",
            )
        return cls(actor, target_nodes=[target, recipient], event_id=event_id)

    @classmethod
    def get_valid_actions(cls, graph: "OOGraph", actor: GraphAgent) -> List[GraphEvent]:
        """
        Find all objects that can be given to all agents
        """
        valid_actions: List[GraphEvent] = []
        # get all the give-able objects
        giveable_objects = [
            x
            for x in actor.get_contents()
            if isinstance(x, GraphObject) and not x.equipped
        ]
        if len(giveable_objects) == 0:
            return []

        possible_agents = [
            x for x in actor.get_room().get_contents() if isinstance(x, GraphAgent)
        ]
        possible_agents = [x for x in possible_agents if x != actor]
        # Try to give all objects to all agents
        for obj in giveable_objects:
            for agent in possible_agents:
                if agent.would_fit(obj):
                    valid_actions.append(cls(actor, target_nodes=[obj, agent]))

        return valid_actions

    @classmethod
    def get_vocab(cls) -> List[str]:
        """
        Return the vocabulary this event uses
        """
        return ["you", "gave", "to"]


class EquipObjectEvent(GraphEvent):
    """Handles equipping a held object"""

    NAMES = ["equip"]
    TEMPLATES = ["equip <wearable|wieldable>"]

    action_name = "equipped"
    past_tense_action_name = "equipped"

    def execute(self, world: "World") -> List[GraphEvent]:
        """
        On execution, move the item from the actor to the room
        """
        assert not self.executed
        # Populate for views
        self._actor_name = self.actor.get_prefix_view()
        equip_target = self.target_nodes[0]
        self._equip_name = equip_target.get_prefix_view()

        # Move the object over and broadcast
        assert isinstance(
            equip_target, GraphObject
        ), f"Can only equip GraphObjects, not {equip_target}"
        # The current children of EquipObjectEvent have ONLY one name.
        # Joining for any future possibility that may have more than one.
        equip_target.equipped = ",".join(self.NAMES)
        for n, s in equip_target.get_prop("stats", {"defense": 1}).items():
            self.actor.set_prop(n, self.actor.get_prop(n) + s)
        if equip_target.wieldable:
            self.actor.num_wieldable_items += 1
        else:
            self.actor.num_wearable_items += 1
        world.broadcast_to_room(self)
        self.executed = True
        return []

    @classmethod
    def can_equip(cls, object_node: GraphObject) -> bool:
        return object_node.wearable or object_node.wieldable

    @proper_caps_wrapper
    def view_as(self, viewer: GraphAgent) -> Optional[str]:
        """Provide the way that the given viewer should view this event"""
        if viewer == self.actor:
            actor_text = "You"
        else:
            actor_text = self._actor_name
        return f"{actor_text} {self.action_name} {self._equip_name}."

    def to_canonical_form(self) -> str:
        """return action text for equipping the object"""
        return f"{self.NAMES[0]} {self._canonical_targets[0]}"

    @classmethod
    def find_nodes_for_args(
        cls, graph: "OOGraph", actor: GraphAgent, *text_args: str
    ) -> Union[ProcessedArguments, ErrorEvent]:
        """
        Try to find applicable nodes by the given names - here we're searching
        for an equippable object within the actor.
        """
        assert len(text_args) == 1, f"EquipObjectEvents takes one arg, got {text_args}"
        object_name = text_args[0]
        # check actor to see if the wanted object is within
        carrying_nodes = graph.desc_to_nodes(object_name, actor, "carrying")
        target_nodes = [x for x in carrying_nodes if isinstance(x, GraphObject)]
        applicable_nodes = [x for x in target_nodes if cls.can_equip(x)]
        if len(applicable_nodes) > 0:
            # we found the thing!
            return ProcessedArguments(targets=[applicable_nodes[0]])
        elif len(target_nodes) > 0:
            # we found a node, but it isn't the right one.
            guess_target = target_nodes[0]
            guess_target_name = guess_target.get_prefix_view()
            return ErrorEvent(
                cls,
                actor,
                f"{guess_target_name} isn't something you can {cls.NAMES[0]}.",
                [guess_target],
            )
        return ErrorEvent(
            cls, actor, f"You don't have '{object_name}' to {cls.NAMES[0]}."
        )

    @classmethod
    def construct_from_args(
        cls,
        actor: GraphAgent,
        targets: List["GraphNode"],
        text: Optional[str] = None,
        event_id: Optional[str] = None,
    ) -> Union["EquipObjectEvent", "ErrorEvent"]:
        """Equip object events are valid as long as an equippable object was found"""
        assert len(targets) == 1, f"EquipObjectEvent takes one arg, got {targets}"
        target = targets[0]
        assert (
            target in actor.get_contents()
        ), "Target node is not in the given container"
        assert isinstance(
            target, GraphObject
        ), f"Can only be equipping objects, not {target}"
        if target.wieldable and actor.num_wieldable_items >= actor.max_wieldable_items:
            return ErrorEvent(cls, actor, "You can't wield any more items!")
        if target.wearable and actor.num_wearable_items >= actor.max_wearable_items:
            return ErrorEvent(cls, actor, "You can't wear any more items!")
        if target.equipped is not None:
            return ErrorEvent(
                cls,
                actor,
                f"You already have {target.get_prefix_view()} equipped!",
                [target],
            )
        return cls(actor, target_nodes=[target], event_id=event_id)

    @classmethod
    def get_valid_actions(cls, graph: "OOGraph", actor: GraphAgent) -> List[GraphEvent]:
        """Get all valid equip actions"""
        valid_actions: List[GraphEvent] = []
        # get all the give-able objects
        held_objects = [
            x
            for x in actor.get_contents()
            if isinstance(x, GraphObject) and not x.equipped
        ]
        if len(held_objects) == 0:
            return []

        for obj in held_objects:
            if cls.can_equip(obj):
                valid_actions.append(cls(actor, target_nodes=[obj]))

        return valid_actions


class WearEvent(EquipObjectEvent):
    """Handles wearing a held object"""

    NAMES = ["wear"]
    TEMPLATES = ["wear <wearable>"]

    action_name = "wore"
    past_tense_action_name = "worn"

    @classmethod
    def can_equip(cls, object_node: GraphObject) -> bool:
        return object_node.wearable

    @classmethod
    def get_vocab(self) -> List[str]:
        """
        Return the vocabulary this event uses
        """
        return ["you", "wore"]


class WieldEvent(EquipObjectEvent):
    """Handles wielding a held object"""

    NAMES = ["wield"]
    TEMPLATES = ["wield <wieldable>"]

    action_name = "wielded"
    past_tense_action_name = "wielded"

    @classmethod
    def can_equip(cls, object_node: GraphObject) -> bool:
        return object_node.wieldable

    @classmethod
    def get_vocab(cls) -> List[str]:
        """
        Return the vocabulary this event uses
        """
        return ["you", "wielded"]


class RemoveObjectEvent(GraphEvent):
    """Handles removing an equipped object"""

    NAMES = ["remove", "unwield"]
    TEMPLATES = ["remove <wearable|wieldable>"]

    def execute(self, world: "World") -> List[GraphEvent]:
        """
        On execution, move the item from the actor to the room
        """
        assert not self.executed
        # Populate for views
        self._actor_name = self.actor.get_prefix_view()
        equip_target = self.target_nodes[0]
        self._equip_name = equip_target.get_prefix_view()

        # Remove the object and broadcast
        assert isinstance(
            equip_target, GraphObject
        ), f"Can only remove GraphObjects, not {equip_target}"
        equip_target.equipped = None
        if equip_target.wieldable:
            self.actor.num_wieldable_items -= 1
        else:
            self.actor.num_wearable_items -= 1
        for n, s in equip_target.get_prop("stats", {"defense": 1}).items():
            self.actor.set_prop(n, self.actor.get_prop(n) - s)
        world.broadcast_to_room(self)
        self.executed = True
        return []

    @classmethod
    def can_equip(cls, object_node: GraphObject) -> bool:
        return object_node.wearable or object_node.wieldable

    @proper_caps_wrapper
    def view_as(self, viewer: GraphAgent) -> Optional[str]:
        """Provide the way that the given viewer should view this event"""
        if viewer == self.actor:
            actor_text = "You"
        else:
            actor_text = self._actor_name
        return f"{actor_text} removed {self._equip_name}."

    def to_canonical_form(self) -> str:
        """return action text for equipping the object"""
        return f"{self.NAMES[0]} {self._canonical_targets[0]}"

    @classmethod
    def find_nodes_for_args(
        cls, graph: "OOGraph", actor: GraphAgent, *text_args: str
    ) -> Union[ProcessedArguments, ErrorEvent]:
        """
        Try to find applicable nodes by the given names - here we're searching
        for an equippable object within the actor.
        """
        assert len(text_args) == 1, f"RemoveObjectEvent takes one arg, got {text_args}"
        object_name = text_args[0]
        # check actor to see if the wanted object is within
        carrying_nodes = graph.desc_to_nodes(object_name, actor, "carrying")
        target_nodes = [x for x in carrying_nodes if isinstance(x, GraphObject)]
        applicable_nodes = [
            x for x in target_nodes if x.get_prop("equipped") is not False
        ]
        if len(applicable_nodes) > 0:
            # we found the thing!
            return ProcessedArguments(targets=[applicable_nodes[0]])
        elif len(target_nodes) > 0:
            # we found a node, but it's not removable. Still return the event to fail later
            return ProcessedArguments(targets=[target_nodes[0]])
            guess_target = target_nodes[0]
            guess_target_name = guess_target.get_prefix_view()
            return ErrorEvent(
                cls,
                actor,
                f"{guess_target_name}, isn't something you have equipped.",
                [guess_target],
            )
        return ErrorEvent(
            cls, actor, f"You don't have '{object_name}' to {cls.NAMES[0]}."
        )

    @classmethod
    def construct_from_args(
        cls,
        actor: GraphAgent,
        targets: List["GraphNode"],
        text: Optional[str] = None,
        event_id: Optional[str] = None,
    ) -> Union["RemoveObjectEvent", "ErrorEvent"]:
        """Remove object events are valid as long as an equipped object was found"""
        assert len(targets) == 1, f"RemoveObjectEvent takes one arg, got {targets}"
        target = targets[0]
        assert (
            target in actor.get_contents()
        ), "Target node is not in the given container"
        assert isinstance(
            target, GraphObject
        ), f"Can only remove GraphObjects, not {target}"
        if not target.equipped:
            guess_target_name = target.get_prefix_view()
            return ErrorEvent(
                cls,
                actor,
                f"{guess_target_name}, isn't something you have equipped.",
                [target],
            )
        return cls(actor, target_nodes=[target], event_id=event_id)

    @classmethod
    def get_valid_actions(cls, graph: "OOGraph", actor: GraphAgent) -> List[GraphEvent]:
        """Get all valid equip actions"""
        valid_actions: List[GraphEvent] = []
        # get all the give-able objects
        held_objects = [x for x in actor.get_contents() if isinstance(x, GraphObject)]
        if len(held_objects) == 0:
            return []

        for obj in held_objects:
            if obj.equipped:
                valid_actions.append(cls(actor, target_nodes=[obj]))

        return valid_actions

    @classmethod
    def get_vocab(cls) -> List[str]:
        """
        Return the vocabulary this event uses
        """
        return ["you", "removed"]


class IngestEvent(GraphEvent):
    """Handles equipping a held object"""

    NAMES = ["ingest"]
    TEMPLATES = ["ingest <food|drink>"]

    past_tense_action_name = "ingested"

    def execute(self, world: "World") -> List[GraphEvent]:
        """
        On execution, delete the item and confer its effects
        """
        assert not self.executed
        # Populate for views
        self._actor_name = self.actor.get_prefix_view()
        ingest_target = self.target_nodes[0]
        assert isinstance(
            ingest_target, GraphObject
        ), f"Must ingest an object, not {ingest_target}"
        self._ingest_name = ingest_target.get_prefix_view()

        # Move the object over and broadcast
        fe = ingest_target.food_energy
        self._outcome = "Yum. " if fe > 0 else "Gross! "
        if hasattr(world.oo_graph, "void"):
            ingest_target.move_to(world.oo_graph.void)
        world.oo_graph.mark_node_for_deletion(ingest_target.node_id)

        world.broadcast_to_room(self)

        health_text = world.view.get_health_text_for(self.actor.node_id)
        self.actor.health = max(self.actor.health + fe, 0)
        new_health_text = world.view.get_health_text_for(self.actor.node_id)
        if self.actor.health <= 0:
            DeathEvent(self.actor).execute(world)
        elif health_text != new_health_text:
            HealthEvent(self.actor, text_content="HealthOnIngestEvent").execute(world)

        self.executed = True
        return []

    @classmethod
    def can_ingest(cls, object_node: GraphObject) -> bool:
        return object_node.drink or object_node.food

    @proper_caps_wrapper
    def view_as(self, viewer: GraphAgent) -> Optional[str]:
        """Provide the way that the given viewer should view this event"""
        if viewer == self.actor:
            return f"You {self.past_tense_action_name} {self._ingest_name}. {self._outcome}"
        else:
            return (
                f"{self._actor_name} {self.past_tense_action_name} {self._ingest_name}."
            )

    def to_canonical_form(self) -> str:
        """return action text for equipping the object"""
        return f"{self.NAMES[0]} {self._canonical_targets[0]}"

    @classmethod
    def find_nodes_for_args(
        cls, graph: "OOGraph", actor: GraphAgent, *text_args: str
    ) -> Union[ProcessedArguments, ErrorEvent]:
        """
        Try to find applicable nodes by the given names - here we're searching
        for an equippable object within the actor.
        """
        assert len(text_args) == 1, f"IngestEvent takes one arg, got {text_args}"
        object_name = text_args[0]
        # check actor to see if the wanted object is within
        carrying_nodes = graph.desc_to_nodes(object_name, actor, "carrying")
        target_nodes = [x for x in carrying_nodes if isinstance(x, GraphObject)]
        applicable_nodes = [x for x in target_nodes if cls.can_ingest(x)]
        if len(applicable_nodes) > 0:
            # we found the thing!
            return ProcessedArguments(targets=[applicable_nodes[0]])
        elif len(target_nodes) > 0:
            # we found a node, but it isn't the right one. Still return
            return ProcessedArguments(targets=[target_nodes[0]])
        return ErrorEvent(
            cls, actor, f"You don't have '{object_name}' to {cls.NAMES[0]}."
        )

    @classmethod
    def construct_from_args(
        cls,
        actor: GraphAgent,
        targets: List["GraphNode"],
        text: Optional[str] = None,
        event_id: Optional[str] = None,
    ) -> Union["IngestEvent", "ErrorEvent"]:
        """Equip object events are valid as long as an equippable object was found"""
        assert len(targets) == 1, f"IngestEvent takes one arg, got {targets}"
        target = targets[0]
        assert (
            target in actor.get_contents()
        ), "Target node is not in the given container"
        assert isinstance(target, GraphObject), f"Must ingest an object, not {target}"
        if not cls.can_ingest(target):
            guess_target_name = target.get_prefix_view()
            return ErrorEvent(
                cls,
                actor,
                f"{guess_target_name}, isn't something you can {cls.NAMES[0]}.",
                [target],
            )
        return cls(actor, target_nodes=[target], event_id=event_id)

    @classmethod
    def get_valid_actions(cls, graph: "OOGraph", actor: GraphAgent) -> List[GraphEvent]:
        """Get all valid ingest actions"""
        valid_actions: List[GraphEvent] = []
        # get all the give-able objects
        held_objects = [x for x in actor.get_contents() if isinstance(x, GraphObject)]
        if len(held_objects) == 0:
            return []

        for obj in held_objects:
            if cls.can_ingest(obj):
                valid_actions.append(cls(actor, target_nodes=[obj]))

        return valid_actions


class EatEvent(IngestEvent):
    """Handles eating a held object"""

    NAMES = ["eat"]
    TEMPLATES = ["eat <food>"]

    past_tense_action_name = "ate"

    @classmethod
    def can_ingest(cls, object_node: GraphObject) -> bool:
        return object_node.food

    @classmethod
    def get_vocab(self) -> List[str]:
        """
        Return the vocabulary this event uses
        """
        return ["you", "ate", "yum", "gross"]


class DrinkEvent(IngestEvent):
    """Handles eating a held object"""

    NAMES = ["drink"]
    TEMPLATES = ["drink <drink>"]

    past_tense_action_name = "drank"

    @classmethod
    def can_ingest(cls, object_node: GraphObject) -> bool:
        return object_node.drink

    @classmethod
    def get_vocab(cls) -> List[str]:
        """
        Return the vocabulary this event uses
        """
        return ["you", "drank", "yum", "gross"]


class LockableEvent(GraphEvent):
    """Handles locking and unlocking edges and containers with appropriate keys"""

    """Handles locking an edge/container with the appropriate key"""

    NAMES: List[str] = []  # must be overridden with locking and unlocking

    @classmethod
    def is_correct_lock_status(cls, lock_edge: "LockEdge") -> bool:
        raise NotImplementedError

    @classmethod
    def process_locking(cls, lock_edge: "LockEdge") -> None:
        raise NotImplementedError

    def execute(self, world: "World") -> List[GraphEvent]:
        """
        On execution, lock the target node
        """
        assert not self.executed
        self._actor_name = self.actor.get_prefix_view()
        lock_target = self.target_nodes[0]
        assert isinstance(
            lock_target, GraphObject
        ), f"Must lock an object, not {lock_target}"
        self._locked_name = lock_target.get_prefix_view_from(self.room)
        self._key_name = self.target_nodes[1].get_prefix_view()

        lock_edge = None
        if lock_target.room:
            neighbor_to_lock = self.room.get_edge_to(lock_target)
            lock_edge = neighbor_to_lock.locked_edge
        elif lock_target.object and lock_target.container:
            lock_edge = lock_target.locked_edge
        else:
            raise AssertionError("Cannot lock a non-lockable thing")

        self.process_locking(lock_edge)

        world.broadcast_to_room(self)
        self.executed = True
        return []

    @proper_caps_wrapper
    def view_as(self, viewer: GraphAgent) -> Optional[str]:
        """Provide the way that the given viewer should view this event"""
        if viewer == self.actor:
            viewer_text = "You"
        else:
            viewer_text = self._actor_name
        return f"{viewer_text} {self.NAMES[0]}ed {self._locked_name} with {self._key_name}."

    def to_canonical_form(self) -> str:
        """return action text for putting the object in/on the container"""
        return f"{self.NAMES[0]} {self._canonical_targets[0]} with {self._canonical_targets[1]}"

    @classmethod
    def split_text_args(
        cls, actor: GraphAgent, text: str
    ) -> Union[List[List[str]], "ErrorEvent"]:
        """
        Return all possible interpretations for "lock x with y".

        Must consider multiple with situations
        """
        if " with " not in text:
            return ErrorEvent(
                cls, actor, f"You must `{cls.NAMES[0]} <something> with <key>`."
            )
        possibilities = []
        possible_with_splits = text.split(" with ")
        for split_ind in range(len(possible_with_splits)):
            before = " with ".join(possible_with_splits[:split_ind])
            after = " with ".join(possible_with_splits[split_ind:])
            if len(after) > 0 and len(before) > 0:
                possibilities.append([before, after])
        return possibilities

    @classmethod
    def find_nodes_for_args(
        cls, graph: "OOGraph", actor: GraphAgent, *text_args: str
    ) -> Union[ProcessedArguments, ErrorEvent]:
        """
        Try to find applicable nodes by the given names - here we're searching
        for a lockable thing in the room or carried by the actor, and a key within the actor.
        """
        assert len(text_args) == 2, f"LockableEvents take two arg, got {text_args}"
        lockable_name, key_name = text_args

        curr_room = actor.get_room()
        possible_keys = graph.desc_to_nodes(key_name, actor, "carrying")
        possible_key_objects = [x for x in possible_keys if x.object]

        if len(possible_keys) == 0:
            return ErrorEvent(
                cls,
                actor,
                f"You don't have `{key_name}` to use to {cls.NAMES[0]} anything",
            )

        possible_lockable_rooms = graph.desc_to_nodes(
            lockable_name, actor.get_room(), "path"
        )
        rooms_with_edges = [
            (x, curr_room.get_edge_to(x)) for x in possible_lockable_rooms
        ]
        definitely_lockable_rooms = [
            (room, edge)
            for (room, edge) in rooms_with_edges
            if edge.locked_edge is not None
        ]

        possible_lockable_objects = [
            x
            for x in graph.desc_to_nodes(lockable_name, actor, "carrying+sameloc")
            if x.object
        ]
        definitely_lockable_objects = [
            x for x in possible_lockable_objects if x.locked_edge is not None
        ]

        if len(definitely_lockable_objects) > 0:
            # Found a lockable object, see if it matches any key
            for lockable_object in definitely_lockable_objects:
                matching_key = lockable_object.locked_edge.get()
                for possible_key in possible_key_objects:
                    if matching_key == possible_key:
                        return ProcessedArguments(
                            targets=[lockable_object, possible_key]
                        )
            # no keys matched any object, so fail with the first ones
            return ErrorEvent(
                cls,
                actor,
                f"You can't use {possible_key_objects[0].get_prefix_view()} to {cls.NAMES[0]} {definitely_lockable_objects[0].get_prefix_view()}.",
            )
        elif len(definitely_lockable_rooms) > 0:
            # Found a lockable room, see if it matches any key
            for (lockable_room, edge) in definitely_lockable_rooms:
                matching_key = edge.locked_edge.get()
                for possible_key in possible_key_objects:
                    if matching_key == possible_key:
                        return ProcessedArguments(
                            targets=[lockable_object, possible_key]
                        )
            # no keys matched any object, so fail with the first ones
            return ErrorEvent(
                cls,
                actor,
                f"You can't use {possible_key_objects[0].get_prefix_view()} to {cls.NAMES[0]} {definitely_lockable_rooms[0][0].get_prefix_view_from(curr_room)}.",
            )
        elif len(possible_lockable_objects) > 0:
            # We found an object, but it's not lockable
            return ErrorEvent(
                cls,
                actor,
                f"You can't lock {possible_lockable_objects[0].get_prefix_view()} because it's not lockable",
            )
        elif len(definitely_lockable_rooms) > 0:
            # Found a matching room, but it's not lockable
            return ErrorEvent(
                cls,
                actor,
                f"You can't lock {possible_lockable_rooms[0].get_prefix_view_from(curr_room)} because it's not lockable",
            )

        return ErrorEvent(
            cls, actor, f"You can't find '{lockable_name}' here to {cls.NAMES[0]}."
        )

    @classmethod
    def construct_from_args(
        cls,
        actor: GraphAgent,
        targets: List["GraphNode"],
        text: Optional[str] = None,
        event_id: Optional[str] = None,
    ) -> Union["LockableEvent", "ErrorEvent"]:
        """Lock object events are valid as long as the target is unlocked"""
        assert len(targets) == 1, f"LockableEvent takes one arg, got {targets}"
        target_node, key_node = targets
        assert key_node in actor.get_contents(), "Actor not carrying key"
        assert isinstance(
            target_node, GraphObject
        ), f"Must lock an object, not {target_node}"
        edge = None
        if target_node.room:
            edge = actor.get_room().get_edge_to(target_node).locked_edge
        elif target_node.object:
            edge = target_node.locked_edge
        else:
            raise AssertionError("Node to lock is not a room or a container")

        if not cls.is_correct_lock_status(edge):
            # Found a lockable node, but it's not the correct status
            return ErrorEvent(
                cls,
                actor,
                f"You can't {cls.NAMES[0]} {target_node.get_prefix_view_from(actor.get_room())} because it's already {cls.NAMES[0]}ed",
            )
        return cls(actor, target_nodes=[target_node, key_node], event_id=event_id)

    @classmethod
    def get_valid_actions(cls, graph: "OOGraph", actor: GraphAgent) -> List[GraphEvent]:
        """
        Find all lockable containers, and see if the agent has the key for it
        """
        curr_room = actor.get_room()
        possible_keys = actor.get_contents()
        if len(possible_keys) == 0:
            # early exit
            return []

        possible_lockable_rooms = curr_room.get_neighbors()
        rooms_with_edges = [
            (x, curr_room.get_edge_to(x)) for x in possible_lockable_rooms
        ]
        definitely_lockable_rooms = [
            (room, edge)
            for (room, edge) in rooms_with_edges
            if edge.locked_edge is not None
        ]
        correct_lockable_rooms = [
            (room, edge)
            for (room, edge) in definitely_lockable_rooms
            if cls.is_correct_lock_status(edge)
        ]
        correct_room_pairs = [
            (room, edge.get_path_locked_with())
            for (room, edge) in correct_lockable_rooms
        ]

        possible_lockable_objects = actor.get_contents() + [
            x for x in curr_room.get_contents() if x.object
        ]
        definitely_lockable_objects = [
            x for x in possible_lockable_objects if x.locked_edge is not None
        ]
        correct_lockable_objects = [
            x
            for x in possible_lockable_objects
            if not cls.is_correct_lock_status(x.locked_edge)
        ]
        correct_object_pairs = [
            (x, x.locked_edge.get()) for x in correct_lockable_objects
        ]

        all_correct_pairs = correct_room_pairs + correct_object_pairs

        valid_actions: List[GraphEvent] = []
        for (lockable, key) in all_correct_pairs:
            if key in possible_keys:
                valid_actions.append(cls(actor, target_nodes=[lockable, key]))

        return valid_actions


class LockEvent(LockableEvent):
    """Handles locking an edge/container with the appropriate key"""

    NAMES = ["lock"]

    @classmethod
    def is_correct_lock_status(cls, lock_edge: "LockEdge") -> bool:
        return lock_edge.get_is_locked() is False

    @classmethod
    def process_locking(cls, lock_edge: "LockEdge") -> None:
        lock_edge.lock()


class UnlockEvent(GraphEvent):
    """Handles unlocking an edge/container with the appropriate key"""

    NAMES = ["unlock"]

    @classmethod
    def is_correct_lock_status(cls, lock_edge: "LockEdge") -> bool:
        return lock_edge.get_is_locked() is True

    @classmethod
    def process_locking(cls, lock_edge: "LockEdge") -> None:
        lock_edge.unlock()


def actor_has_no_recent_action(last_time_acted, current_time):
    # After 2 minutes we consider an agent to be "dozing off".
    time_elapsed = current_time - last_time_acted
    return time_elapsed > 60 * 2


# TODO handle locked objects
class ExamineEvent(GraphEvent):
    """Handles displaying examine/extra text for a graph node"""

<<<<<<< HEAD
    NAMES = ["examine", "ex", "inspect"]
=======
    NAMES = ["examine", "ex"]
    TEMPLATES = ["examine <agent|room|object>"]
>>>>>>> c2e52051

    def _get_target_description(self, world: "World") -> str:
        """Get the examine description for the given target"""
        target = self.target_nodes[0]
        room_id = self.room.node_id
        object_id = target.node_id
        actor_id = self.actor.node_id
        if isinstance(target, GraphRoom):
            return world.view.get_path_ex_desc(room_id, object_id, actor_id)
        base_desc = target.desc
        if isinstance(target, GraphAgent):
            inv_text = world.view.get_inventory_text_for(object_id, give_empty=False)
            if inv_text != "":
                base_desc += f"\n{self.__target_name} is {inv_text} "
            if (
                self.target_nodes[0].is_player
                and hasattr(self.target_nodes[0], "_last_action_time")
                and actor_has_no_recent_action(
                    self.target_nodes[0]._last_action_time, time.time()
                )
            ):
                base_desc += "\nThey appear to be dozing off right now."
        elif isinstance(target, GraphObject) and target.container:
            if len(target.get_contents()) > 0:
                base_desc += f"\n{world.display_node(object_id)} "
        return base_desc

    def execute(self, world: "World") -> List[GraphEvent]:
        """
        On execution, move the item from the actor to the room
        """
        assert not self.executed
        # Populate for views
        self.__actor_name = self.actor.get_prefix_view()
        self.__target_name = proper_caps(self.target_nodes[0].get_prefix_view())
        self.__examine_text = self._get_target_description(world)

        # Move the object over and broadcast
        world.broadcast_to_room(self)
        self.executed = True
        return []

    @proper_caps_wrapper
    def view_as(self, viewer: GraphAgent) -> Optional[str]:
        """Provide the way that the given viewer should view this event"""
        if viewer == self.actor:
            return self.__examine_text
        elif self.target_nodes[0] == viewer:
            return f"{self.__actor_name} examined you."
        else:
            return f"{self.__actor_name} examined {self.__target_name}."

    def to_canonical_form(self) -> str:
        """return action text for dropping the object"""
        return f"examine {self._canonical_targets[0]}"

    @classmethod
    def find_nodes_for_args(
        cls, graph: "OOGraph", actor: GraphAgent, *text_args: str
    ) -> Union[ProcessedArguments, ErrorEvent]:
        """
        Try to find applicable nodes by the given names - here we're searching
        for an object within the actor.
        """
        assert len(text_args) == 1, f"ExamineEvent takes one arg, got {text_args}"
        object_name = text_args[0]

        all_nodes = graph.desc_to_nodes(object_name, actor, "all+here")
        rooms_too = graph.desc_to_nodes(object_name, actor, "path")
        applicable_nodes = all_nodes + rooms_too
        if len(applicable_nodes) > 0:
            return ProcessedArguments(targets=[applicable_nodes[0]])
        return ErrorEvent(cls, actor, f"You don't see '{object_name}' here to examine.")

    @classmethod
    def construct_from_args(
        cls,
        actor: GraphAgent,
        targets: List["GraphNode"],
        text: Optional[str] = None,
        event_id: Optional[str] = None,
    ) -> "ExamineEvent":
        """Examine events are always valid if constructed"""
        return cls(actor, target_nodes=targets, event_id=event_id)

    @classmethod
    def get_valid_actions(cls, graph: "OOGraph", actor: GraphAgent) -> List[GraphEvent]:
        """
        Find all objects that are currently examinable in the given room for the given agent.
        """
        room = actor.get_room()
        examineable_here = actor.get_contents() + room.get_contents() + [room]
        examinable_paths = room.get_neighbors()
        examinable_all = examineable_here + examinable_paths

        valid_actions: List[GraphEvent] = []
        # examine all of the things here
        if len(examinable_all) == 0:
            return []

        # Try to examine everything
        for obj in examinable_all:
            valid_actions.append(cls(actor, target_nodes=[obj]))

        return valid_actions

    @classmethod
    def get_vocab(cls) -> List[str]:
        """
        Return the vocabulary this event uses
        """
        return [
            "you",
            "examine",
            "they",
            "appear",
            "to",
            "be",
            "dozing",
            "off",
            "right",
            "now",
        ]


class EmoteEvent(GraphEvent):
    """Handles ending an emotion to the room."""

    NAMES = ["emote"]

    DESC_MAP = {
        "applaud": "applauds",
        "blush": "blushes",
        "cry": "cries",
        "dance": "dances",
        "frown": "frowns",
        "gasp": "gasps",
        "grin": "grins",
        "groan": "groans",
        "growl": "growls",
        "laugh": "laughs",
        "nod": "nods",
        "nudge": "nudges",
        "ponder": "ponders",
        "pout": "pouts",
        "scream": "screams",
        "shrug": "shrugs",
        "sigh": "sighs",
        "smile": "smiles",
        "stare": "stares",
        "wave": "waves",
        "wink": "winks",
        "yawn": "yawns",
    }

    TEMPLATES = [f"emote {e}" for e in DESC_MAP.keys()]

    def execute(self, world: "World") -> List[GraphEvent]:
        """On execution, store the expected views, then broadcast"""
        assert not self.executed
        assert self.text_content is not None, "Cannot emote without text_context"
        actor_name = self.actor.get_prefix_view()
        self.__display_action = self.DESC_MAP[self.text_content]
        self.__in_room_view = f"{actor_name} {self.__display_action}."
        self.__self_view = f"You {self.text_content}."
        world.broadcast_to_room(self, exclude_agents=[self.actor])
        self.executed = True
        return []

    @proper_caps_wrapper
    def view_as(self, viewer: GraphAgent) -> Optional[str]:
        """Provide the way that the given viewer should view this event"""
        if viewer == self.actor:
            return self.__self_view
            # None  # One should not observe themself emoting
        else:
            return self.__in_room_view

    def to_canonical_form(self) -> str:
        """
        Provide the text that this event's actor would use to invoke this event
        """
        return f"emote {self.text_content}"

    @classmethod
    def split_text_args(cls, actor: GraphAgent, text: str) -> List[List[str]]:
        """Anything after the "emote" would be what is being emoted"""
        return [[text.strip()]]

    @classmethod
    def construct_from_args(
        cls,
        actor: GraphAgent,
        targets: List["GraphNode"],
        text: Optional[str] = None,
        event_id: Optional[str] = None,
    ) -> Union["EmoteEvent", "ErrorEvent"]:
        """Emote events are valid if the emote is valid."""
        if text is None or text not in cls.DESC_MAP:
            all_emotes = ", ".join(cls.DESC_MAP.keys()) + "."
            return ErrorEvent(
                cls,
                actor,
                f"What emotion is that? At the moment light denizens can only show the following gestures:\n{all_emotes}",
            )
        return cls(actor, text_content=text, event_id=event_id)

    @classmethod
    def get_valid_actions(cls, graph: "OOGraph", actor: GraphAgent) -> List[GraphEvent]:
        """
        Return all currently possible emotes.
        """
        valid_actions: List[GraphEvent] = []

        # Try to examine everything
        for x in cls.DESC_MAP.keys():
            valid_actions.append(cls(actor, text_content=x))

        return valid_actions

    @classmethod
    def get_vocab(cls) -> List[str]:
        """
        Return the vocabulary this event uses
        """
        return ["you"] + list(cls.DESC_MAP.values()) + list(cls.DESC_MAP.keys())


class WaitEvent(NoArgumentEvent):
    """Wait events just allow a player to do nothing in a timestep"""

    NAMES = ["wait"]
    TEMPLATES = ["wait"]

    def execute(self, world: "World") -> List[GraphEvent]:
        """
        On execution, broadcast the nothing happening
        """
        assert not self.executed
        self.__actor_name = self.actor.get_prefix_view()
        world.broadcast_to_room(self)
        self.executed = True
        return []

    @proper_caps_wrapper
    def view_as(self, viewer: GraphAgent) -> Optional[str]:
        """Provide the way that the given viewer should view this event"""
        if viewer == self.actor:
            return "You waited."
        else:
            return f"{self.__actor_name} waited."

    @classmethod
    def get_vocab(cls) -> List[str]:
        """
        Return the vocabulary this event uses
        """
        return ["you", "waited"]


class InventoryEvent(NoArgumentEvent):
    """Inventory events just allow a player see what they are carrying, etc."""

    NAMES = ["inventory", "inv", "i"]
    TEMPLATES = ["inventory"]

    def execute(self, world: "World") -> List[GraphEvent]:
        """
        On execution, get the items the actor is carrying to display
        """
        assert not self.executed
        self.__actor_name = self.actor.get_prefix_view()
        self.__inv_text = world.view.get_inventory_text_for(self.actor.node_id)

        world.broadcast_to_agents(self, [self.actor])
        self.executed = True
        return []

    @proper_caps_wrapper
    def view_as(self, viewer: GraphAgent) -> Optional[str]:
        """Provide the way that the given viewer should view this event"""
        if viewer == self.actor:
            return (
                f"You check yourself. You are {self.__actor_name}!\n"
                f"You are {self.__inv_text}\n"
            )
        else:
            return f"{self.__actor_name} checked their inventory."

    @classmethod
    def get_vocab(cls) -> List[str]:
        """
        Return the vocabulary this event uses
        """
        return ["you", "check", "yourself", "are", "checked", "their", "inventory"]


class QuestEvent(NoArgumentEvent):
    """Quest events just allow a player to see their assigned quests. """

    NAMES = ["quest", "quests", "mission", "missions", "goal", "goals", "q"]
    TEMPLATES = ["quests"]

    def execute(self, world: "World") -> List[GraphEvent]:
        """
        On execution, show the quests
        """
        assert not self.executed
        self.__actor_name = self.actor.get_prefix_view() + "!"
        self.__quests_text = ""

        if hasattr(self.actor, "persona"):
            self.__actor_name += "\nYour Persona: " + self.actor.persona + "\n"

        if hasattr(self.actor, "quests"):
            quests = self.actor.quests
            if quests is None or len(quests) == 0:
                self.__quests_text += (
                    "You currently have no quests. Talk to people to get some!"
                )
            else:
                for q in quests:
                    if q["actor"] == self.actor.node_id:
                        self.__quests_text += "Your current quest: " + q["text"] + "\n"
                for q in quests:
                    if q["actor"] != self.actor.node_id:
                        self.__quests_text += (
                            "Quest to help "
                            + q["actor_str"]
                            + ': "'
                            + q["text"]
                            + '"\n'
                        )

        world.broadcast_to_agents(self, [self.actor])
        self.executed = True
        return []

    @proper_caps_wrapper
    def view_as(self, viewer: GraphAgent) -> Optional[str]:
        """Provide the way that the given viewer should view this event"""
        if viewer == self.actor:
            return (f"{self.__quests_text}\n").replace("\n\n", "\n")
        else:
            return None  # f"{self.__actor_name} looks deep in thought. "

    @classmethod
    def get_vocab(cls) -> List[str]:
        """
        Return the vocabulary this event uses
        """
        return [
            "you",
            "currently",
            "have",
            "no",
            "quests",
            "talk",
            "to",
            "people",
            "get",
            "some",
            "help",
            "quest",
            "current",
        ]


class RewardEvent(GraphEvent):
    """Reward events allow to give another agent XP. """

    NAMES = ["reward", "r"]
    TEMPLATES = ["reward <agent>"]

    def __init__(
        self,
        actor: GraphAgent,
        target_nodes: Optional[List[GraphNode]] = None,
        text_content: Optional[str] = None,
        event_id: Optional[str] = None,
        target_event_id: Optional[str] = None,
    ):
        super().__init__(
            actor,
            target_nodes=target_nodes,
            text_content=text_content,
            event_id=event_id,
        )
        # Must store the target event, if this was provided
        self.target_event_id = target_event_id

    def execute(self, world: "World") -> List[GraphEvent]:
        """
        On execution, pass along the reward if possible
        """
        assert not self.executed
        self.__actor_name = self.actor.get_prefix_view()
        agent = self.target_nodes[0]
        self.recipient = agent
        self.__recipient_name = agent.get_prefix_view()
        if not hasattr(agent, "xp"):
            agent.xp = 0
            agent.reward_xp = 0
        if not hasattr(self.actor, "xp"):
            self.actor.xp = 10
            self.actor.reward_xp = 0
        if self.actor.reward_xp > 0:
            self.actor.reward_xp -= 1
            stars = 4
            agent.xp += stars
            agent.reward_xp += stars / 4.0
            rewards = math.floor(self.actor.reward_xp)
            if rewards == 1:
                self.__reward_xp = "1 reward"
            else:
                self.__reward_xp = str(math.floor(self.actor.reward_xp)) + " rewards"
            self.__gain_xp = str(stars)
            self.failed = False
        else:
            self.failed = True
        world.broadcast_to_agents(self, [self.actor])
        self.executed = True
        return []

    @proper_caps_wrapper
    def view_as(self, viewer: GraphAgent) -> Optional[str]:
        """Provide the way that the given viewer should view this event"""
        if self.failed:
            if viewer == self.actor:
                return f"You don't have any rewards to give. Earn some XP first!"
            else:
                return []

        if viewer == self.actor:
            return (
                f"You rewarded {self.__recipient_name}!\n"
                f"You have {self.__reward_xp} left to give.\n"
            )
        elif viewer == self.recipient:
            return (
                f"{self.__actor_name} rewarded you! (You gained {self.__gain_xp} XP!!)"
            )
        else:
            return []

    def to_canonical_form(self) -> str:
        """
        Provide the text that this event's actor would use to invoke this event
        """
        return f"reward {self._canonical_targets[0]}"

    @classmethod
    def find_nodes_for_args(
        cls, graph: "OOGraph", actor: GraphAgent, *text_args: str
    ) -> Union[ProcessedArguments, ErrorEvent]:
        """
        Try to find applicable nodes by the given names - here we're searching
        for an agent in the same room.
        """
        assert len(text_args) == 1, f"RewardEvent takes one arg, got {text_args}"
        target_name = text_args[0]
        target_nodes = graph.desc_to_nodes(target_name, actor, "sameloc")
        applicable_nodes = [x for x in target_nodes if x.agent]
        if len(applicable_nodes) > 0:
            return ProcessedArguments(targets=[applicable_nodes[0]])
        elif len(target_nodes) > 0:
            guess_target = target_nodes[0]
            return ErrorEvent(
                cls,
                actor,
                f"You could try and reward {guess_target.get_prefix_view()}, but it won't do anything.",
                [guess_target],
            )
        else:
            return ErrorEvent(
                cls, actor, f"You can't find '{target_name}' here that you can reward."
            )

    @classmethod
    def construct_from_args(
        cls,
        actor: GraphAgent,
        targets: List["GraphNode"],
        text: Optional[str] = None,
        event_id: Optional[str] = None,
    ) -> Union["RewardEvent", "ErrorEvent"]:
        """Reward events with a target agent will always be valid."""
        assert len(targets) == 1, f"RewardEvent takes one arg, got {targets}"
        target = targets[0]
        assert target.agent, "Can only reward agents"
        return cls(actor, target_nodes=[target], event_id=event_id)

    @classmethod
    def get_valid_actions(cls, graph: "OOGraph", actor: GraphAgent) -> List[GraphEvent]:
        """
        Return any valid actions that can be taken by the given actor
        over the current graph. Default returns no events.
        """
        valid_actions: List[GraphEvent] = []
        room = actor.get_room()
        room_nodes = room.get_contents()
        room_agents = [x for x in room_nodes if x.agent]
        for agent in room_agents:
            if agent != actor:
                valid_actions.append(cls(actor, target_nodes=[agent]))
        return valid_actions

    def to_frontend_form(self, viewer: "GraphAgent") -> Dict[str, Any]:
        frontend_form = super().to_frontend_form(viewer)
        frontend_form["target_event_id"] = self.target_event_id
        return frontend_form


class HealthEvent(NoArgumentEvent):
    """Inventory events just allow a player to do nothing in a timestep"""

    NAMES = ["health", "status", "stats"]
    TEMPLATES = ["health"]

    _SIZE_TEXTS = [
        "huge",
        "quite large",
        "average in size",
        "below average in size",
        "quite small",
        "absolutely tiny",
    ]
    _ATTRIBUTE_VALUE_STRINGS = [
        "extremely strong",
        "very strong",
        "strong",
        "well above average",
        "above average",
        "average",
        "below average",
        "well below average",
        "weak",
        "very weak",
        "extremely weak",
    ]

    def execute(self, world: "World") -> List[GraphEvent]:
        """
        On execution, get the actor name and their current health
        """
        assert not self.executed
        self.__actor_name = self.actor.get_prefix_view()
        self.__health_text = world.view.get_health_text_for(self.actor.node_id)
        to_agents = [self.actor]
        for t in self.target_nodes:
            to_agents.append(t)
        world.broadcast_to_agents(self, to_agents)
        self.executed = True
        return []

    @proper_caps_wrapper
    def view_as(self, viewer: GraphAgent) -> Optional[str]:
        """Provide the way that the given viewer should view this event"""
        health_text, sentiment = self.__health_text
        if viewer == self.actor:
            s = ""
            if self.text_content is None:
                xp = 0
                rxp = 0
                if hasattr(self.actor, "xp"):
                    xp = self.actor.xp
                if hasattr(self.actor, "reward_xp"):
                    rxp = self.actor.reward_xp
                s += f"Experience Points: {xp}\n"
                s += f"Rewards left to give: {rxp}\n"
            elif self.text_content == "HealthOnMoveEvent":
                s += "You are getting tired from your travels. "
            s += f"You are currently feeling {health_text}."
        else:
            verb = "looks"
            if sentiment > 0:
                verb = "still looks"
            return f"{self.__actor_name} {verb} {health_text}."
        if viewer == self.actor and self.text_content is None:
            # actual self "health" call, show dexterity and strength options as well.
            size = self.actor.size
            size_txt = self._SIZE_TEXTS[2]
            if size > 30:
                size_txt = self._SIZE_TEXTS[0]
            if size > 20:
                size_txt = self._SIZE_TEXTS[1]
            if size < 10:
                size_txt = self._SIZE_TEXTS[3]
            if size < 5:
                size_txt = self._SIZE_TEXTS[4]
            if size <= 1:
                size_txt = self._SIZE_TEXTS[5]

            def txt2num(strength):
                strength_txt = self._ATTRIBUTE_VALUE_STRINGS[5]
                if strength > 0:
                    strength_txt = self._ATTRIBUTE_VALUE_STRINGS[4]
                if strength > 1:
                    strength_txt = self._ATTRIBUTE_VALUE_STRINGS[3]
                if strength > 3:
                    strength_txt = self._ATTRIBUTE_VALUE_STRINGS[2]
                if strength > 5:
                    strength_txt = self._ATTRIBUTE_VALUE_STRINGS[1]
                if strength > 8:
                    strength_txt = self._ATTRIBUTE_VALUE_STRINGS[0]
                if strength < 0:
                    strength_txt = self._ATTRIBUTE_VALUE_STRINGS[6]
                if strength < -1:
                    strength_txt = self._ATTRIBUTE_VALUE_STRINGS[7]
                if strength < -3:
                    strength_txt = self._ATTRIBUTE_VALUE_STRINGS[8]
                if strength < -5:
                    strength_txt = self._ATTRIBUTE_VALUE_STRINGS[9]
                if strength < -8:
                    strength_txt = self._ATTRIBUTE_VALUE_STRINGS[10]
                return strength_txt

            strength_txt = txt2num(self.actor.strength)
            dex_txt = txt2num(self.actor.dexterity)
            s += f"\nYou are {size_txt}"
            s += f"\nYou are {strength_txt} in physical toughness."
            s += f"\nYou are {dex_txt} in physical dexterity."
        return s

    @classmethod
    def get_vocab(cls) -> List[str]:
        """
        Return the vocabulary this event uses
        """
        vocab = [
            "you",
            "are",
            "in",
            "physical",
            "toughness",
            "dexterity",
            "still",
            "looks",
        ]
        vocab += split_in_list(cls._SIZE_TEXTS)
        vocab += split_in_list(cls._ATTRIBUTE_VALUE_STRINGS)
        return [
            "you",
            "currently",
            "have",
            "no",
            "quests",
            "talk",
            "to",
            "people",
            "get",
            "some",
            "help",
            "quest",
            "current",
        ]


class LookEvent(NoArgumentEvent):
    """Look events show the contents of the room as well as the description"""

    NAMES = ["look", "l"]
    TEMPLATES = ["look"]

    def _construct_world_view(self, world) -> str:
        """Create the actual viewed string once all fields have been found"""
        base_string = f"You are in {self.room_name}.\n"
        if self.room_desc is not None:
            base_string += self.room_desc + "\n"
        if len(self.object_ids) > 0:
            ents = {
                self.object_names[i]: self.object_ids[i]
                for i in range(len(self.object_ids))
            }
            base_string += world.view.get_room_object_text(self.object_names, ents)
        if len(self.agent_names) > 0:
            base_string += world.view.get_room_agent_text(self.agent_names)
        if len(self.neighbor_descs) > 0:
            base_string += world.view.get_room_edge_text(self.neighbor_descs)
        return base_string

    def execute(self, world: "World") -> List[GraphEvent]:
        """
        On execution, get all the contents of the current room and make a view
        """
        assert not self.executed
        is_return = self.room.node_id in self.actor._visited_rooms
        if is_return or not self.room.has_prop("first_desc"):
            self.room_desc: str = self.room.desc
        else:
            self.room_desc = self.room.get_prop("first_desc")

        self.actor._visited_rooms.add(self.room.node_id)

        present_contents = self.room.get_contents()
        present_agents = [x for x in present_contents if x.agent and x != self.actor]
        present_objects = [x for x in present_contents if x.object]
        neighbor_nodes = self.room.get_neighbors()

        self.agent_ids: List[str] = [x.node_id for x in present_agents]
        self.object_ids: List[str] = [x.node_id for x in present_objects]

        self.agent_names: List[str] = [x.get_prefix_view() for x in present_agents]
        self.object_names: List[str] = [x.get_prefix_view() for x in present_objects]
        self.neighbor_descs: List[str] = [
            x.get_view_from(self.room) for x in neighbor_nodes
        ]
        self.room_name: str = self.room.get_prefix_view()

        self.__actor_name = self.actor.get_prefix_view()
        self.__current_view = self._construct_world_view(world)
        world.broadcast_to_agents(self, [self.actor])
        self.executed = True
        return []

    @proper_caps_wrapper
    def view_as(self, viewer: GraphAgent) -> Optional[str]:
        """Provide the way that the given viewer should view this event"""
        if viewer == self.actor:
            return self.__current_view
        else:
            return f"{self.__actor_name} looked around."

    @classmethod
    def get_vocab(cls) -> List[str]:
        """
        Return the vocabulary this event uses
        """
        return ["you", "are", "in", "looked", "around"]


class PointEvent(GraphEvent):
    """Handles agents pointing at graph nodes"""

    NAMES = ["point"]
    TEMPLATES = ["point <room|object|agent>"]

    def execute(self, world: "World") -> List[GraphEvent]:
        """
        On execution, move the item from the actor to the room
        """
        assert not self.executed
        # Populate for views
        self.__actor_name = self.actor.get_prefix_view()
        self.__target_name = self.target_nodes[0].get_prefix_view()

        self.__target_container_node = None
        self.__target_container_desc = None
        if self.target_nodes[0].object:
            contained_by = self.target_nodes[0].get_container()
            if contained_by.agent:
                self.__target_container_node = contained_by
                self.__target_container_desc = contained_by.get_prefix_view()
                self.__target_container_type = "carried"
                if self.target_nodes[0].equipped and self.target_nodes[0].wearable:
                    self.__target_container_type = "worn"
                if self.target_nodes[0].equipped and self.target_nodes[0].wieldable:
                    self.__target_container_type = "wielded"

        # Move the object over and broadcast
        world.broadcast_to_room(self)
        self.executed = True
        return []

    @proper_caps_wrapper
    def view_as(self, viewer: GraphAgent) -> Optional[str]:
        """Provide the way that the given viewer should view this event"""
        convert = {"carried": "carrying", "worn": "wearing", "wielded": "wielding"}
        if viewer == self.actor:
            if self.__target_container_node == None:
                return f"You pointed at {self.__target_name}."
            else:
                if self.__target_container_node == viewer:
                    return f"You pointed at {self.__target_name} you are {convert[self.__target_container_type]}."
                else:
                    return f"You pointed at {self.__target_name} {self.__target_container_type} by {self.__target_container_desc}."
        elif self.target_nodes[0] == viewer:
            return f"{self.__actor_name} pointed at you."
        else:
            if self.__target_container_node == None:
                return f"{self.__actor_name} pointed at {self.__target_name}."
            else:
                if self.__target_container_node == viewer:
                    convert = {
                        "carried": "carrying",
                        "worn": "wearing",
                        "wielded": "wielding",
                    }
                    return f"{self.__actor_name} pointed at {self.__target_name} you are {convert[self.__target_container_type]}."
                elif self.__target_container_node == self.actor:
                    return f"{self.__actor_name} pointed at {self.__target_name} they are {convert[self.__target_container_type]}."
                else:
                    return f"{self.__actor_name} pointed at {self.__target_name} {self.__target_container_type} by {self.__target_container_desc}."

    def to_canonical_form(self) -> str:
        """return action text for dropping the object"""
        return f"point {self._canonical_targets[0]}"

    @classmethod
    def find_nodes_for_args(
        cls, graph: "OOGraph", actor: GraphAgent, *text_args: str
    ) -> Union[ProcessedArguments, ErrorEvent]:
        """
        Try to find applicable nodes by the given names - here we're searching
        for an object within the actor.
        """
        assert len(text_args) == 1, f"PointEvent takes one arg, got {text_args}"
        object_name = text_args[0]

        all_nodes = graph.desc_to_nodes(object_name, actor, "all+here")
        rooms_too = graph.desc_to_nodes(object_name, actor, "path")
        others_too = graph.desc_to_nodes(object_name, actor, "other_agents")
        applicable_nodes = all_nodes + rooms_too + others_too
        if len(applicable_nodes) > 0:
            return ProcessedArguments(targets=[applicable_nodes[0]])
        return ErrorEvent(
            cls, actor, f"You don't see '{object_name}' here to point at."
        )

    @classmethod
    def construct_from_args(
        cls,
        actor: GraphAgent,
        targets: List["GraphNode"],
        text: Optional[str] = None,
        event_id: Optional[str] = None,
    ) -> "PointEvent":
        """Point events are always valid if constructed"""
        return cls(actor, target_nodes=targets, event_id=event_id)

    @classmethod
    def get_valid_actions(cls, graph: "OOGraph", actor: GraphAgent) -> List[GraphEvent]:
        """
        Find all objects that are currently pointable in the given room for the given agent.
        """
        room = actor.get_room()
        pointable_here = actor.get_contents() + room.get_contents() + [room]

        pointable_others_objects = list()
        for n1 in room.get_contents():
            if n1.agent:
                pointable_others_objects += n1.get_contents()

        pointable_paths = room.get_neighbors()
        pointable_all = pointable_here + pointable_paths + pointable_others_objects

        valid_actions: List[GraphEvent] = []
        # point all of the things here
        if len(pointable_all) == 0:
            return []

        # Try to point everything
        for obj in pointable_all:
            valid_actions.append(cls(actor, target_nodes=[obj]))

        return valid_actions

    @classmethod
    def get_vocab(cls) -> List[str]:
        """
        Return the vocabulary this event uses
        """
        return [
            "carried",
            "worn",
            "wielded",
            "you",
            "pointed",
            "at",
            "by",
            "they",
            "are",
        ]<|MERGE_RESOLUTION|>--- conflicted
+++ resolved
@@ -3457,12 +3457,8 @@
 class ExamineEvent(GraphEvent):
     """Handles displaying examine/extra text for a graph node"""
 
-<<<<<<< HEAD
     NAMES = ["examine", "ex", "inspect"]
-=======
-    NAMES = ["examine", "ex"]
     TEMPLATES = ["examine <agent|room|object>"]
->>>>>>> c2e52051
 
     def _get_target_description(self, world: "World") -> str:
         """Get the examine description for the given target"""
