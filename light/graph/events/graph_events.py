--- conflicted
+++ resolved
@@ -3458,10 +3458,7 @@
     """Handles displaying examine/extra text for a graph node"""
 
     NAMES = ["examine", "ex", "inspect"]
-<<<<<<< HEAD
-=======
     TEMPLATES = ["examine <agent|room|object>"]
->>>>>>> 0178ee69
 
     def _get_target_description(self, world: "World") -> str:
         """Get the examine description for the given target"""
