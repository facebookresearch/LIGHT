#!/usr/bin/env python3

# Copyright (c) Facebook, Inc. and its affiliates.
# This source code is licensed under the MIT license found in the
# LICENSE file in the root directory of this source tree.abs

import unittest
import json
import random
import copy
from light.graph.events.base import (
    ProcessedArguments,
    GraphEvent,
    ErrorEvent,
)
from light.graph.events.graph_events import (
    SayEvent,
    ShoutEvent,
    WhisperEvent,
    TellEvent,
    LeaveEvent,
    ArriveEvent,
    TriggerFollowEvent,
    GoEvent,
    UnfollowEvent,
    FollowEvent,
    DeathEvent,
    SpawnEvent,
    HitEvent,
    HugEvent,
    GetObjectEvent,
    PutObjectInEvent,
    DropObjectEvent,
    StealObjectEvent,
    GiveObjectEvent,
    EquipObjectEvent,
    WearEvent,
    WieldEvent,
    RemoveObjectEvent,
    IngestEvent,
    EatEvent,
    DrinkEvent,
    LockEvent,
    UnlockEvent,
    ExamineEvent,
    EmoteEvent,
    WaitEvent,
    InventoryEvent,
    HealthEvent,
    LookEvent,
)

from light.graph.structured_graph import OOGraph
from light.graph.elements.graph_nodes import (
    GraphObject,
    GraphAgent,
)
from light.world.world import World

from typing import Tuple, List, Type, Optional


class GraphEventTests(unittest.TestCase):
    """
    This class contains the basic structure of a test for a GraphEvent.
    
    It requires specifying initial inputs and expected outputs.
    """

    INPUT_WORLD_JSON: str
    ERROR_CASES: List[Tuple[str, str]]
    SUCCESS_CASES: List[
        Tuple[str, str, List[str], Optional[str], str, List[Type[GraphEvent]]]
    ]
    EVENT_CLASS: Type[GraphEvent]

    HAS_VALID_EVENTS = True

    @classmethod
    def setUpClass(cls):
        """
        Only run tests on subclasses of this class, as this class is just defining the
        testing interface and the tests to run for a graph event
        """
        if cls is GraphEventTests:
            raise unittest.SkipTest("Skip GraphEventTests tests, it's a base class")
        super(GraphEventTests, cls).setUpClass()

    def setUp(self) -> None:
        """
        Setup should put together any requirements for starting the database for a test.
        """
        self.world = World({}, None)
        self.reset_world()

    def reset_world(self) -> None:
        self.graph = OOGraph.from_json(self.INPUT_WORLD_JSON)
        self.world.oo_graph = self.graph
        random.seed(42)

    def test_run_successful_cases(self) -> None:
        """
        Try any tests that should result in successful outcomes. 
        """
        GraphEventClass = self.EVENT_CLASS
        for (
            actor_id,
            input_string,
            found_node_ids,
            text,
            output_graph_json,
            observed_events,
        ) in self.SUCCESS_CASES:
            self.reset_world()
            actor_node = self.graph.get_node(actor_id)
            possible_text_args = GraphEventClass.split_text_args(
                actor_node, input_string
            )
            self.assertNotIsInstance(
                possible_text_args,
                ErrorEvent,
                f'Recieved error {possible_text_args} processing string on input {input_string}',
            )
            assert not isinstance(possible_text_args, ErrorEvent)
            found_success = False
            for string_args in possible_text_args:
                result = GraphEventClass.find_nodes_for_args(
                    self.graph, actor_node, *string_args
                )
                if isinstance(result, ErrorEvent):
                    continue
                found_success = True
                break
            self.assertTrue(
                found_success,
                f"Did not succesesfully find ProcessedArguments on input {input_string}, got {result}",
            )
            assert not isinstance(result, ErrorEvent)
            target_nodes = result.targets
            target_node_ids = [x.node_id for x in target_nodes]
            self.assertListEqual(
                target_node_ids,
                found_node_ids,
                f'Found target nodes {target_node_ids} not expected {found_node_ids}',
            )
            found_text = result.text
            self.assertEqual(
                text,
                found_text,
                f'Found text {found_text} was not expected text {text}',
            )
            event = GraphEventClass.construct_from_args(
                actor_node, target_nodes, found_text
            )
            self.assertIsInstance(
                event,
                GraphEventClass,
                f"Could not construct event on input {input_string}",
            )
            assert not isinstance(event, ErrorEvent)

            extra_events = event.execute(self.world)
            while len(extra_events) > 0:
                extra_event = extra_events.pop()
                extra_events.extend(extra_event.execute(self.world))
            res = event.to_json()
            before_oo_graph = copy.deepcopy(self.world.oo_graph)
            event_back = GraphEvent.from_json(res, self.world)
<<<<<<< HEAD
            self.assertEqual(type(event), type(event_back), "Events should be same type")
            class_ = event.__class__.__name__
            for k in event.__dict__:
                if not k.startswith(f'_{class_}__'):
                    self.assertEqual(event.__dict__[k], event_back.__dict__[k], 'Json should match loaded back')
=======
            self.assertEqual(type(event), type(event_back), "From Json event should be same type as base event")
            class_ = event.__class__.__name__
            for k in event.__dict__:
                if not k.startswith(f'_{class_}__'):
                    self.assertEqual(event.__dict__[k], event_back.__dict__[k], 'From Json event should have the same k/v (except hidden vars)')
>>>>>>> 05169600
            self.graph = before_oo_graph
            self.world.oo_graph = self.graph
            self.graph.delete_nodes()
            final_json = self.graph.to_json()
            self.assertDictEqual(
                json.loads(final_json.strip()),
                json.loads(output_graph_json.strip()),
                f'on input {input_string} Json not matching. : actual: {final_json.strip()}',
            )
            observations = actor_node.get_observations()
            observation_types = [type(x) for x in observations]
            self.assertListEqual(observation_types, observed_events)

    def test_run_error_cases(self) -> None:
        """
        Try any tests that should not result in unsuccessful outcomes. 
        """
        GraphEventClass = self.EVENT_CLASS
        for (actor_id, input_string) in self.ERROR_CASES:
            self.reset_world()
            actor_node = self.graph.get_node(actor_id)
            possible_text_args = GraphEventClass.split_text_args(
                actor_node, input_string
            )
            if isinstance(possible_text_args, ErrorEvent):
                continue
            found_success = False
            success_event = None
            for string_args in possible_text_args:
                result = GraphEventClass.find_nodes_for_args(
                    self.graph, actor_node, *string_args
                )
                if isinstance(result, ErrorEvent):
                    continue
                else:
                    found_success = True
                    success_event = result
            if not found_success:
                continue
            assert isinstance(success_event, ProcessedArguments)
            target_nodes = success_event.targets
            found_text = success_event.text
            event = GraphEventClass.construct_from_args(
                actor_node, target_nodes, found_text
            )
            self.assertIsInstance(
                event,
                ErrorEvent,
                f"Successfully constructed event for bad input {input_string}",
            )

    def test_run_valid_cases(self) -> None:
        if not self.HAS_VALID_EVENTS:
            self.skipTest(f'No valid events for {self.EVENT_CLASS}')
        agent_ids = list(self.graph.agents.keys())
        GraphEventClass = self.EVENT_CLASS
        had_valid_test = False
        for agent_id in agent_ids:
            self.reset_world()
            actor_node = self.graph.get_node(agent_id)
            event_count = len(GraphEventClass.get_valid_actions(self.graph, actor_node))
            for e_idx in range(event_count):
                self.reset_world()
                actor_node = self.graph.get_node(agent_id)
                event = GraphEventClass.get_valid_actions(self.graph, actor_node)[e_idx]
                event.execute(self.world)
                cannonical = event.to_canonical_form()
                for viewer_id in agent_ids:
                    viewer = self.graph.get_node(viewer_id)
                    event_view = event.view_as(viewer)
                    if event_view is None:
                        continue
                    self.assertIsInstance(event_view, str)
                    self.assertTrue(len(event_view) > 0)

                # TODO run the world over the canonical action to show that it is the same
                # graph_dict = json.loads(self.graph.to_json())
                # self.reset_world()

                had_valid_test = True
        self.assertTrue(had_valid_test, "did not actually execute any valid cases")


test_graph_1 = """
{
    "agents": [
        "another_test_agent_2",
        "test_agent_0"
    ],
    "nodes": {
        "another_test_agent_2": {
            "agent": true,
            "aggression": 0,
            "char_type": "person",
            "classes": [
                "agent"
            ],
            "contain_size": 20,
            "contained_nodes": {},
            "container_node": {
                "target_id": "base_room_1"
            },
            "db_id": null,
            "desc": "You really don't have a good reason to be examining this closer.",
            "followed_by": {},
            "following": null,
            "food_energy": 1,
            "health": 10,
            "is_player": false,
            "name": "another_test_agent",
            "name_prefix": "an",
            "names": [
                "another_test_agent"
            ],
            "node_id": "another_test_agent_2",
            "object": false,
            "persona": "I am a player in the LIGHT world.",
            "room": false,
            "size": 20,
            "speed": 0
        },
        "base_room_1": {
            "agent": false,
            "classes": [
                "room"
            ],
            "contain_size": 100000,
            "contained_nodes": {
                "another_test_agent_2": {
                    "target_id": "another_test_agent_2"
                },
                "test_agent_0": {
                    "target_id": "test_agent_0"
                }
            },
            "container_node": {
                "target_id": "VOID"
            },
            "db_id": null,
            "desc": "You try to get a better look, but it's just as non-descript",
            "extra_desc": "You try to get a better look, but it's just as non-descript",
            "name": "base_room",
            "name_prefix": "the",
            "names": [
                "base_room"
            ],
            "neighbors": {},
            "node_id": "base_room_1",
            "object": false,
            "room": true,
            "size": 1,
            "surface_type": "in"
        },
        "test_agent_0": {
            "agent": true,
            "aggression": 0,
            "char_type": "person",
            "classes": [
                "agent"
            ],
            "contain_size": 20,
            "contained_nodes": {},
            "container_node": {
                "target_id": "base_room_1"
            },
            "db_id": null,
            "desc": "There's nothing special about it.",
            "followed_by": {},
            "following": null,
            "food_energy": 1,
            "health": 10,
            "is_player": false,
            "name": "test_agent",
            "name_prefix": "a",
            "names": [
                "test_agent"
            ],
            "node_id": "test_agent_0",
            "object": false,
            "persona": "I am a player in the LIGHT world.",
            "room": false,
            "size": 20,
            "speed": 0
        }
    },
    "objects": [],
    "rooms": [
        "base_room_1"
    ]
}
"""

test_graph_1_after_noop = OOGraph.from_json(test_graph_1).to_json()


class SayEventTest(GraphEventTests):

    INPUT_WORLD_JSON = test_graph_1
    ERROR_CASES = [('test_agent_0', ""), ('test_agent_0', "\n")]
    SUCCESS_CASES: List[
        Tuple[str, str, List[str], Optional[str], str, List[Type[GraphEvent]]]
    ] = [
        (
            'test_agent_0',
            "something I'm giving up on you",
            [],
            "something I'm giving up on you",
            test_graph_1_after_noop,
            [SayEvent],
        ),
        (
            'test_agent_0',
            "this is a test phrase",
            [],
            "this is a test phrase",
            test_graph_1_after_noop,
            [SayEvent],
        ),
        (
            'test_agent_0',
            '"I can parse with quotations too"',
            [],
            'I can parse with quotations too',
            test_graph_1_after_noop,
            [SayEvent],
        ),
    ]
    EVENT_CLASS = SayEvent

    HAS_VALID_EVENTS = False


class ShoutEventTest(GraphEventTests):

    INPUT_WORLD_JSON = test_graph_1
    ERROR_CASES = [('test_agent_0', ""), ('test_agent_0', "\n")]
    SUCCESS_CASES: List[
        Tuple[str, str, List[str], Optional[str], str, List[Type[GraphEvent]]]
    ] = [
        (
            'test_agent_0',
            "something I'm giving up on you",
            [],
            "something I'm giving up on you",
            test_graph_1_after_noop,
            [],
        ),
        (
            'test_agent_0',
            "this is a test phrase",
            [],
            "this is a test phrase",
            test_graph_1_after_noop,
            [],
        ),
        (
            'test_agent_0',
            '"I can parse with quotations too"',
            [],
            'I can parse with quotations too',
            test_graph_1_after_noop,
            [],
        ),
    ]
    EVENT_CLASS = ShoutEvent

    HAS_VALID_EVENTS = False


class WhisperEventTest(GraphEventTests):

    INPUT_WORLD_JSON = test_graph_1
    ERROR_CASES = [
        ('test_agent_0', ""),
        ('test_agent_0', "\n"),
        ('test_agent_0', "something I'm giving up on you"),
        ('test_agent_0', 'base_room "I can only parse with quotations"'),
        ('test_agent_0', 'another_test_agent "\n"'),
    ]
    SUCCESS_CASES: List[
        Tuple[str, str, List[str], Optional[str], str, List[Type[GraphEvent]]]
    ] = [
        (
            'test_agent_0',
            'another_test_agent "I can only parse with quotations"',
            ['another_test_agent_2'],
            'I can only parse with quotations',
            test_graph_1_after_noop,
            [WhisperEvent],
        )
    ]
    EVENT_CLASS = WhisperEvent

    HAS_VALID_EVENTS = False


class TellEventTest(GraphEventTests):

    INPUT_WORLD_JSON = test_graph_1
    ERROR_CASES = [
        ('test_agent_0', ""),
        ('test_agent_0', "\n"),
        ('test_agent_0', "something I'm giving up on you"),
        ('test_agent_0', 'base_room "I can only parse with quotations"'),
        ('test_agent_0', 'another_test_agent "\n"'),
    ]
    SUCCESS_CASES: List[
        Tuple[str, str, List[str], Optional[str], str, List[Type[GraphEvent]]]
    ] = [
        (
            'test_agent_0',
            'another_test_agent "I can only parse with quotations"',
            ['another_test_agent_2'],
            'I can only parse with quotations',
            test_graph_1_after_noop,
            [TellEvent],
        )
    ]
    EVENT_CLASS = TellEvent

    HAS_VALID_EVENTS = False


test_graph_2 = """
{
    "agents": [
        "another_test_agent_2",
        "following_agent_0",
        "test_agent_0"
    ],
    "nodes": {
        "another_test_agent_2": {
            "agent": true,
            "aggression": 0,
            "char_type": "person",
            "classes": [
                "agent"
            ],
            "contain_size": 20,
            "contained_nodes": {},
            "container_node": {
                "target_id": "base_room_1"
            },
            "db_id": null,
            "desc": "You really don't have a good reason to be examining this closer.",
            "defense": 100,
            "followed_by": {},
            "following": null,
            "food_energy": 1,
            "health": 10,
            "is_player": false,
            "name": "another_test_agent",
            "name_prefix": "an",
            "names": [
                "another_test_agent"
            ],
            "node_id": "another_test_agent_2",
            "object": false,
            "persona": "I am a player in the LIGHT world.",
            "room": false,
            "size": 20,
            "speed": 0
        },
        "base_room_1": {
            "agent": false,
            "classes": [
                "room"
            ],
            "contain_size": 100000,
            "contained_nodes": {
                "another_test_agent_2": {
                    "target_id": "another_test_agent_2"
                },
                "following_agent_0": {
                    "target_id": "following_agent_0"
                },
                "test_agent_0": {
                    "target_id": "test_agent_0"
                }
            },
            "container_node": {
                "target_id": "VOID"
            },
            "db_id": null,
            "desc": "You try to get a better look, but it's just as non-descript",
            "extra_desc": "You try to get a better look, but it's just as non-descript",
            "name": "base_room",
            "name_prefix": "the",
            "names": [
                "base_room"
            ],
            "neighbors": {
                "other_room_1": {
                    "examine_desc": "It's a path to the south",
                    "label": "south",
                    "locked_edge": null,
                    "target_id": "other_room_1"
                }
            },
            "node_id": "base_room_1",
            "object": false,
            "room": true,
            "size": 1,
            "surface_type": "in"
        },
        "following_agent_0": {
            "agent": true,
            "aggression": 0,
            "char_type": "person",
            "classes": [
                "agent"
            ],
            "contain_size": 20,
            "contained_nodes": {},
            "container_node": {
                "target_id": "base_room_1"
            },
            "db_id": null,
            "desc": "There's nothing special about it.",
            "followed_by": {},
            "following": {
                "target_id": "test_agent_0"
            },
            "food_energy": 1,
            "health": 10,
            "is_player": false,
            "name": "following_agent",
            "name_prefix": "a",
            "names": [
                "following_agent"
            ],
            "node_id": "following_agent_0",
            "object": false,
            "persona": "I am a player in the LIGHT world.",
            "room": false,
            "size": 20,
            "speed": 0
        },
        "other_room_1": {
            "agent": false,
            "classes": [
                "room"
            ],
            "contain_size": 100000,
            "contained_nodes": {},
            "container_node": {
                "target_id": "VOID"
            },
            "db_id": null,
            "desc": "There's nothing special about it.",
            "extra_desc": "There's nothing special about it.",
            "name": "other_room",
            "name_prefix": "the",
            "names": [
                "other_room"
            ],
            "neighbors": {
                "base_room_1": {
                    "examine_desc": "It's a path to the north",
                    "label": "north",
                    "locked_edge": null,
                    "target_id": "base_room_1"
                }
            },
            "node_id": "other_room_1",
            "object": false,
            "room": true,
            "size": 1,
            "surface_type": "in"
        },
        "test_agent_0": {
            "agent": true,
            "aggression": 0,
            "char_type": "person",
            "classes": [
                "agent"
            ],
            "contain_size": 20,
            "contained_nodes": {},
            "container_node": {
                "target_id": "base_room_1"
            },
            "damage": 100,
            "db_id": null,
            "desc": "There's nothing special about it.",
            "followed_by": {
                "following_agent_0": {
                    "target_id": "following_agent_0"
                }
            },
            "following": null,
            "food_energy": 1,
            "health": 10,
            "is_player": false,
            "name": "test_agent",
            "name_prefix": "a",
            "names": [
                "test_agent"
            ],
            "node_id": "test_agent_0",
            "object": false,
            "persona": "I am a player in the LIGHT world.",
            "room": false,
            "size": 20,
            "speed": 0
        }
    },
    "objects": [],
    "rooms": [
        "base_room_1",
        "other_room_1"
    ]
}
"""

test_graph_2_after_noop = OOGraph.from_json(test_graph_2).to_json()

test_graph_2_after_move_dict = json.loads(test_graph_2)
test_graph_2_after_move_dict['nodes']['base_room_1']['contained_nodes'] = {
    "another_test_agent_2": {"target_id": "another_test_agent_2"}
}
test_graph_2_after_move_dict['nodes']['base_room_1']['contain_size'] = 100040
test_graph_2_after_move_dict['nodes']['other_room_1']['contained_nodes'] = {
    "following_agent_0": {"target_id": "following_agent_0"},
    "test_agent_0": {"target_id": "test_agent_0"},
}
test_graph_2_after_move_dict['nodes']['other_room_1']['contain_size'] = 99960
test_graph_2_after_move_dict['nodes']['following_agent_0']['container_node'] = {
    "target_id": "other_room_1"
}
test_graph_2_after_move_dict['nodes']['test_agent_0']['container_node'] = {
    "target_id": "other_room_1"
}
test_graph_2_after_move = OOGraph.from_json(
    json.dumps(test_graph_2_after_move_dict)
).to_json()


class GoEventTest(GraphEventTests):

    INPUT_WORLD_JSON = test_graph_2
    ERROR_CASES = [
        ('test_agent_0', "base_room"),
        ('test_agent_0', "following_agent"),
        ('test_agent_0', 'test_agent"'),
    ]
    SUCCESS_CASES: List[
        Tuple[str, str, List[str], Optional[str], str, List[Type[GraphEvent]]]
    ] = [
        (
            'test_agent_0',
            's',
            ['other_room_1'],
            None,
            test_graph_2_after_move,
            [LeaveEvent, ArriveEvent, LookEvent, ArriveEvent],
        ),
        (
            'test_agent_0',
            'south',
            ['other_room_1'],
            None,
            test_graph_2_after_move,
            [LeaveEvent, ArriveEvent, LookEvent, ArriveEvent],
        ),
    ]
    EVENT_CLASS = GoEvent


test_graph_2_after_follow_dict = json.loads(test_graph_2)
test_graph_2_after_follow_dict['nodes']['another_test_agent_2']['followed_by'] = {
    "following_agent_0": {"target_id": "following_agent_0"}
}
test_graph_2_after_follow_dict['nodes']['following_agent_0']['following'] = {
    "target_id": "another_test_agent_2"
}
test_graph_2_after_follow_dict['nodes']['test_agent_0']['followed_by'] = {}
test_graph_2_after_follow = OOGraph.from_json(
    json.dumps(test_graph_2_after_follow_dict)
).to_json()


class FollowEventTest(GraphEventTests):

    INPUT_WORLD_JSON = test_graph_2
    ERROR_CASES = [
        ('following_agent_0', "test_agent"),  # Failed because already following them
        ('following_agent_0', "other_room"),  # Failed because not followable
        ('test_agent_0', ""),  # Failed because bad input
        ('test_agent_0', 'abc"'),  # Failed because not present
        (
            'another_test_agent_2',
            'another_test_agent',
        ),  # failed because can't follow self
    ]
    SUCCESS_CASES: List[
        Tuple[str, str, List[str], Optional[str], str, List[Type[GraphEvent]]]
    ] = [
        (
            'following_agent_0',
            'another_test_agent',
            ['another_test_agent_2'],
            None,
            test_graph_2_after_follow,
            [UnfollowEvent, FollowEvent],
        )
    ]
    EVENT_CLASS = FollowEvent


test_graph_2_after_unfollow_dict = json.loads(test_graph_2)
test_graph_2_after_unfollow_dict['nodes']['following_agent_0']['following'] = None
test_graph_2_after_unfollow_dict['nodes']['test_agent_0']['followed_by'] = {}
test_graph_2_after_unfollow = OOGraph.from_json(
    json.dumps(test_graph_2_after_unfollow_dict)
).to_json()


class UnfollowEventTest(GraphEventTests):

    INPUT_WORLD_JSON = test_graph_2
    ERROR_CASES = [('test_agent_0', '')]  # failed because not following
    SUCCESS_CASES: List[
        Tuple[str, str, List[str], Optional[str], str, List[Type[GraphEvent]]]
    ] = [
        (
            'following_agent_0',
            '',
            [],
            None,
            test_graph_2_after_unfollow,
            [UnfollowEvent],
        )
    ]
    EVENT_CLASS = UnfollowEvent


test_graph_2_after_kill_following_dict = json.loads(test_graph_2)
del test_graph_2_after_kill_following_dict['nodes']['following_agent_0']
test_graph_2_after_kill_following_dict['nodes']['following_agent_0__dead__'] = {
    "agent": False,
    "classes": ["object", "container", "agent"],
    "contain_size": 20,
    "contained_nodes": {},
    "container": True,
    "container_node": {"target_id": "base_room_1"},
    "db_id": None,
    "dead": True,
    "desc": "They look pretty dead.",
    "drink": False,
    "food": False,
    "food_energy": 1,
    "gettable": True,
    "locked_edge": None,
    "name": "following_agent",
    "name_prefix": "a",
    "names": ["following_agent"],
    "node_id": "following_agent_0__dead__",
    "object": True,
    "room": False,
    "size": 20,
    "stats": {"damage": 0, "defense": 0},
    "surface_type": "on",
    "value": 1,
    "wearable": False,
    "wieldable": False,
}
test_graph_2_after_kill_following_dict['nodes']['test_agent_0']['followed_by'] = {}
test_graph_2_after_kill_following_dict['nodes']['base_room_1']['contained_nodes'] = {
    "another_test_agent_2": {"target_id": "another_test_agent_2"},
    "following_agent_0__dead__": {"target_id": "following_agent_0__dead__"},
    "test_agent_0": {"target_id": "test_agent_0"},
}
test_graph_2_after_kill_following_dict['agents'] = [
    "another_test_agent_2",
    "test_agent_0",
]
test_graph_2_after_kill_following_dict['objects'] = ["following_agent_0__dead__"]
test_graph_2_after_kill_following = OOGraph.from_json(
    json.dumps(test_graph_2_after_kill_following_dict)
).to_json()


test_graph_2_after_hit_another_dict = json.loads(test_graph_2)
test_graph_2_after_hit_another_dict['nodes']['test_agent_0']['health'] = 8
test_graph_2_after_hit_another = OOGraph.from_json(
    json.dumps(test_graph_2_after_hit_another_dict)
).to_json()


class HitEventTest(GraphEventTests):

    INPUT_WORLD_JSON = test_graph_2
    ERROR_CASES = [
        ('following_agent_0', "following_agent"),  # failed because can't hit self
        ('test_agent_0', "abc"),  # failed because bad input
        ('test_agent_0', ''),  # failed because no target
    ]
    SUCCESS_CASES: List[
        Tuple[str, str, List[str], Optional[str], str, List[Type[GraphEvent]]]
    ] = [
        (
            'test_agent_0',
            'following_agent',
            ['following_agent_0'],
            None,
            test_graph_2_after_kill_following,
            [HitEvent, DeathEvent],
        ),
        (
            'following_agent_0',
            'another',
            ['another_test_agent_2'],
            None,
            test_graph_2_after_noop,
            [HitEvent],
        ),
        (
            'another_test_agent_2',
            'test',
            ['test_agent_0'],
            None,
            test_graph_2_after_hit_another,
            [HitEvent],
        ),
    ]
    EVENT_CLASS = HitEvent


class HugEventTest(GraphEventTests):

    INPUT_WORLD_JSON = test_graph_2
    ERROR_CASES = [
        ('following_agent_0', "following_agent"),  # failed because can't hug self
        ('test_agent_0', "abc"),  # failed because bad input
        ('test_agent_0', ''),  # failed because no target
    ]
    SUCCESS_CASES: List[
        Tuple[str, str, List[str], Optional[str], str, List[Type[GraphEvent]]]
    ] = [
        (
            'test_agent_0',
            'following_agent',
            ['following_agent_0'],
            None,
            test_graph_2_after_noop,
            [HugEvent],
        ),
        (
            'following_agent_0',
            'another',
            ['another_test_agent_2'],
            None,
            test_graph_2_after_noop,
            [HugEvent],
        ),
        (
            'another_test_agent_2',
            'test',
            ['test_agent_0'],
            None,
            test_graph_2_after_noop,
            [HugEvent],
        ),
    ]
    EVENT_CLASS = HugEvent


class EmoteEventTest(GraphEventTests):

    INPUT_WORLD_JSON = test_graph_2
    ERROR_CASES = [
        ('following_agent_0', "following_agent"),  # failed because this isn't an emote
        ('test_agent_0', "abc"),  # failed because not an emote
        ('test_agent_0', ''),  # failed because no target
    ]
    SUCCESS_CASES: List[
        Tuple[str, str, List[str], Optional[str], str, List[Type[GraphEvent]]]
    ] = [
        ('test_agent_0', x, [], x, test_graph_2_after_noop, [EmoteEvent])
        for x in EmoteEvent.DESC_MAP.keys()
    ]
    EVENT_CLASS = EmoteEvent


class WaitEventTest(GraphEventTests):

    INPUT_WORLD_JSON = test_graph_2
    ERROR_CASES: List[Tuple[str, str]] = [
        # Wait event cannot fail
    ]
    SUCCESS_CASES: List[
        Tuple[str, str, List[str], Optional[str], str, List[Type[GraphEvent]]]
    ] = [('test_agent_0', '', [], None, test_graph_2_after_noop, [WaitEvent])]
    EVENT_CLASS = WaitEvent


class HealthEventTest(GraphEventTests):

    INPUT_WORLD_JSON = test_graph_2
    ERROR_CASES: List[Tuple[str, str]] = [
        # Wait event cannot fail
    ]
    SUCCESS_CASES: List[
        Tuple[str, str, List[str], Optional[str], str, List[Type[GraphEvent]]]
    ] = [('test_agent_0', '', [], None, test_graph_2_after_noop, [HealthEvent])]
    EVENT_CLASS = HealthEvent


test_graph_3 = OOGraph.from_json(
    """
{
    "agents": [
        "carrier_12",
        "trained_monkey_13",
        "sword_dealer_14"
    ],
    "nodes": {
        "carrier_12": {
            "agent": true,
            "aggression": 0,
            "char_type": "person",
            "classes": [
                "agent"
            ],
            "contain_size": 20,
            "contained_nodes": {
                "sword_from_a_stone_4": {
                    "target_id": "sword_from_a_stone_4"
                },
                "hat_5": {
                    "target_id": "hat_5"
                },
                "poison_apple_8": {
                    "target_id": "poison_apple_8"
                },
                "tasty_steak_to_eat_9": {
                    "target_id": "tasty_steak_to_eat_9"
                },
                "goldfish_in_a_bag_11": {
                    "target_id": "goldfish_in_a_bag_11"
                },
                "something_to_drink_20": {
                    "target_id": "something_to_drink_20"
                }
            },
            "container_node": {
                "target_id": "main_room_0"
            },
            "db_id": null,
            "desc": "Someone who carries items for a test.",
            "followed_by": {},
            "following": null,
            "food_energy": 1,
            "health": 2,
            "is_player": false,
            "name": "carrier",
            "names": [
                "carrier"
            ],
            "node_id": "carrier_12",
            "object": false,
            "persona": "I am a carrier. I carry items and try to use them.",
            "room": false,
            "size": 20,
            "speed": 5
        },
        "trained_monkey_13": {
            "agent": true,
            "aggression": 0,
            "char_type": "person",
            "classes": [
                "agent"
            ],
            "contain_size": 20,
            "contained_nodes": {},
            "container_node": {
                "target_id": "north_room_1"
            },
            "db_id": null,
            "desc": "A monkey that has been trained to test.",
            "followed_by": {},
            "following": null,
            "food_energy": 1,
            "health": 2,
            "is_player": false,
            "name": "trained monkey",
            "names": [
                "trained monkey"
            ],
            "node_id": "trained_monkey_13",
            "object": false,
            "persona": "I am a trained monkey. I am trained to test LIGHT.",
            "room": false,
            "size": 20,
            "speed": 5
        },
        "sword_dealer_14": {
            "agent": true,
            "aggression": 0,
            "char_type": "person",
            "classes": [
                "agent"
            ],
            "contain_size": 20,
            "contained_nodes": {},
            "container_node": {
                "target_id": "main_room_0"
            },
            "db_id": null,
            "desc": "A person who deals swords.",
            "followed_by": {},
            "following": null,
            "food_energy": 1,
            "health": 2,
            "is_player": false,
            "name": "sword dealer",
            "names": [
                "sword dealer"
            ],
            "node_id": "sword_dealer_14",
            "object": false,
            "persona": "I am a sword dealer. I deal swords.",
            "room": false,
            "size": 20,
            "speed": 5
        },
        "main_room_0": {
            "agent": false,
            "classes": [
                "room"
            ],
            "contain_size": 2000,
            "contained_nodes": {
                "carrier_12": {
                    "target_id": "carrier_12"
                },
                "table_6": {
                    "target_id": "table_6"
                },
                "chest_7": {
                    "target_id": "chest_7"
                },
                "sword_dealer_14": {
                    "target_id": "sword_dealer_14"
                }
            },
            "container_node": {
                "target_id": "VOID"
            },
            "db_id": null,
            "desc": "A main room to be used in a test. Doesn't have any other interesting properties beyond that.",
            "extra_desc": "If you look very closely, you can observe testing as it occurs.",
            "name": "Main room",
            "name_prefix": "the",
            "names": [
                "Main room"
            ],
            "neighbors": {
                "north_room_1": {
                    "examine_desc": null,
                    "label": "north",
                    "locked_edge": null,
                    "target_id": "north_room_1"
                },
                "east_room_2": {
                    "examine_desc": null,
                    "label": "east",
                    "locked_edge": null,
                    "target_id": "east_room_2"
                }
            },
            "node_id": "main_room_0",
            "object": false,
            "room": true,
            "size": 2000,
            "surface_type": "in"
        },
        "sword_from_a_stone_4": {
            "agent": false,
            "classes": [
                "wieldable",
                "object"
            ],
            "contain_size": 0,
            "contained_nodes": {},
            "container": false,
            "container_node": {
                "target_id": "carrier_12"
            },
            "db_id": null,
            "desc": "This sword is good for slicing tests.",
            "drink": false,
            "food": false,
            "food_energy": 0,
            "gettable": true,
            "name": "sword from a stone",
            "names": [
                "sword from a stone"
            ],
            "node_id": "sword_from_a_stone_4",
            "object": true,
            "room": false,
            "size": 5,
            "stats": {
                "damage": 1
            },
            "surface_type": "on",
            "value": 1,
            "wearable": false,
            "wieldable": true
        },
        "hat_5": {
            "agent": false,
            "classes": [
                "wearable",
                "object"
            ],
            "contain_size": 0,
            "contained_nodes": {},
            "container": false,
            "container_node": {
                "target_id": "carrier_12"
            },
            "db_id": null,
            "desc": "The hat has 'test' written across the front.",
            "drink": false,
            "food": false,
            "food_energy": 0,
            "gettable": true,
            "name": "hat",
            "names": [
                "hat"
            ],
            "node_id": "hat_5",
            "object": true,
            "room": false,
            "size": 1,
            "stats": {
                "defense": 1
            },
            "surface_type": "on",
            "value": 1,
            "wearable": true,
            "wieldable": false
        },
        "table_6": {
            "agent": false,
            "classes": [
                "container",
                "object"
            ],
            "contain_size": 3,
            "contained_nodes": {
                "contained_object_10": {
                    "target_id": "contained_object_10"
                }
            },
            "container": true,
            "container_node": {
                "target_id": "main_room_0"
            },
            "db_id": null,
            "desc": "The small table can't hold much more.",
            "drink": false,
            "food": false,
            "food_energy": 0,
            "gettable": false,
            "name": "table",
            "names": [
                "table"
            ],
            "node_id": "table_6",
            "object": true,
            "room": false,
            "size": 1,
            "surface_type": "on",
            "value": 1,
            "wearable": false,
            "wieldable": false
        },
        "chest_7": {
            "agent": false,
            "classes": [
                "container",
                "object"
            ],
            "contain_size": 10,
            "contained_nodes": {},
            "container": true,
            "container_node": {
                "target_id": "main_room_0"
            },
            "db_id": null,
            "desc": "The large chest starts empty for tests.",
            "drink": false,
            "food": false,
            "food_energy": 0,
            "gettable": true,
            "name": "chest",
            "names": [
                "chest"
            ],
            "node_id": "chest_7",
            "object": true,
            "room": false,
            "size": 1,
            "surface_type": "in",
            "value": 1,
            "wearable": false,
            "wieldable": false
        },
        "north_room_1": {
            "agent": false,
            "classes": [
                "room"
            ],
            "contain_size": 2000,
            "contained_nodes": {
                "trained_monkey_13": {
                    "target_id": "trained_monkey_13"
                }
            },
            "container_node": {
                "target_id": "VOID"
            },
            "db_id": null,
            "desc": "A north room to be used in a test. Doesn't have any other interesting properties beyond that.",
            "extra_desc": "If you look very closely, you can observe that nothing is here.",
            "name": "north room",
            "name_prefix": "the",
            "names": [
                "north room"
            ],
            "neighbors": {
                "main_room_0": {
                    "examine_desc": null,
                    "label": "south",
                    "locked_edge": null,
                    "target_id": "main_room_0"
                }
            },
            "node_id": "north_room_1",
            "object": false,
            "room": true,
            "size": 2000,
            "surface_type": "in"
        },
        "east_room_2": {
            "agent": false,
            "classes": [
                "room"
            ],
            "contain_size": 2000,
            "contained_nodes": {},
            "container_node": {
                "target_id": "VOID"
            },
            "db_id": null,
            "desc": "A east room to be used in a test. Doesn't have any other interesting properties beyond that.",
            "extra_desc": "If you look very closely, you can observe that nothing is here.",
            "name": "east room",
            "name_prefix": "the",
            "names": [
                "east room"
            ],
            "neighbors": {
                "main_room_0": {
                    "examine_desc": null,
                    "label": "west",
                    "locked_edge": null,
                    "target_id": "main_room_0"
                }
            },
            "node_id": "east_room_2",
            "object": false,
            "room": true,
            "size": 2000,
            "surface_type": "in"
        },
        "poison_apple_8": {
            "agent": false,
            "classes": [
                "object"
            ],
            "contain_size": 0,
            "contained_nodes": {},
            "container": false,
            "container_node": {
                "target_id": "carrier_12"
            },
            "db_id": null,
            "desc": "This apple is clearly poisoned.",
            "drink": false,
            "food": true,
            "food_energy": -15,
            "gettable": true,
            "name": "poison apple",
            "names": [
                "poison apple"
            ],
            "node_id": "poison_apple_8",
            "object": true,
            "room": false,
            "size": 1,
            "surface_type": "on",
            "value": 1,
            "wearable": false,
            "wieldable": false
        },
        "tasty_steak_to_eat_9": {
            "agent": false,
            "classes": [
                "object"
            ],
            "contain_size": 0,
            "contained_nodes": {},
            "container": false,
            "container_node": {
                "target_id": "carrier_12"
            },
            "db_id": null,
            "desc": "This steak looks delicious.",
            "drink": false,
            "food": true,
            "food_energy": 20,
            "gettable": true,
            "name": "tasty steak to eat",
            "names": [
                "tasty steak to eat"
            ],
            "node_id": "tasty_steak_to_eat_9",
            "object": true,
            "room": false,
            "size": 1,
            "surface_type": "on",
            "value": 1,
            "wearable": false,
            "wieldable": false
        },
        "contained_object_10": {
            "agent": false,
            "classes": [
                "object"
            ],
            "contain_size": 0,
            "contained_nodes": {},
            "container": false,
            "container_node": {
                "target_id": "table_6"
            },
            "db_id": null,
            "desc": "This object is contained.",
            "drink": false,
            "food": true,
            "food_energy": 0,
            "gettable": true,
            "name": "contained object",
            "names": [
                "contained object"
            ],
            "node_id": "contained_object_10",
            "object": true,
            "room": false,
            "size": 1,
            "surface_type": "on",
            "value": 1,
            "wearable": false,
            "wieldable": false
        },
        "goldfish_in_a_bag_11": {
            "agent": false,
            "classes": [
                "object"
            ],
            "contain_size": 5,
            "contained_nodes": {},
            "container": true,
            "container_node": {
                "target_id": "carrier_12"
            },
            "db_id": null,
            "desc": "There's a goldfish swimming around in this little bag.",
            "drink": false,
            "food": false,
            "food_energy": 0,
            "gettable": true,
            "name": "goldfish in a bag",
            "names": [
                "goldfish in a bag"
            ],
            "node_id": "goldfish_in_a_bag_11",
            "object": true,
            "room": false,
            "size": 1,
            "surface_type": "on",
            "value": 1,
            "wearable": false,
            "wieldable": false
        },
        "something_to_drink_20": {
            "agent": false,
            "classes": [
                "object"
            ],
            "contain_size": 0,
            "contained_nodes": {},
            "container": false,
            "container_node": {
                "target_id": "carrier_12"
            },
            "db_id": null,
            "desc": "This apple is clearly poisoned.",
            "drink": true,
            "food": false,
            "food_energy": 0,
            "gettable": true,
            "name": "something to drink",
            "names": [
                "something to drink"
            ],
            "node_id": "something_to_drink_20",
            "object": true,
            "room": false,
            "size": 1,
            "surface_type": "on",
            "value": 1,
            "wearable": false,
            "wieldable": false
        }
    },
    "objects": [
        "sword_from_a_stone_4",
        "hat_5",
        "table_6",
        "chest_7",
        "poison_apple_8",
        "tasty_steak_to_eat_9",
        "contained_object_10",
        "goldfish_in_a_bag_11",
        "something_to_drink_20"
    ],
    "rooms": [
        "main_room_0",
        "north_room_1",
        "east_room_2"
    ]
}
"""
).to_json()


class InventoryEventTest(GraphEventTests):

    INPUT_WORLD_JSON = test_graph_3
    ERROR_CASES: List[Tuple[str, str]] = [
        # Inventory event cannot fail
    ]
    SUCCESS_CASES: List[
        Tuple[str, str, List[str], Optional[str], str, List[Type[GraphEvent]]]
    ] = [
        # Test having a lot of items
        ('carrier_12', '', [], None, test_graph_3, [InventoryEvent]),
        # Test having nothing
        ('trained_monkey_13', '', [], None, test_graph_3, [InventoryEvent]),
        ('sword_dealer_14', '', [], None, test_graph_3, [InventoryEvent]),
    ]
    EVENT_CLASS = InventoryEvent


class LookEventTest(GraphEventTests):

    INPUT_WORLD_JSON = test_graph_3
    ERROR_CASES: List[Tuple[str, str]] = [
        # Inventory event cannot fail
    ]
    SUCCESS_CASES: List[
        Tuple[str, str, List[str], Optional[str], str, List[Type[GraphEvent]]]
    ] = [
        # Test having a lot of items
        ('carrier_12', '', [], None, test_graph_3, [LookEvent]),
        # Test having nothing
        ('trained_monkey_13', '', [], None, test_graph_3, [LookEvent]),
        ('sword_dealer_14', '', [], None, test_graph_3, [LookEvent]),
    ]
    EVENT_CLASS = LookEvent


# TODO test TriggeredEvents that aren't triggered by other events
class SpawnEventTest():
    pass


class ExamineEventTest(GraphEventTests):

    INPUT_WORLD_JSON = test_graph_3
    ERROR_CASES: List[Tuple[str, str]] = [
        # Examine events fail if things can't be seen
        ('carrier_12', 'contained object'),  # Can't examine things in things
        ('carrier_12', '123'),  # Fail because the thing doesn't exist
        ('carrier_12', ''),
        ('carrier_12', 'carrier'),
    ]
    SUCCESS_CASES: List[
        Tuple[str, str, List[str], Optional[str], str, List[Type[GraphEvent]]]
    ] = [
        (
            'carrier_12',
            'sword f',
            ['sword_from_a_stone_4'],
            None,
            test_graph_3,
            [ExamineEvent],
        ),
        (
            'carrier_12',
            'sword d',
            ['sword_dealer_14'],
            None,
            test_graph_3,
            [ExamineEvent],
        ),
        (
            'carrier_12',
            'sword',
            ['sword_dealer_14'],
            None,
            test_graph_3,
            [ExamineEvent],
        ),
        ('carrier_12', 'room', ['main_room_0'], None, test_graph_3, [ExamineEvent]),
        (
            'trained_monkey_13',
            'south',
            ['main_room_0'],
            None,
            test_graph_3,
            [ExamineEvent],
        ),
        (
            'sword_dealer_14',
            'carrier',
            ['carrier_12'],
            None,
            test_graph_3,
            [ExamineEvent],
        ),
    ]
    EVENT_CLASS = ExamineEvent


test_graph_3_before_get_contained = OOGraph.from_json(test_graph_3)
contained_node = test_graph_3_before_get_contained.get_node('contained_object_10')
carrier_node = test_graph_3_before_get_contained.get_node('carrier_12')
assert contained_node is not None and carrier_node is not None, 'Graph parsing failed'
contained_node.move_to(carrier_node)
test_graph_3_after_get_contained = test_graph_3_before_get_contained.to_json()

test_graph_3_before_get_chest = OOGraph.from_json(test_graph_3)
chest_node = test_graph_3_before_get_chest.get_node('chest_7')
carrier_node = test_graph_3_before_get_chest.get_node('carrier_12')
assert chest_node is not None and carrier_node is not None, 'Graph parsing failed'
chest_node.move_to(carrier_node)
test_graph_3_after_get_chest = test_graph_3_before_get_chest.to_json()


class GetObjectEventTest(GraphEventTests):

    INPUT_WORLD_JSON = test_graph_3
    ERROR_CASES: List[Tuple[str, str]] = [
        ('carrier_12', 'contained object'),  # Must specify where to get from
        ('carrier_12', '123'),  # Fail because the thing doesn't exist
        ('carrier_12', ''),
        ('carrier_12', 'carrier'),  # Can't get self
        ('carrier_12', 'sword from a stone'),  # Can't get something you already have
        ('carrier_12', 'table'),  # Can't get things that aren't gettable
        ('carrier_12', 'sword dealer'),  # Can't get people
    ]
    SUCCESS_CASES: List[
        Tuple[str, str, List[str], Optional[str], str, List[Type[GraphEvent]]]
    ] = [
        (
            'carrier_12',
            'contained from table',
            ['contained_object_10', 'table_6'],
            None,
            test_graph_3_after_get_contained,
            [GetObjectEvent],
        ),
        (
            'carrier_12',
            'chest',
            ['chest_7', 'main_room_0'],
            None,
            test_graph_3_after_get_chest,
            [GetObjectEvent],
        ),
    ]
    EVENT_CLASS = GetObjectEvent


test_graph_3_before_put_sword = OOGraph.from_json(test_graph_3)
contained_node = test_graph_3_before_put_sword.get_node('sword_from_a_stone_4')
chest_node = test_graph_3_before_put_sword.get_node('chest_7')
assert contained_node is not None and chest_node is not None, 'Graph parsing failed'
contained_node.move_to(chest_node)
test_graph_3_after_put_sword = test_graph_3_before_put_sword.to_json()


class PutObjectInEventTest(GraphEventTests):

    INPUT_WORLD_JSON = test_graph_3
    ERROR_CASES: List[Tuple[str, str]] = [
        ('carrier_12', 'contained object'),  # Must specify where to put on/in
        ('carrier_12', '123 on 456'),  # Fail because the thing doesn't exist
        ('carrier_12', ''),
        ('carrier_12', 'carrier on table'),  # Can't put self
        ('carrier_12', 'sword from a stone on table'),  # Can't overfill something
        ('carrier_12', 'table in chest'),  # Can't put things you don't have
        ('carrier_12', 'bag in bag'),  # Can't put things into themselves
    ]
    SUCCESS_CASES: List[
        Tuple[str, str, List[str], Optional[str], str, List[Type[GraphEvent]]]
    ] = [
        (
            'carrier_12',
            'sword from a stone in chest',
            ['sword_from_a_stone_4', 'chest_7'],
            None,
            test_graph_3_after_put_sword,
            [PutObjectInEvent],
        ),
        (
            'carrier_12',
            'sword from a stone into chest',
            ['sword_from_a_stone_4', 'chest_7'],
            None,
            test_graph_3_after_put_sword,
            [PutObjectInEvent],
        ),
    ]
    EVENT_CLASS = PutObjectInEvent


test_graph_3_before_drop_sword = OOGraph.from_json(test_graph_3)
contained_node = test_graph_3_before_drop_sword.get_node('sword_from_a_stone_4')
room_node = test_graph_3_before_drop_sword.get_node('main_room_0')
assert contained_node is not None and room_node is not None, 'Graph parsing failed'
contained_node.move_to(room_node)
test_graph_3_after_drop_sword = test_graph_3_before_drop_sword.to_json()


class DropObjectEventTest(GraphEventTests):

    INPUT_WORLD_JSON = test_graph_3
    ERROR_CASES: List[Tuple[str, str]] = [
        ('carrier_12', 'contained object'),  # Can't drop what you don't have
        ('carrier_12', '123'),  # Fail because the thing doesn't exist
        ('carrier_12', ''),
        ('carrier_12', 'carrier'),  # Can't drop self
    ]
    SUCCESS_CASES: List[
        Tuple[str, str, List[str], Optional[str], str, List[Type[GraphEvent]]]
    ] = [
        (
            'carrier_12',
            'sword from a stone',
            ['sword_from_a_stone_4'],
            None,
            test_graph_3_after_drop_sword,
            [DropObjectEvent],
        ),
        (
            'carrier_12',
            'sword from a stone',
            ['sword_from_a_stone_4'],
            None,
            test_graph_3_after_drop_sword,
            [DropObjectEvent],
        ),
    ]
    EVENT_CLASS = DropObjectEvent


test_graph_3_before_steal_sword = OOGraph.from_json(test_graph_3)
contained_node = test_graph_3_before_steal_sword.get_node('sword_from_a_stone_4')
dealer_node = test_graph_3_before_steal_sword.get_node('sword_dealer_14')
assert contained_node is not None and dealer_node is not None, 'Graph parsing failed'
contained_node.move_to(dealer_node)
test_graph_3_after_steal_sword = test_graph_3_before_steal_sword.to_json()


class StealObjectEventTest(GraphEventTests):

    INPUT_WORLD_JSON = test_graph_3
    ERROR_CASES: List[Tuple[str, str]] = [
        ('carrier_12', 'contained object'),  # Must specify where to steal from
        ('carrier_12', '123 from 456'),  # Fail because the thing doesn't exist
        ('carrier_12', ''),
        ('carrier_12', 'sword from sword dealer'),  # Can't steal something you have
        ('carrier_12', 'sword from carrier'),  # Can't steal from self
    ]
    SUCCESS_CASES: List[
        Tuple[str, str, List[str], Optional[str], str, List[Type[GraphEvent]]]
    ] = [
        (
            'sword_dealer_14',
            'sword from carrier',
            ['sword_from_a_stone_4', 'carrier_12'],
            None,
            test_graph_3_after_steal_sword,
            [StealObjectEvent],
        ),
        (
            'sword_dealer_14',
            'sword from a stone from carrier',
            ['sword_from_a_stone_4', 'carrier_12'],
            None,
            test_graph_3_after_steal_sword,
            [StealObjectEvent],
        ),
    ]
    EVENT_CLASS = StealObjectEvent


class GiveObjectEventTest(GraphEventTests):

    INPUT_WORLD_JSON = test_graph_3
    ERROR_CASES: List[Tuple[str, str]] = [
        ('carrier_12', 'sword'),  # Must specify where to give to
        ('carrier_12', '123 from 456'),  # Fail because the thing doesn't exist
        ('carrier_12', ''),
        ('sword_dealer_14', 'sword to carrier'),  # Can't give something you don't have
        ('carrier_12', 'sword to carrier'),  # Can't give to self
    ]
    SUCCESS_CASES: List[
        Tuple[str, str, List[str], Optional[str], str, List[Type[GraphEvent]]]
    ] = [
        (
            'carrier_12',
            'sword from a stone to sword dealer',
            ['sword_from_a_stone_4', 'sword_dealer_14'],
            None,
            test_graph_3_after_steal_sword,
            [GiveObjectEvent],
        ),
        (
            'carrier_12',
            'sword to sword',
            ['sword_from_a_stone_4', 'sword_dealer_14'],
            None,
            test_graph_3_after_steal_sword,
            [GiveObjectEvent],
        ),
    ]
    EVENT_CLASS = GiveObjectEvent


test_graph_3_before_equip_sword = OOGraph.from_json(test_graph_3)
equipped_node = test_graph_3_before_equip_sword.get_node('sword_from_a_stone_4')
actor_node = test_graph_3_before_equip_sword.get_node('carrier_12')
assert isinstance(equipped_node, GraphObject), 'Graph parsing failed'
assert isinstance(actor_node, GraphAgent), 'Graph parsing failed'
equipped_node.equipped = True
actor_node.damage += 1
test_graph_3_after_equip_sword = test_graph_3_before_equip_sword.to_json()
equipped_node = test_graph_3_before_equip_sword.get_node('hat_5')
assert isinstance(equipped_node, GraphObject), 'Graph parsing failed'
equipped_node.equipped = True
actor_node.defense += 1
test_graph_3_after_equip_both = test_graph_3_before_equip_sword.to_json()


test_graph_3_before_equip_hat = OOGraph.from_json(test_graph_3)
equipped_node = test_graph_3_before_equip_hat.get_node('hat_5')
actor_node = test_graph_3_before_equip_hat.get_node('carrier_12')
assert isinstance(equipped_node, GraphObject), 'Graph parsing failed'
assert isinstance(actor_node, GraphAgent), 'Graph parsing failed'
equipped_node.equipped = True
actor_node.defense += 1
test_graph_3_after_equip_hat = test_graph_3_before_equip_hat.to_json()


class EquipObjectEventTest(GraphEventTests):

    INPUT_WORLD_JSON = test_graph_3
    ERROR_CASES: List[Tuple[str, str]] = [
        ('sword_dealer_14', 'chest'),  # Cant equip things you don't have
        ('carrier_12', '123'),  # Fail because the thing doesn't exist
        ('carrier_12', ''),
        ('sword_dealer_14', 'carrier'),  # Can't equip people
        ('carrier_12', 'carrier'),  # Can't equip to self
    ]
    SUCCESS_CASES: List[
        Tuple[str, str, List[str], Optional[str], str, List[Type[GraphEvent]]]
    ] = [
        (
            'carrier_12',
            'sword from a stone',
            ['sword_from_a_stone_4'],
            None,
            test_graph_3_after_equip_sword,
            [EquipObjectEvent],
        ),
        (
            'carrier_12',
            'sword',
            ['sword_from_a_stone_4'],
            None,
            test_graph_3_after_equip_sword,
            [EquipObjectEvent],
        ),
        (
            'carrier_12',
            'hat',
            ['hat_5'],
            None,
            test_graph_3_after_equip_hat,
            [EquipObjectEvent],
        ),
    ]
    EVENT_CLASS = EquipObjectEvent


class WearEventTest(GraphEventTests):

    INPUT_WORLD_JSON = test_graph_3
    ERROR_CASES: List[Tuple[str, str]] = [
        ('sword_dealer_14', 'chest'),  # Cant equip things you don't have
        ('carrier_12', '123'),  # Fail because the thing doesn't exist
        ('carrier_12', ''),
        ('sword_dealer_14', 'carrier'),  # Can't equip people
        ('carrier_12', 'carrier'),  # Can't equip to self
        ('carrier_12', 'sword from a stone'),  # Can't wear weapons
    ]
    SUCCESS_CASES: List[
        Tuple[str, str, List[str], Optional[str], str, List[Type[GraphEvent]]]
    ] = [
        (
            'carrier_12',
            'hat',
            ['hat_5'],
            None,
            test_graph_3_after_equip_hat,
            [WearEvent],
        )
    ]
    EVENT_CLASS = WearEvent


class WieldEventTest(GraphEventTests):

    INPUT_WORLD_JSON = test_graph_3
    ERROR_CASES: List[Tuple[str, str]] = [
        ('sword_dealer_14', 'chest'),  # Cant equip things you don't have
        ('carrier_12', '123'),  # Fail because the thing doesn't exist
        ('carrier_12', ''),
        ('sword_dealer_14', 'carrier'),  # Can't equip people
        ('carrier_12', 'carrier'),  # Can't equip to self
        ('carrier_12', 'hat'),  # can't wield wearables
    ]
    SUCCESS_CASES: List[
        Tuple[str, str, List[str], Optional[str], str, List[Type[GraphEvent]]]
    ] = [
        (
            'carrier_12',
            'sword from a stone',
            ['sword_from_a_stone_4'],
            None,
            test_graph_3_after_equip_sword,
            [WieldEvent],
        ),
        (
            'carrier_12',
            'sword',
            ['sword_from_a_stone_4'],
            None,
            test_graph_3_after_equip_sword,
            [WieldEvent],
        ),
    ]
    EVENT_CLASS = WieldEvent


class RemoveObjectEventTest(GraphEventTests):

    INPUT_WORLD_JSON = test_graph_3_after_equip_both
    ERROR_CASES: List[Tuple[str, str]] = [
        ('sword_dealer_14', 'chest'),  # Cant remove things you don't have
        ('carrier_12', '123'),  # Fail because the thing doesn't exist
        ('carrier_12', ''),
        ('sword_dealer_14', 'carrier'),  # Can't remove people
        ('carrier_12', 'carrier'),  # Can't remove people
        ('carrier_12', 'bag'),  # Can't remove things not equipped
    ]
    SUCCESS_CASES: List[
        Tuple[str, str, List[str], Optional[str], str, List[Type[GraphEvent]]]
    ] = [
        (
            'carrier_12',
            'sword',
            ['sword_from_a_stone_4'],
            None,
            test_graph_3_after_equip_hat,
            [RemoveObjectEvent],
        ),
        (
            'carrier_12',
            'hat',
            ['hat_5'],
            None,
            test_graph_3_after_equip_sword,
            [RemoveObjectEvent],
        ),
    ]
    EVENT_CLASS = RemoveObjectEvent


test_graph_3_before_ingest_steak_dict = json.loads(test_graph_3)
del test_graph_3_before_ingest_steak_dict['nodes']['tasty_steak_to_eat_9']
del test_graph_3_before_ingest_steak_dict['nodes']['carrier_12']['contained_nodes'][
    'tasty_steak_to_eat_9'
]
test_graph_3_before_ingest_steak_dict['nodes']['carrier_12']['contain_size'] += 1
test_graph_3_before_ingest_steak_dict['nodes']['carrier_12']['health'] = 22
test_graph_3_before_ingest_steak_dict['objects'].remove('tasty_steak_to_eat_9')
test_graph_3_after_ingest_steak = OOGraph.from_json(
    json.dumps(test_graph_3_before_ingest_steak_dict)
).to_json()

test_graph_3_after_ingest_apple = """
{
    "agents": [
        "sword_dealer_14",
        "trained_monkey_13"
    ],
    "nodes": {
        "carrier_12__dead__": {
            "agent": false,
            "classes": [
                "agent",
                "container",
                "object"
            ],
            "contain_size": 21,
            "contained_nodes": {
                "goldfish_in_a_bag_11": {
                    "target_id": "goldfish_in_a_bag_11"
                },
                "hat_5": {
                    "target_id": "hat_5"
                },
                "something_to_drink_20": {
                    "target_id": "something_to_drink_20"
                },
                "sword_from_a_stone_4": {
                    "target_id": "sword_from_a_stone_4"
                },
                "tasty_steak_to_eat_9": {
                    "target_id": "tasty_steak_to_eat_9"
                }
            },
            "container": true,
            "container_node": {
                "target_id": "main_room_0"
            },
            "db_id": null,
            "dead": true,
            "desc": "Their corpse is inanimate.",
            "drink": false,
            "equipped": null,
            "food": false,
            "food_energy": 1,
            "gettable": true,
            "locked_edge": null,
            "name": "carrier",
            "name_prefix": "the",
            "names": [
                "carrier"
            ],
            "node_id": "carrier_12__dead__",
            "object": true,
            "room": false,
            "size": 20,
            "stats": {
                "damage": 0,
                "defense": 0
            },
            "surface_type": "on",
            "value": 1,
            "wearable": false,
            "wieldable": false
        },
        "chest_7": {
            "agent": false,
            "classes": [
                "container",
                "object"
            ],
            "contain_size": 10,
            "contained_nodes": {},
            "container": true,
            "container_node": {
                "target_id": "main_room_0"
            },
            "db_id": null,
            "dead": false,
            "desc": "The large chest starts empty for tests.",
            "drink": false,
            "equipped": null,
            "food": false,
            "food_energy": 0,
            "gettable": true,
            "locked_edge": null,
            "name": "chest",
            "name_prefix": "a",
            "names": [
                "chest"
            ],
            "node_id": "chest_7",
            "object": true,
            "room": false,
            "size": 1,
            "stats": {
                "damage": 0,
                "defense": 0
            },
            "surface_type": "in",
            "value": 1,
            "wearable": false,
            "wieldable": false
        },
        "contained_object_10": {
            "agent": false,
            "classes": [
                "object"
            ],
            "contain_size": 0,
            "contained_nodes": {},
            "container": false,
            "container_node": {
                "target_id": "table_6"
            },
            "db_id": null,
            "dead": false,
            "desc": "This object is contained.",
            "drink": false,
            "equipped": null,
            "food": true,
            "food_energy": 0,
            "gettable": true,
            "locked_edge": null,
            "name": "contained object",
            "name_prefix": "a",
            "names": [
                "contained object"
            ],
            "node_id": "contained_object_10",
            "object": true,
            "room": false,
            "size": 1,
            "stats": {
                "damage": 0,
                "defense": 0
            },
            "surface_type": "on",
            "value": 1,
            "wearable": false,
            "wieldable": false
        },
        "east_room_2": {
            "agent": false,
            "classes": [
                "room"
            ],
            "contain_size": 2000,
            "contained_nodes": {},
            "container_node": {
                "target_id": "VOID"
            },
            "db_id": null,
            "desc": "A east room to be used in a test. Doesn't have any other interesting properties beyond that.",
            "extra_desc": "If you look very closely, you can observe that nothing is here.",
            "name": "east room",
            "name_prefix": "the",
            "names": [
                "east room"
            ],
            "neighbors": {
                "main_room_0": {
                    "examine_desc": null,
                    "label": "west",
                    "locked_edge": null,
                    "target_id": "main_room_0"
                }
            },
            "node_id": "east_room_2",
            "object": false,
            "room": true,
            "size": 2000,
            "surface_type": "in"
        },
        "goldfish_in_a_bag_11": {
            "agent": false,
            "classes": [
                "object"
            ],
            "contain_size": 5,
            "contained_nodes": {},
            "container": true,
            "container_node": {
                "target_id": "carrier_12__dead__"
            },
            "db_id": null,
            "dead": false,
            "desc": "There's a goldfish swimming around in this little bag.",
            "drink": false,
            "equipped": null,
            "food": false,
            "food_energy": 0,
            "gettable": true,
            "locked_edge": null,
            "name": "goldfish in a bag",
            "name_prefix": "a",
            "names": [
                "goldfish in a bag"
            ],
            "node_id": "goldfish_in_a_bag_11",
            "object": true,
            "room": false,
            "size": 1,
            "stats": {
                "damage": 0,
                "defense": 0
            },
            "surface_type": "on",
            "value": 1,
            "wearable": false,
            "wieldable": false
        },
        "hat_5": {
            "agent": false,
            "classes": [
                "object",
                "wearable"
            ],
            "contain_size": 0,
            "contained_nodes": {},
            "container": false,
            "container_node": {
                "target_id": "carrier_12__dead__"
            },
            "db_id": null,
            "dead": false,
            "desc": "The hat has 'test' written across the front.",
            "drink": false,
            "equipped": null,
            "food": false,
            "food_energy": 0,
            "gettable": true,
            "locked_edge": null,
            "name": "hat",
            "name_prefix": "a",
            "names": [
                "hat"
            ],
            "node_id": "hat_5",
            "object": true,
            "room": false,
            "size": 1,
            "stats": {
                "defense": 1
            },
            "surface_type": "on",
            "value": 1,
            "wearable": true,
            "wieldable": false
        },
        "main_room_0": {
            "agent": false,
            "classes": [
                "room"
            ],
            "contain_size": 2000,
            "contained_nodes": {
                "carrier_12__dead__": {
                    "target_id": "carrier_12__dead__"
                },
                "chest_7": {
                    "target_id": "chest_7"
                },
                "sword_dealer_14": {
                    "target_id": "sword_dealer_14"
                },
                "table_6": {
                    "target_id": "table_6"
                }
            },
            "container_node": {
                "target_id": "VOID"
            },
            "db_id": null,
            "desc": "A main room to be used in a test. Doesn't have any other interesting properties beyond that.",
            "extra_desc": "If you look very closely, you can observe testing as it occurs.",
            "name": "Main room",
            "name_prefix": "the",
            "names": [
                "Main room"
            ],
            "neighbors": {
                "east_room_2": {
                    "examine_desc": null,
                    "label": "east",
                    "locked_edge": null,
                    "target_id": "east_room_2"
                },
                "north_room_1": {
                    "examine_desc": null,
                    "label": "north",
                    "locked_edge": null,
                    "target_id": "north_room_1"
                }
            },
            "node_id": "main_room_0",
            "object": false,
            "room": true,
            "size": 2000,
            "surface_type": "in"
        },
        "north_room_1": {
            "agent": false,
            "classes": [
                "room"
            ],
            "contain_size": 2000,
            "contained_nodes": {
                "trained_monkey_13": {
                    "target_id": "trained_monkey_13"
                }
            },
            "container_node": {
                "target_id": "VOID"
            },
            "db_id": null,
            "desc": "A north room to be used in a test. Doesn't have any other interesting properties beyond that.",
            "extra_desc": "If you look very closely, you can observe that nothing is here.",
            "name": "north room",
            "name_prefix": "the",
            "names": [
                "north room"
            ],
            "neighbors": {
                "main_room_0": {
                    "examine_desc": null,
                    "label": "south",
                    "locked_edge": null,
                    "target_id": "main_room_0"
                }
            },
            "node_id": "north_room_1",
            "object": false,
            "room": true,
            "size": 2000,
            "surface_type": "in"
        },
        "something_to_drink_20": {
            "agent": false,
            "classes": [
                "object"
            ],
            "contain_size": 0,
            "contained_nodes": {},
            "container": false,
            "container_node": {
                "target_id": "carrier_12__dead__"
            },
            "db_id": null,
            "dead": false,
            "desc": "This apple is clearly poisoned.",
            "drink": true,
            "equipped": null,
            "food": false,
            "food_energy": 0,
            "gettable": true,
            "locked_edge": null,
            "name": "something to drink",
            "name_prefix": "a",
            "names": [
                "something to drink"
            ],
            "node_id": "something_to_drink_20",
            "object": true,
            "room": false,
            "size": 1,
            "stats": {
                "damage": 0,
                "defense": 0
            },
            "surface_type": "on",
            "value": 1,
            "wearable": false,
            "wieldable": false
        },
        "sword_dealer_14": {
            "agent": true,
            "aggression": 0,
            "char_type": "person",
            "classes": [
                "agent"
            ],
            "contain_size": 20,
            "contained_nodes": {},
            "container_node": {
                "target_id": "main_room_0"
            },
            "damage": 1,
            "db_id": null,
            "defense": 0,
            "desc": "A person who deals swords.",
            "followed_by": {},
            "following": null,
            "food_energy": 1,
            "health": 2,
            "is_player": false,
            "name": "sword dealer",
            "name_prefix": "the",
            "names": [
                "sword dealer"
            ],
            "node_id": "sword_dealer_14",
            "object": false,
            "persona": "I am a sword dealer. I deal swords.",
            "room": false,
            "size": 20,
            "speed": 5
        },
        "sword_from_a_stone_4": {
            "agent": false,
            "classes": [
                "object",
                "wieldable"
            ],
            "contain_size": 0,
            "contained_nodes": {},
            "container": false,
            "container_node": {
                "target_id": "carrier_12__dead__"
            },
            "db_id": null,
            "dead": false,
            "desc": "This sword is good for slicing tests.",
            "drink": false,
            "equipped": null,
            "food": false,
            "food_energy": 0,
            "gettable": true,
            "locked_edge": null,
            "name": "sword from a stone",
            "name_prefix": "a",
            "names": [
                "sword from a stone"
            ],
            "node_id": "sword_from_a_stone_4",
            "object": true,
            "room": false,
            "size": 5,
            "stats": {
                "damage": 1
            },
            "surface_type": "on",
            "value": 1,
            "wearable": false,
            "wieldable": true
        },
        "table_6": {
            "agent": false,
            "classes": [
                "container",
                "object"
            ],
            "contain_size": 3,
            "contained_nodes": {
                "contained_object_10": {
                    "target_id": "contained_object_10"
                }
            },
            "container": true,
            "container_node": {
                "target_id": "main_room_0"
            },
            "db_id": null,
            "dead": false,
            "desc": "The small table can't hold much more.",
            "drink": false,
            "equipped": null,
            "food": false,
            "food_energy": 0,
            "gettable": false,
            "locked_edge": null,
            "name": "table",
            "name_prefix": "a",
            "names": [
                "table"
            ],
            "node_id": "table_6",
            "object": true,
            "room": false,
            "size": 1,
            "stats": {
                "damage": 0,
                "defense": 0
            },
            "surface_type": "on",
            "value": 1,
            "wearable": false,
            "wieldable": false
        },
        "tasty_steak_to_eat_9": {
            "agent": false,
            "classes": [
                "object"
            ],
            "contain_size": 0,
            "contained_nodes": {},
            "container": false,
            "container_node": {
                "target_id": "carrier_12__dead__"
            },
            "db_id": null,
            "dead": false,
            "desc": "This steak looks delicious.",
            "drink": false,
            "equipped": null,
            "food": true,
            "food_energy": 20,
            "gettable": true,
            "locked_edge": null,
            "name": "tasty steak to eat",
            "name_prefix": "a",
            "names": [
                "tasty steak to eat"
            ],
            "node_id": "tasty_steak_to_eat_9",
            "object": true,
            "room": false,
            "size": 1,
            "stats": {
                "damage": 0,
                "defense": 0
            },
            "surface_type": "on",
            "value": 1,
            "wearable": false,
            "wieldable": false
        },
        "trained_monkey_13": {
            "agent": true,
            "aggression": 0,
            "char_type": "person",
            "classes": [
                "agent"
            ],
            "contain_size": 20,
            "contained_nodes": {},
            "container_node": {
                "target_id": "north_room_1"
            },
            "damage": 1,
            "db_id": null,
            "defense": 0,
            "desc": "A monkey that has been trained to test.",
            "followed_by": {},
            "following": null,
            "food_energy": 1,
            "health": 2,
            "is_player": false,
            "name": "trained monkey",
            "name_prefix": "the",
            "names": [
                "trained monkey"
            ],
            "node_id": "trained_monkey_13",
            "object": false,
            "persona": "I am a trained monkey. I am trained to test LIGHT.",
            "room": false,
            "size": 20,
            "speed": 5
        }
    },
    "objects": [
        "carrier_12__dead__",
        "chest_7",
        "contained_object_10",
        "goldfish_in_a_bag_11",
        "hat_5",
        "something_to_drink_20",
        "sword_from_a_stone_4",
        "table_6",
        "tasty_steak_to_eat_9"
    ],
    "rooms": [
        "east_room_2",
        "main_room_0",
        "north_room_1"
    ]
}
"""

test_graph_3_before_ingest_drink_dict = json.loads(test_graph_3)
del test_graph_3_before_ingest_drink_dict['nodes']['something_to_drink_20']
del test_graph_3_before_ingest_drink_dict['nodes']['carrier_12']['contained_nodes'][
    'something_to_drink_20'
]
test_graph_3_before_ingest_drink_dict['nodes']['carrier_12']['contain_size'] += 1
test_graph_3_before_ingest_drink_dict['objects'].remove('something_to_drink_20')
test_graph_3_after_ingest_drink = OOGraph.from_json(
    json.dumps(test_graph_3_before_ingest_drink_dict)
).to_json()


class IngestEventTest(GraphEventTests):

    INPUT_WORLD_JSON = test_graph_3
    ERROR_CASES: List[Tuple[str, str]] = [
        ('sword_dealer_14', 'chest'),  # Cant ingest things you don't have
        ('carrier_12', '123'),  # Fail because the thing doesn't exist
        ('carrier_12', ''),
        ('sword_dealer_14', 'carrier'),  # Can't ingest people
        ('carrier_12', 'carrier'),  # Can't ingest people
        ('carrier_12', 'bag'),  # Can't ingest things not ingestable
    ]
    SUCCESS_CASES: List[
        Tuple[str, str, List[str], Optional[str], str, List[Type[GraphEvent]]]
    ] = [
        (
            'carrier_12',
            'apple',
            ['poison_apple_8'],
            None,
            test_graph_3_after_ingest_apple,
            [IngestEvent, DeathEvent],
        ),
        (
            'carrier_12',
            'steak',
            ['tasty_steak_to_eat_9'],
            None,
            test_graph_3_after_ingest_steak,
            [IngestEvent, HealthEvent],
        ),
        (
            'carrier_12',
            'something',
            ['something_to_drink_20'],
            None,
            test_graph_3_after_ingest_drink,
            [IngestEvent],
        ),
    ]
    EVENT_CLASS = IngestEvent


class EatEventTest(GraphEventTests):

    INPUT_WORLD_JSON = test_graph_3
    ERROR_CASES: List[Tuple[str, str]] = [
        ('sword_dealer_14', 'chest'),  # Cant ingest things you don't have
        ('carrier_12', '123'),  # Fail because the thing doesn't exist
        ('carrier_12', ''),
        ('sword_dealer_14', 'carrier'),  # Can't ingest people
        ('carrier_12', 'carrier'),  # Can't ingest people
        ('carrier_12', 'bag'),  # Can't ingest things not ingestable
        ('carrier_12', 'something'),  # can't eat a drinkable
    ]
    SUCCESS_CASES: List[
        Tuple[str, str, List[str], Optional[str], str, List[Type[GraphEvent]]]
    ] = [
        (
            'carrier_12',
            'apple',
            ['poison_apple_8'],
            None,
            test_graph_3_after_ingest_apple,
            [EatEvent, DeathEvent],
        ),
        (
            'carrier_12',
            'steak',
            ['tasty_steak_to_eat_9'],
            None,
            test_graph_3_after_ingest_steak,
            [EatEvent, HealthEvent],
        ),
    ]
    EVENT_CLASS = EatEvent


class DrinkEventTest(GraphEventTests):

    INPUT_WORLD_JSON = test_graph_3
    ERROR_CASES: List[Tuple[str, str]] = [
        ('sword_dealer_14', 'chest'),  # Cant ingest things you don't have
        ('carrier_12', '123'),  # Fail because the thing doesn't exist
        ('carrier_12', ''),
        ('sword_dealer_14', 'carrier'),  # Can't ingest people
        ('carrier_12', 'carrier'),  # Can't ingest people
        ('carrier_12', 'bag'),  # Can't ingest things not ingestable
        ('carrier_12', 'apple'),  # can't drink an edible
        ('carrier_12', 'steak'),  # can't drink an edible
    ]
    SUCCESS_CASES: List[
        Tuple[str, str, List[str], Optional[str], str, List[Type[GraphEvent]]]
    ] = [
        (
            'carrier_12',
            'something',
            ['something_to_drink_20'],
            None,
            test_graph_3_after_ingest_drink,
            [DrinkEvent],
        )
    ]
    EVENT_CLASS = DrinkEvent


# TODO test locking

if __name__ == '__main__':
    unittest.main()<|MERGE_RESOLUTION|>--- conflicted
+++ resolved
@@ -166,19 +166,11 @@
             res = event.to_json()
             before_oo_graph = copy.deepcopy(self.world.oo_graph)
             event_back = GraphEvent.from_json(res, self.world)
-<<<<<<< HEAD
-            self.assertEqual(type(event), type(event_back), "Events should be same type")
-            class_ = event.__class__.__name__
-            for k in event.__dict__:
-                if not k.startswith(f'_{class_}__'):
-                    self.assertEqual(event.__dict__[k], event_back.__dict__[k], 'Json should match loaded back')
-=======
             self.assertEqual(type(event), type(event_back), "From Json event should be same type as base event")
             class_ = event.__class__.__name__
             for k in event.__dict__:
                 if not k.startswith(f'_{class_}__'):
                     self.assertEqual(event.__dict__[k], event_back.__dict__[k], 'From Json event should have the same k/v (except hidden vars)')
->>>>>>> 05169600
             self.graph = before_oo_graph
             self.world.oo_graph = self.graph
             self.graph.delete_nodes()
