#!/usr/bin/env python3
import json
import os
import copy
from light.graph.elements.graph_nodes import (
    GraphObject,
    GraphAgent,
    GraphRoom,
    GraphNode,
    GraphVoidNode,
    GraphEdge,
)
from typing import Optional, Dict, Any
from light.world.utils.json_utils import GraphEncoder


class OOGraph(object):
    """Graph class that takes normal graph and formats it in an easily
    inspectible version from an Object-Oriented point of view
    """

<<<<<<< HEAD
    def __init__(self, title: str = "untitled", db_id: Optional[str] = None):
=======
    def __init__(self, opt=None):
        if opt is None:
            opt = {}
>>>>>>> ce076136
        self.objects = {}
        self.agents = {}
        self.rooms = {}
        self.room_id_to_loggers = {}
        self.all_nodes = {}
        self.void = GraphVoidNode()
        self.cnt = 0
        self._nodes_to_delete = []
        self._deleted_nodes = {}
        self.dead_nodes = {}
<<<<<<< HEAD
        self.title = title
        self.db_id = db_id
=======
        self._opt = opt
        self.title = opt.get("title", "untitled")
        self.db_id: Optional[str] = opt.get("db_id")
>>>>>>> ce076136

    @staticmethod
    def from_graph(graph, start_location=None):
        oo_graph = OOGraph()
        oo_graph._graph = graph
        object_ids = set(graph.get_all_by_prop("object"))
        room_ids = set(graph.get_all_by_prop("room"))
        agent_ids = set(graph.get_all_by_prop("agent"))
        if start_location is None:
            all_node_ids = graph.all_node_ids()
        else:
            # Iteratively build the list of all sub-items of the given item
            all_node_ids = set()
            to_add = {start_location}
            while len(to_add) > 0:
                curr_elem = to_add.pop()
                all_node_ids.add(curr_elem)
                to_add = to_add.union(graph.node_contains(curr_elem))
            object_ids = object_ids.intersection(all_node_ids)
            room_ids = room_ids.intersection(all_node_ids)
            agent_ids = agent_ids.intersection(all_node_ids)

        oo_graph.objects = {x: GraphObject.from_graph(graph, x) for x in object_ids}
        oo_graph.agents = {x: GraphAgent.from_graph(graph, x) for x in agent_ids}
        oo_graph.rooms = {x: GraphRoom.from_graph(graph, x) for x in room_ids}
        oo_graph.all_nodes = {}
        oo_graph.all_nodes.update(oo_graph.objects)
        oo_graph.all_nodes.update(oo_graph.agents)
        oo_graph.all_nodes.update(oo_graph.rooms)
        for node in oo_graph.all_nodes.values():
            node.sync(oo_graph.all_nodes)

        # settle edges over the whole graph
        for obj in oo_graph.objects.values():
            target_id = graph._node_contained_in[obj.node_id]
            obj.force_move_to(oo_graph.all_nodes[target_id])

        for char in oo_graph.agents.values():
            target_id = graph._node_contained_in[char.node_id]
            char.force_move_to(oo_graph.all_nodes[target_id])
            if char.node_id in graph._node_follows:
                char.follow(oo_graph.all_nodes[graph._node_follows[char.node_id]])

        for room in oo_graph.rooms.values():
            room_id = room.node_id
            for ((edge_type, neighbor_id), edge) in graph._node_to_edges[
                room.node_id
            ].items():
                if edge_type != "path_to":
                    continue
                locked_node = None
                if edge["locked_with"] is not None:
                    locked_node = oo_graph.all_nodes[edge["locked_with"]]
                room.add_neighbor(
                    oo_graph.rooms[neighbor_id],
                    edge["label"],
                    locked_node,
                    edge["examine_desc"],
                    edge["full_label"],
                )
                # TODO parse other edge locked parameters
            room.move_to(oo_graph.void)

        if hasattr(graph, "void_id"):
            oo_graph.delete_nodes([oo_graph.get_node(graph.void_id)])
        return oo_graph

    # consistency and graph validation

    def _assert_all_are_nodes(self):
        """Ensure every node tracked in this graph is a graph node"""
        for node in self.get_all_nodes():
            assert isinstance(node, GraphNode), f"Node {node} not a GraphNode"

    def _assert_correct_contains(self):
        """Ensure every tracked node has a container and is contained by it"""
        for node in self.get_all_nodes():
            assert (
                node.get_container() is not None
            ), f"Node {node} has None as container"
            container = node.get_container()
            assert (
                node in container.get_contents()
            ), f"Node {node} has not in container {container} contents {container.get_contents()}"

    def _assert_correct_containing_rooms(self):
        """Ensure every tracked node is a member of a room"""
        for node in self.get_all_nodes():
            assert node.get_room() is not False, f"Node {node} get_room is False"

    def _assert_all_nodes_properly_tracked_dict(self):
        """Ensure all_nodes is correctly tracking the other dicts"""
        for check_list in [self.agents, self.objects, self.rooms]:
            for id in check_list:
                assert (
                    id in self.all_nodes
                ), f"Node id {id} in type dict but not is all_nodes"
        assert len(self.agents) + len(self.objects) + len(self.rooms) == len(
            self.all_nodes
        ), "all_nodes has node not in the checked dicts"

    def _assert_no_deleted_nodes_remains(self):
        """Ensure any node that has been deleted doesn't exist in the graph"""
        for node_id in self._deleted_nodes:
            assert (
                node_id not in self.all_nodes
            ), f"deleted node {node_id} still in all_nodes"

    def _assert_all_nodes_valid(self):
        """Ensure every node tracked in this graph is valid"""
        for node in self.get_all_nodes():
            node.assert_valid()

    def assert_valid(self):
        """Run through a series of checks to ensure that the contents of the
        graph are considered to be valid, as in there are no broken invariants
        that could potentially cause operations on this graph that assume
        those invariants to break. These invariants should be separate functions
        """
        self._assert_all_are_nodes()
        self._assert_all_nodes_valid()
        self._assert_correct_containing_rooms()
        self._assert_correct_contains()
        self._assert_all_nodes_properly_tracked_dict()
        self._assert_no_deleted_nodes_remains()

    # Graph node creators

    def _create_node_of_type(
        self, name, props, node_type, is_player=False, uid="", db_id=None
    ):
        """Create a new node of the given type and return it. Handles parsing
        the props object to the correct form"""
        id = name.lower()
        if not is_player:
            id = "{}_{}".format(id, self.cnt)
            if uid != "":
                id += "_{}".format(uid)
        self.cnt = self.cnt + 1
        if type(props) == str:
            # TODO deprecate props as a string
            props_dict = {props: True, "is_player": is_player}
            node = node_type(id, name, props_dict, db_id)
            node.add_class(props)
        elif type(props) == dict:
            props["is_player"] = is_player
            node = node_type(id, name, props, db_id)
        else:
            # TODO deprecate props as a list of classes
            props_dict = {prop_name: True for prop_name in props}
            props_dict["is_player"] = is_player
            node = node_type(id, name, props_dict, db_id)
            for p in props:
                node.add_class(p)
        return node, node.node_id

    def add_agent(self, name, props, is_player=False, uid="", db_id=None):
        """Add an agent node to the graph"""
        if uid != "":
            assert uid not in self.all_nodes, "Already a node with this id in graph"
        node, id = self._create_node_of_type(
            name, props, GraphAgent, is_player, uid, db_id
        )
        node.force_move_to(self.void)
        self.agents[id] = node
        self.all_nodes[id] = node
        return node

    def add_room(self, name, props, uid="", db_id=None):
        """Add a room node to the graph"""
        if uid != "":
            assert uid not in self.all_nodes, "Already a node with this id in graph"
        node, id = self._create_node_of_type(name, props, GraphRoom, False, uid, db_id)
        node.force_move_to(self.void)
        self.rooms[id] = node
        self.all_nodes[id] = node

        return node

    def add_object(self, name, props, uid="", db_id=None):
        """Add an object node to the graph"""
        if uid != "":
            assert uid not in self.all_nodes, "Already a node with this id in graph"
        node, id = self._create_node_of_type(
            name, props, GraphObject, False, uid, db_id
        )
        node.force_move_to(self.void)
        self.objects[id] = node
        self.all_nodes[id] = node
        return node

    def add_node(self, name, props, is_player=False, uid="", is_room=False):
        """Method for adding generic nodes for backwards compatibility"""
        # TODO deprecate
        if is_room:
            return self.add_room(name, props, uid).node_id
        elif "classes" in props:
            classes = props["classes"]
            if "room" in classes:
                return self.add_room(name, props, uid).node_id
            elif "object" in classes:
                return self.add_object(name, props, uid).node_id
            elif "agent" in classes:
                return self.add_agent(name, props, is_player, uid).node_id
        print("Could not find node type! defaulting object")
        return self.add_object(name, props, uid).node_id

    def add_paths_between(
        self,
        node1,
        node2,
        desc1=None,
        desc2=None,
        locked_with=None,
        examine1=None,
        examine2=None,
    ):
        """Create a path between two rooms"""
        assert node1 != node2, "cannot create path from room to itself"
        node1.add_neighbor(node2, desc1, locked_with, examine1)
        node2.add_neighbor(node1, desc2, locked_with, examine2)

    def mark_node_for_deletion(self, id):
        """Mark a node to be removed from the graph on next deletion"""
        assert id in self.all_nodes, "Cannot prepare to delete non-existent node"
        self._nodes_to_delete.append(id)

    def delete_nodes(self, nodes_to_delete=None):
        """Trigger deletion of all nodes in the given list. If no list provided,
        default to deleting the entire deletion queue
        """
        if nodes_to_delete is None:
            nodes_to_delete = [self.get_node(i) for i in self._nodes_to_delete]
            self._nodes_to_delete = []
        cleared_nodes = []
        for node in nodes_to_delete:
            cleared_nodes += node.delete_and_cleanup()
        for node in cleared_nodes:
            self.mark_deleted(node)

    def mark_deleted(self, node):
        """Remove all references for a node from the graph from the main dicts"""
        i = node.node_id
        if self.all_nodes[i] == node:
            del self.all_nodes[i]
        for check_dict in [self.agents, self.objects, self.rooms, self.dead_nodes]:
            if i in check_dict:
                if check_dict[i] == node:
                    del check_dict[i]
        self._deleted_nodes[node.node_id] = node

    # Graph setters and getters and simple accessors

    def get_node(self, id):
        return self.all_nodes.get(id)

    def node_exists(self, id):
        return id in self.all_nodes

    def get_edge(self, from_id, to_id):
        """Return the edge between two nodes by id if it exists, None otherwise"""
        room = self.get_node(from_id)
        dest = self.get_node(to_id)
        return room.get_edge_to(dest)

    def get_all_ids(self):
        return list(self.all_nodes.keys())

    def get_all_nodes(self):
        return list(self.all_nodes.values())

    def get_humans(self):
        """Get a list of agent nodes that are currently being played by
        a human character"""
        return [
            x for x in self.agents.values() if x.is_player and not x.get_prop("dead")
        ]

    def get_npcs(self):
        """Get a list of agent nodes that aren't currently being played by
        a human character"""
        return [
            x
            for x in self.agents.values()
            if not x.is_player and not x.get_prop("dead")
        ]

    def set_desc(self, id, desc):
        """Update the name for a node"""
        # TODO deprecate all calls to this
        self.set_name(id, desc)

    def set_name(self, id, name):
        """Update the name for a node"""
        node = self.get_node(id)
        node.name = name

    def get_dead_nodes(self):
        """get a list of nodes that are objects representing dead agents"""
        return [x for x in self.dead_nodes.values()]

    # Derived graph logic

    def get_local_nodes(self, actor_id):
        """Get nodes local to the given actor_id"""
        actor = self.get_node(actor_id)
        room = actor.get_room()
        o1 = set(actor.get_contents())
        o2 = set(room.get_contents())
        o3 = set(room.get_neighbors())
        o4 = [room]
        return o1.union(o2).union(o3).union(o4)

    def get_local_ids(self, actor_id):
        """Return all accessible ids for an actor"""
        local_nodes = self.get_local_nodes(actor_id)
        return [x.node_id for x in local_nodes]

    def find_nodes_by_name(self, node_name):
        """
        Return all nodes that exact match the given node name,
        if any exist.
        """
        return [n for n in self.get_all_nodes() if n.name == node_name]

    def desc_to_nodes(self, desc, nearby_node=None, nearbytype=None):
        """Get nodes nearby to a given node from that node's perspective"""
        # TODO the logic of finding the nearby node searchlist and the
        # actual search should probably separated into separate functions
        if desc.strip() == "":
            return []

        from_node = None
        if nearby_node is not None:
            from_node = nearby_node.get_container()
        if nearby_node is not None:
            o = set()
            if "all" in nearbytype and "here" in nearbytype:
                o = self.get_local_nodes(nearby_node.node_id)
            else:
                if "path" in nearbytype:
                    # TODO this logic is somewhat unclear. All other searches
                    # are definitely from the given node, while this is paths
                    # from the parent node (which needs to be a room)
                    assert isinstance(
                        from_node, GraphRoom
                    ), f"Must be an agent in a room to use path in desc_to_nodes, was {from_node}"
                    o1 = set(from_node.get_neighbors())
                    o = set(o).union(o1).union([from_node])
                if "carrying" in nearbytype:
                    o = set(o).union(set(nearby_node.get_contents()))
                if "sameloc" in nearbytype:
                    o1 = set(from_node.get_contents())
                    o = o.union(o1)
                if "all" in nearbytype:
                    o1 = set(nearby_node.get_contents())
                    o2 = set(from_node.get_contents())
                    o3 = set(from_node.get_neighbors())
                    o = o.union(o1).union(o2).union(o3)
                if "contains" in nearbytype:
                    o = o.union({from_node})
                if "other_agents" in nearbytype:
                    # what other agents are carrying (in the same room as the given node)
                    r = nearby_node.get_room()
                    for n1 in r.get_contents():
                        if n1.agent:
                            o = o.union(n1.get_contents())
                if "others" in nearbytype:
                    for item in o:
                        if item.room or (item.object and item.container):
                            o = o.union(item.get_contents())
        else:
            o = set(self.get_all_nodes())

        if nearby_node is not None and nearby_node in o:
            o.remove(nearby_node)

        query = desc.lower()
        # Go through official in-game special case aliases for real nodes
        if nearby_node is not None and nearby_node.get_room() in o and desc == "room":
            return [nearby_node.get_room()]

        # get the nodes in the set that match the given desc
        valid_nodes_1 = [
            (node, node.get_view_from(from_node))
            for node in o
            if query in node.get_view_from(from_node).lower() + "s"
        ]

        # Check the parent name trees for names that also could match in the
        # case that nothing could be found
        node_names = [(node, node.get_names()) for node in o]
        all_pairs = [
            (node, name) for (node, name_list) in node_names for name in name_list
        ]
        valid_nodes_2 = [
            (node, name) for (node, name) in all_pairs if query in name + "s"
        ]

        valid_nodes_1.sort(key=lambda x: len(x[1]))
        valid_nodes_2.sort(key=lambda x: len(x[1]))

        # Extract the nodes, then join lists
        valid_nodes_1 = [node for (node, _name) in valid_nodes_1]
        valid_nodes_2 = [
            node for (node, _name) in valid_nodes_2 if node not in valid_nodes_1
        ]
        valid_nodes = valid_nodes_1 + valid_nodes_2
        return valid_nodes

    # TODO remove
    def agent_die(self, node):
        """Kill an agent, turn them into an object"""
        assert isinstance(node, GraphAgent), "Can only kill agents"
        new_node_id, new_node_object = node.die()
        self.all_nodes[new_node_id] = new_node_object
        self.objects[new_node_id] = new_node_object
        self.dead_nodes[new_node_id] = new_node_object
        self.delete_nodes([node])
        return new_node_object

    def to_json(self):
        dicts = {
            "objects": sorted(list(self.objects.keys())),
            "agents": sorted(list(self.agents.keys())),
            "rooms": sorted(list(self.rooms.keys())),
            "nodes": self.all_nodes,
            "title": self.title,
<<<<<<< HEAD
            "db_id": self.db_id,
=======
>>>>>>> ce076136
        }
        return json.dumps(dicts, cls=GraphEncoder, sort_keys=True, indent=4)

    def to_json_rv(self, room_id):
        """Export a graph with room_id, its descendants, and its direct neighbors (for logging)"""
        room_node = self.all_nodes[room_id]

        # Do not forget neighbors for Leave / Arrive events, but drop the things in them
        neighbors = room_node.get_neighbors()
        neighbors_contained_removed = set(
            [copy.deepcopy(neighbor) for neighbor in neighbors]
        )
        for neighbor in neighbors_contained_removed:
            neighbor.contained_nodes = {}
            neighbor.neighbors = {}

        # Get everything contained inside this room using BFS, then union with neighbors
        contained_nodes = OOGraph.get_contained_in_room(room_node)
        nodes = contained_nodes.union(neighbors_contained_removed)

        agents = []
        objects = []
        rooms = []
        for node in nodes:
            if node.room:
                rooms.append(node.node_id)
            elif node.agent:
                agents.append(node.node_id)
            elif node.object:
                objects.append(node.node_id)
            # If it is none of those do not worry, nodes still has it

        dicts = {
            "agents": sorted(agents),
            "nodes": {node.node_id: node for node in nodes},
            "objects": sorted(objects),
            "rooms": sorted(rooms),
            "title": self.title,
<<<<<<< HEAD
            "db_id": self.db_id,
=======
>>>>>>> ce076136
        }
        return json.dumps(dicts, cls=GraphEncoder, sort_keys=True, indent=4)

    @staticmethod
    def get_contained_in_room(room_node):
        """
        Starting from room_node, use a BFS to get all descendant nodes of
        the room node in the graph (including the room node)
        """
        content_queue = room_node.get_contents()
        contained_nodes = set()
        contained_nodes.add(room_node)
        while len(content_queue) != 0:
            next_node = content_queue.pop(0)
            if next_node not in contained_nodes:
                contained_nodes.add(next_node)
                content_queue.extend(next_node.get_contents())
        return contained_nodes

    @staticmethod
    def from_json(input_json: str, opt: Optional[Dict[str, Any]] = None):
        dict_format = json.loads(input_json)
<<<<<<< HEAD
        title = dict_format.get("title", "untitled")
        db_id = dict_format.get("db_id")
        oo_graph = OOGraph(title=title, db_id=db_id)
=======
        opt = opt if opt is not None else {}
        if dict_format.get("title") is not None:
            opt["title"] = dict_format["title"]
        oo_graph = OOGraph(opt)
>>>>>>> ce076136
        object_ids = set(dict_format["objects"])
        agent_ids = set(dict_format["agents"])
        room_ids = set(dict_format["rooms"])
        node_dicts = dict_format["nodes"]

        oo_graph.objects = {
            x: GraphObject.from_json_dict(node_dicts[x]) for x in object_ids
        }
        oo_graph.agents = {
            x: GraphAgent.from_json_dict(node_dicts[x]) for x in agent_ids
        }
        oo_graph.rooms = {x: GraphRoom.from_json_dict(node_dicts[x]) for x in room_ids}
        oo_graph.all_nodes = {}
        oo_graph.all_nodes.update(oo_graph.objects)
        oo_graph.all_nodes.update(oo_graph.agents)
        oo_graph.all_nodes.update(oo_graph.rooms)

        sync_nodes = {oo_graph.void.node_id: oo_graph.void}
        sync_nodes.update(oo_graph.all_nodes)
        for node in oo_graph.all_nodes.values():
            node.sync(sync_nodes)

        # settle edges over the whole graph
        # Follows
        for char in oo_graph.agents.values():
            char_dict = node_dicts[char.node_id]
            followed_char = char_dict["following"]
            if followed_char is not None:
                followed_char_id = followed_char["target_id"]
                if followed_char_id not in sync_nodes:
                    print(
                        f"Warning - followed char {followed_char_id} not present in this graph, followed by {char}"
                    )
                else:
                    char.follow(sync_nodes[followed_char_id])

        # Blocking
        for char in oo_graph.agents.values():
            char_dict = node_dicts[char.node_id]
            if char_dict.get("blocking") is not None:
                char.block(sync_nodes[char_dict["blocking"]["target_id"]])

        # Neighbors/locks
        for room in oo_graph.rooms.values():
            room_id = room.node_id
            room_dict = node_dicts[room_id]
            for edge_dict in room_dict["neighbors"].values():
                target_node = sync_nodes[edge_dict["target_id"]]
                if edge_dict["locked_edge"] is not None:
                    room.add_neighbor(
                        other_node=target_node,
                        edge_label=edge_dict["label"],
                        locked_with=sync_nodes[edge_dict["locked_edge"]["target_id"]],
                        edge_desc=edge_dict["examine_desc"],
                        is_locked=edge_dict["locked_edge"]["is_locked"],
                    )
                else:
                    room.add_neighbor(
                        other_node=target_node,
                        edge_label=edge_dict["label"],
                        edge_desc=edge_dict["examine_desc"],
                    )
            room.force_move_to(oo_graph.void)

        # Container locks
        for obj in oo_graph.objects.values():
            obj_dict = node_dicts[obj.node_id]
            lock_edge_dict = obj_dict.get("locked_edge")
            if lock_edge_dict is not None:
                obj.add_locked_edge(
                    sync_nodes[lock_edge_dict["target_id"]],
                    start_locked=lock_edge_dict["is_locked"],
                )

        return oo_graph

    @staticmethod
    def from_worldbuilder_json(input_json: str):
        f = open(input_json, "rb")
        dict_format = json.load(f)
        f.close()
        g = OOGraph()

        entities = dict_format["entities"]
        locations = dict_format["map"]

        rooms = {}
        for ind, r in entities["room"].items():
            n = g.add_room(
                r["name"],
                {"desc": r["description"], "backstory": r["backstory"]},
                uid=int(ind),
            )
            rooms[int(ind)] = n
            n.force_move_to(g.void)

        agents = {}
        for ind, props in entities["character"].items():
            n = g.add_agent(
                props["name"],
                props,
                uid=str(ind),
            )
            agents[int(ind)] = n

        objects = {}
        for ind, obj in entities["object"].items():
            n = g.add_object(obj["name"], obj, uid=str(ind))
            objects[int(ind)] = n

        grid = {}
        for grid_loc, v in locations[0]["tiles"].items():
            # TODO: not used yet: name (of map floor), walls
            rid = int(v["room"])
            grid[grid_loc] = rid
            for c in v["characters"]:
                aid = int(c)
                agents[aid].force_move_to(rooms[rid])
            for o in v["objects"]:
                oid = int(o)
                objects[oid].force_move_to(rooms[rid])

        # Make paths
        # TODO: no up, down as yet.
        directions = [
            ([-1, 0], "west"),
            ([+1, 0], "east"),
            ([0, -1], "south"),
            ([0, +1], "north"),
        ]
        for loc, rid in grid.items():
            loc1 = [int(loc.split()[0]), int(loc.split()[1])]
            for d in directions:
                grad = d[0]
                edge = d[1]
                loc2 = (loc1[0] + grad[0], loc1[1] + grad[1])
                grid2 = str(loc2[0]) + " " + str(loc2[1])
                if grid2 in grid:
                    rooms[rid].add_neighbor(
                        other_node=rooms[grid[grid2]],
                        edge_label="path to the " + edge,
                        edge_desc="You see a path!",
                    )

        return g<|MERGE_RESOLUTION|>--- conflicted
+++ resolved
@@ -19,13 +19,7 @@
     inspectible version from an Object-Oriented point of view
     """
 
-<<<<<<< HEAD
     def __init__(self, title: str = "untitled", db_id: Optional[str] = None):
-=======
-    def __init__(self, opt=None):
-        if opt is None:
-            opt = {}
->>>>>>> ce076136
         self.objects = {}
         self.agents = {}
         self.rooms = {}
@@ -36,14 +30,8 @@
         self._nodes_to_delete = []
         self._deleted_nodes = {}
         self.dead_nodes = {}
-<<<<<<< HEAD
         self.title = title
         self.db_id = db_id
-=======
-        self._opt = opt
-        self.title = opt.get("title", "untitled")
-        self.db_id: Optional[str] = opt.get("db_id")
->>>>>>> ce076136
 
     @staticmethod
     def from_graph(graph, start_location=None):
@@ -472,10 +460,7 @@
             "rooms": sorted(list(self.rooms.keys())),
             "nodes": self.all_nodes,
             "title": self.title,
-<<<<<<< HEAD
             "db_id": self.db_id,
-=======
->>>>>>> ce076136
         }
         return json.dumps(dicts, cls=GraphEncoder, sort_keys=True, indent=4)
 
@@ -514,10 +499,7 @@
             "objects": sorted(objects),
             "rooms": sorted(rooms),
             "title": self.title,
-<<<<<<< HEAD
             "db_id": self.db_id,
-=======
->>>>>>> ce076136
         }
         return json.dumps(dicts, cls=GraphEncoder, sort_keys=True, indent=4)
 
@@ -540,16 +522,9 @@
     @staticmethod
     def from_json(input_json: str, opt: Optional[Dict[str, Any]] = None):
         dict_format = json.loads(input_json)
-<<<<<<< HEAD
         title = dict_format.get("title", "untitled")
         db_id = dict_format.get("db_id")
         oo_graph = OOGraph(title=title, db_id=db_id)
-=======
-        opt = opt if opt is not None else {}
-        if dict_format.get("title") is not None:
-            opt["title"] = dict_format["title"]
-        oo_graph = OOGraph(opt)
->>>>>>> ce076136
         object_ids = set(dict_format["objects"])
         agent_ids = set(dict_format["agents"])
         room_ids = set(dict_format["rooms"])
