--- conflicted
+++ resolved
@@ -1,9 +1,6 @@
 #!/usr/bin/env python3
 import json
-<<<<<<< HEAD
-=======
 import os
->>>>>>> 32acad04
 import copy
 from light.graph.elements.graph_nodes import (
     GraphObject,
@@ -108,12 +105,7 @@
                 )
                 # TODO parse other edge locked parameters
             room.move_to(oo_graph.void)
-<<<<<<< HEAD
-            # TODO: Make data_path configurable
-            oo_graph.room_id_to_loggers[room_id] = RoomInteractionLogger(oo_graph, "/private/home/lucaskabela/LIGHT/logs", room_id)
-=======
             oo_graph.room_id_to_loggers[room_id] = RoomInteractionLogger(oo_graph, loc, room_id, is_active=is_active)
->>>>>>> 32acad04
 
         if hasattr(graph, 'void_id'):
             oo_graph.delete_nodes([oo_graph.get_node(graph.void_id)])
@@ -220,9 +212,6 @@
         node.force_move_to(self.void)
         self.rooms[id] = node
         self.all_nodes[id] = node
-<<<<<<< HEAD
-        self.room_id_to_loggers[id] = RoomInteractionLogger(self, "/private/home/lucaskabela/LIGHT/logs", id)
-=======
         
         default_loc = "".join([os.path.abspath(os.path.dirname(__file__)), "/../../logs/"])
         if self._opt is None:
@@ -234,7 +223,6 @@
 
         self.room_id_to_loggers[id] = RoomInteractionLogger(self, loc, id, is_active=is_active)
         
->>>>>>> 32acad04
         return node
 
     def add_object(self, name, props, uid='', db_id=None):
@@ -498,25 +486,6 @@
         }
         return json.dumps(dicts, cls=GraphEncoder, sort_keys=True, indent=4)
 
-<<<<<<< HEAD
-    @staticmethod
-    def get_contained_in_room(room_node):
-        """
-        Starting from room_node, use a BFS to get all descendant nodes of
-        the room node in the graph (including the room node)
-        """
-        content_queue = room_node.get_contents()
-        contained_nodes = set()
-        contained_nodes.add(room_node)
-        while(len(content_queue) != 0):
-            next_node = content_queue.pop(0)
-            if (next_node not in contained_nodes):
-                contained_nodes.add(next_node)
-                content_queue.extend(next_node.get_contents())
-        return contained_nodes
-        
-=======
->>>>>>> 32acad04
     @staticmethod
     def get_contained_in_room(room_node):
         """
@@ -596,11 +565,7 @@
                         edge_desc=edge_dict['examine_desc'],
                     )
             room.force_move_to(oo_graph.void)
-<<<<<<< HEAD
-            oo_graph.room_id_to_loggers[room_id] = RoomInteractionLogger(oo_graph, "./data_path", room_id)
-=======
             oo_graph.room_id_to_loggers[room_id] = RoomInteractionLogger(oo_graph, loc, room_id, is_active=is_active)
->>>>>>> 32acad04
 
         # Container locks
         for obj in oo_graph.objects.values():
