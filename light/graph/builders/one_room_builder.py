#!/usr/bin/env python3

# Copyright (c) Meta Platforms, Inc. and affiliates.
# This source code is licensed under the MIT license found in the
# LICENSE file in the root directory of this source tree.

from parlai.core.params import ParlaiParser
from light.registry.models.starspace_model import MapStarspaceModelConfig
from light.world.world import World, WorldConfig
from light.graph.structured_graph import OOGraph
from light.registry.model_pool import ModelTypeName
from light.graph.builders.base import (
    DBGraphBuilder,
    GraphBuilderConfig,
    SingleSuggestionGraphBuilder,
)
from light.data_model.db.environment import (
    EnvDB,
    DBElem,
    DBAgent,
    DBObject,
    DBRoom,
    DBEdgeType,
)

import random
import time

from dataclasses import dataclass, field
<<<<<<< HEAD
from omegaconf import MISSING, DictConfig  # type: ignore
from typing import Dict, Any, List, Optional, Tuple, TYPE_CHECKING

from light.registry.model_pool import  ModelTypeName

from light.registry.model_pool import  ModelTypeName
=======
from omegaconf import DictConfig
from typing import TYPE_CHECKING
>>>>>>> f1d374bb

from light.registry.model_pool import  ModelTypeName

if TYPE_CHECKING:
    from light.registry.model_pool import ModelPool
    from light.graph.elements.graph_nodes import (
        GraphNode,
        GraphObject,
        GraphAgent,
        GraphRoom,
    )

ROOM_TYPE = "room"
AGENT_TYPE = "agent"
OBJECT_TYPE = "object"

POSSIBLE_NEW_ENTRANCES = [
    "somewhere you can't see",
    "an undiscernable place",
    "a puff of smoke",
    "behind the shadows",
    "nowhere in particular",
    "a flash of light",
]


@dataclass
class OneRoomChatBuilderConfig(GraphBuilderConfig):
    model_loader_config: MapStarspaceModelConfig = MapStarspaceModelConfig()
    suggestion_type: str = field(
        default="model",
        metadata={
            "help": ("Input 'model', 'human', or 'hybrid', for the suggestion type")
        },
    )
    hybridity_prob: float = field(
        default=0.5,
        metadata={
            "help": ("Set probability how often ex-object or character is skipped")
        },
    )
    use_best_match_model: bool = field(
        default=False,
        metadata={
            "help": (
                "use human suggestions for predicting placement of objects, characters, and room"
            )
        },
    )


class OneRoomChatBuilder(DBGraphBuilder, SingleSuggestionGraphBuilder):
    """Builds a one-room light Graph using a StarSpace model to connect everything."""

    def __init__(
        self,
        builder_config: "OneRoomChatBuilderConfig",  # Configuration for this builder
        db: "EnvDB",
        model_pool: "ModelPool",  # Models this builder can use
        world_opt: Optional[WorldConfig] = None,
    ):
        """Initializes required models and parameters for this graph builder"""
        self.world_opt = WorldConfig() if world_opt is None else world_opt
        self.world_opt.graph_builder = self

        # Setup correct path
<<<<<<< HEAD
        DBGraphBuilder.__init__(self, builder_config, db)
=======
        DBGraphBuilder.__init__(self, ldb)
>>>>>>> f1d374bb
        SingleSuggestionGraphBuilder.__init__(self, model_pool=model_pool)
        self.config: "OneRoomChatBuilderConfig" = builder_config

        self.load_models()
        self.use_best_match = builder_config.use_best_match_model
        self.suggestion_type = builder_config.suggestion_type
        # Cache for retrieved room/ char/ obj dicts from the database
        self.roomid_to_feats: Dict[str, str] = {}
        self.feats_to_roomid: Dict[str, str] = {}
        self.objid_to_feats: Dict[str, str] = {}
        self.feats_to_objid: Dict[str, str] = {}
        self.charid_to_feats: Dict[str, str] = {}
        self.feats_to_charid: Dict[str, str] = {}
        # paramter to control the hybridity of the model
        self.prob_skip_ex_objects = builder_config.hybridity_prob
        self.prob_skip_ex_char = builder_config.hybridity_prob
        self.allowed_characters = None
        self.banned_rooms = []
        self.room = None
        self.neighbors = []

    def load_models(self) -> None:
        """Load starspace models for building the map"""
        if not self.model_pool.has_model(ModelTypeName.CONNECTIONS):
            self.model_pool.register_model(
                self.config.model_loader_config, [ModelTypeName.CONNECTIONS]
            )
        self.agents["room"] = self.model_pool.get_model(
<<<<<<< HEAD
            ModelTypeName.CONNECTIONS, {"target_type": "room"}
        )
        self.agents["object"] = self.model_pool.get_model(
            ModelTypeName.CONNECTIONS, {"target_type": "object"}
        )
        self.agents["character"] = self.model_pool.get_model(
            ModelTypeName.CONNECTIONS, {"target_type": "character"}
=======
            ModelTypeName.MAP_CONNECTIONS, {"target_type": "room"}
        )
        self.agents["object"] = self.model_pool.get_model(
            ModelTypeName.MAP_CONNECTIONS, {"target_type": "object"}
        )
        self.agents["character"] = self.model_pool.get_model(
            ModelTypeName.MAP_CONNECTIONS, {"target_type": "character"}
>>>>>>> f1d374bb
        )

    def _props_from_obj(self, obj: DBObject) -> Dict[str, Any]:
        """Given a DBObject representing an object in the world, extract the
        required props to create that object in the world
        """
        use_classes = ["object"]
        props = {
            "object": True,
            "size": 1,
            "food_energy": 0,
            "value": 1,
            "desc": obj.physical_description,
        }
        if obj.is_surface > 0.5:
            props["container"] = True
            props["contain_size"] = 3
            props["surface_type"] = "on"
            use_classes.append("container")
        if obj.is_container > 0.5:
            props["container"] = True
            props["contain_size"] = 3
            props["surface_type"] = "on"
            use_classes.append("container")
        if obj.is_drink > 0.5:
            props["drink"] = True
            use_classes.append("drink")
        if obj.is_food > 0.5:
            props["food"] = True
            use_classes.append("food")
        if obj.is_gettable < 0.33:
            use_classes.append("not_gettable")
        if obj.is_wearable > 0.5:
            props["wearable"] = True
            props["stats"] = {"attack": 1}
            use_classes.append("wearable")
        if obj.is_weapon > 0.5:
            props["wieldable"] = True
            props["stats"] = {"attack": 1}
            use_classes.append("wieldable")

        props["classes"] = use_classes
        if obj.is_plural == 1:
            props["is_plural"] = True
        else:
            props["is_plural"] = False

        return props

    def _props_from_char(self, char: DBAgent) -> Dict[str, Any]:
        """Given a DBAgent representing a character in the world, extract the
        required props to create that object in the world
        """
        use_classes = ["agent"]
        props = {
            "agent": True,
            "size": 20,
            "contain_size": 20,
            "health": 2,
            "food_energy": 1,
            "aggression": 0,
            "speed": 5,
            "desc": char.physical_description,
            "persona": char.persona,
        }
        props["classes"] = use_classes
        props["name_prefix"] = char.name_prefix
        if char.is_plural == 1:
            props["is_plural"] = True
        else:
            props["is_plural"] = False
        return props

    def _heuristic_name_cleaning(self, use_desc: str) -> str:
        """Remove some artifacts of bad data collection."""
        if use_desc.lower().startswith("a "):
            use_desc = use_desc[2:]
        if use_desc.lower().startswith("an "):
            use_desc = use_desc[3:]
        if use_desc.lower().startswith("the "):
            use_desc = use_desc[4:]
        return use_desc

    async def add_object_to_graph(
        self,
        g: OOGraph,
        obj: DBObject,
        container_node: "GraphNode",
        extra_props: Optional[Dict[str, Any]] = None,
    ) -> Optional["GraphNode"]:
        """Adds a particular DBObject to the given OOgraph, adding to the specific
        container node. Returns the newly created object node"""
        if obj is None:
            return None
        if extra_props is None:
            extra_props = {}
        if obj.is_plural == 1:
            if extra_props.get("not_gettable", False) is not True:
                # TODO: figure out making plurals work better
                return None
            else:
                # modify object description to make plural work.
                # TODO: fix in data
                desc = obj.description
                desc = f"You peer closer at one of them. {desc}"
                obj.description = desc
        if self._name_not_in_graph(g, obj.name):
            obj_node = self._add_object_to_graph(g, obj, container_node)
            if obj_node.container and self.suggestion_type != "human":
                # Currently only adding one layer of contained object of an object
                print(
                    "Adding CONTAINED objects to CONTAINER object to ",
                    obj.name,
                    obj.db_id,
                )
<<<<<<< HEAD
                contained_objs = await self.get_contained_items(
                    obj.db_id, OBJECT_TYPE, 3
                )
=======
                contained_objs = (await self.get_contained_items(
                    obj.db_id, DB_TYPE_OBJ, 3
                ))[1:]
>>>>>>> f1d374bb
                for o in contained_objs:
                    if self._name_not_in_graph(g, o.name):
                        self._add_object_to_graph(g, o, obj_node)
            return obj_node

    def _name_not_in_graph(self, g: "OOGraph", name: str) -> bool:
        """check if a node with a certain name is contained in the graph"""
        return name not in [n.name for n in g.all_nodes.values()]

    def _add_object_to_graph(
        self,
        g: "OOGraph",
        obj: "DBObject",
        container_node: "GraphNode",
        extra_props: Optional[Dict[str, Any]] = None,
    ) -> "GraphObject":
        """Helper for add_object_to_graph to reduce redundancy"""
        if extra_props is None:
            extra_props = {}
        # construct props for this object
        use_desc = obj.name
        props = self._props_from_obj(obj)
        for k, v in extra_props.items():
            props[k] = v
        props["name_prefix"] = obj.name_prefix

        # Add the object to the graph
        obj_node = g.add_object(use_desc, props, db_id=obj.db_id)
        obj_node.force_move_to(container_node)
        return obj_node

    async def add_new_agent_to_graph(
        self,
        g: "OOGraph",
        char: "DBAgent",
        room_node: "GraphRoom",
    ) -> Optional["GraphAgent"]:
        """Add the given DBAgent to the given room (room_node) in the
        given OOGraph. Return the new agent node on success, and None on failure"""
        if char is None:
            return None
        if "is_banned" in vars(char):
            print("skipping BANNED character! " + char.name)
            return None
        if char.is_plural > 0:
            print("skipping PLURAL character! " + char.name)
            return None
        use_desc = char.name if char.is_plural == 0 else char.base_form
        use_desc = self._heuristic_name_cleaning(use_desc)

        if use_desc in [node.name for node in g.get_npcs()]:
            # Don't create the same agent twice.
            return None
        agent_node = g.add_agent(
            use_desc, self._props_from_char(char), db_id=char.db_id
        )
        # added as a NPC
        agent_node.move_to(room_node)
        objs = {}
        if self.suggestion_type != "model":
            # For the case of only using human recs and hybrid
            for obj_edge in char.node_edges:
                # Only use the database id objects, as add object to graph takes an obj_id
                if obj_edge.edge_type in [
                    DBEdgeType.WEARING,
                    DBEdgeType.MAY_WEAR,
                    DBEdgeType.WIELDING,
                    DBEdgeType.MAY_WIELD,
                ]:
                    objs[obj_edge.child_id] = "equipped"
                elif obj_edge.edge_type in [
                    DBEdgeType.CONTAINS,
                    DBEdgeType.MAY_CONTAIN,
                ]:
                    objs[obj_edge.child_id] = "carrying"
        elif self.suggestion_type == "model":
            objs = {
                obj.db_id: (
                    "equipped" if obj.is_wearable or obj.is_weapon else "carrying"
                )
                for obj in await self.get_contained_items(char.db_id, AGENT_TYPE)
            }
        if self.suggestion_type == "hybrid" and len(objs) == 0:
            objs = {
                obj.db_id: (
                    "equipped" if obj.is_weapon or obj.is_wearable else "carrying"
                )
                for obj in await self.get_contained_items(char.db_id, AGENT_TYPE, 2)
            }

        for obj in objs:
            obj_node = await self.add_object_to_graph(
                g, self.get_obj_from_id(obj), agent_node
            )
            if obj_node is not None:
                if objs[obj] == "equipped":
                    obj_node.set_prop("equipped", True)
        return agent_node

    async def add_random_new_agent_to_graph(self, world: World):
        """Add a random agent to the OOGraph at a random room node"""
        raise Exception("There shouldn't be any random additions")

    async def add_neighbors(self, room: "DBRoom") -> List["DBRoom"]:
        """Try to add all possible exits to a given room"""
        if self.use_best_match:
            neighbors = room.node_edges
            neighbors = [
                n.child for n in neighbors if n.edge_type == DBEdgeType.NEIGHBOR
            ]
        else:
            # Not using best match model but the starspace model for model prediction
            neighbors = await self.get_neighbor_rooms(
                room_id=room.db_id, banned_rooms=[]
            )
        return neighbors  # type: ignore

    ##########For best match model###################
    async def get_similar_element(
        self,
        txt_feats: str,
        element_type: str,
    ):
        """Given a text feature, and the corresponding Database type
        return an DBElement of the DB type"""
        agent_type = None
        banned_items = {}
        feats_to_id = None
        get_x_from_id = None
        if element_type == ROOM_TYPE:
            agent_type = "room"
            banned_items = self.banned_rooms
            feats_to_id = self.roomfeats_to_id
            get_x_from_id = self.get_room_from_id
        elif element_type == OBJECT_TYPE:
            agent_type = "object"
            feats_to_id = self.objfeats_to_id
            get_x_from_id = self.get_obj_from_id
        elif element_type == AGENT_TYPE:
            agent_type = "character"
            feats_to_id = self.charfeats_to_id
            get_x_from_id = self.get_char_from_id
        else:
            raise Exception(f"Invalid element type: {element_type}")
        if agent_type is not None:
            self.agents[agent_type].reset()
            msg = {"text": txt_feats, "episode_done": True}
            self.agents[agent_type].observe(msg)
            loop = asyncio.get_event_loop()
            response = await loop.run_in_executor(None, self.agents[agent_type].act)
            ind = 0
            while ind < len(response["text_candidates"]):
                key = response["text_candidates"][ind]
                rind = feats_to_id(key)
                if rind is not None and rind not in banned_items:
                    return get_x_from_id(rind)
                ind = ind + 1
            return None

    async def get_similar_room(self, txt_feats):
        """Find a similar room to the text room given
        based on a starspace prediction"""
        return await self.get_similar_element(txt_feats, ROOM_TYPE)

    async def get_similar_object(self, txt_feats):
        """Find a similar object to the text given
        based on starspace prediciton"""
        return await self.get_similar_element(txt_feats, OBJECT_TYPE)

    async def get_similar_character(self, txt_feats):
        """Find a similar object to the text given
        based on starspace prediciton"""
        return await self.get_similar_element(txt_feats, AGENT_TYPE)

    ###################################################

    async def get_neighbor_rooms(
        self,
        room_id: str,
        num_results: int = 5,
        banned_rooms: Optional[List[str]] = None,
    ) -> List[DBRoom]:
        """get prediction of neighbor room with StarSpaceModel, return DBRoom Object """
        if banned_rooms is None:
            banned_rooms = [room_id]
        if room_id not in self.roomid_to_feats:
            txt_feats = self.get_text_features(self.get_room_from_id(room_id))
            # This is added due to the new model prediction for neighbors
        else:
            txt_feats = self.roomid_to_feats[room_id]
        response = await self.agent_recommend(txt_feats, "room")
        ind = 0
        results = []
        while len(results) < num_results:
            key = response["text_candidates"][ind]
            if key in self.feats_to_roomid:
                rind = self.feats_to_roomid[key]
            else:
                rind = self.roomfeats_to_id(key)
            if rind is not None and rind not in banned_rooms:
                res = self.get_room_from_id(rind)
                if res is not None:
                    results.append(res)
            ind = ind + 1
            if len(response["text_candidates"]) <= ind:
                if len(results) == 0:
                    return []
                else:
                    return results
        return results

    async def get_graph_from_quest(
        self, quest: Dict[str, Any]
    ) -> Tuple["OOGraph", "World"]:
        graph_json = quest["data"]["graph"]
        g = OOGraph.from_json(graph_json)
        world = World(self.world_opt)
        world.oo_graph = g

        base_room = list(g.rooms.values())[0]
        db_id = base_room.db_id
        if db_id is None:
            neighbors = [self.get_random_room(), self.get_random_room()]
        else:
            neighbors = await self.get_neighbor_rooms(db_id)
        for neighbor_room in neighbors:
            if neighbor_room is None:
                continue
            g.add_room(
                neighbor_room.name,
                {
                    "room": True,
                    "desc": neighbor_room.description,
                    "extra_desc": neighbor_room.backstory,
                    "size": 2000,  # TODO turk room sizes
                    "contain_size": 2000,  # TODO turk room sizes
                    "name_prefix": "the",
                    "surface_type": "in",
                    "classes": {"room"},
                },
                db_id=neighbor_room.db_id,
            )
        return g, world

    async def _get_constrained_graph(self, location=None, player=None, num_partners=1):
        """
        Location is of the form "Location Name. location description"
        player is of the form "Player Name. player persona"
        """
        if location is None:
            set_room = self.get_random_room()
        else:
            rid = self.roomfeats_to_id(location)
            assert rid is not None, f"Provided location not found {location}"
            set_room = self.get_room_from_id(rid)

        assert set_room is not None, "No room found!"
        g = OOGraph()
        room_node = g.add_room(
            set_room.name,
            {
                "room": True,
                "desc": set_room.description,
                "extra_desc": set_room.backstory,
                "size": 2000,  # TODO turk room sizes
                "contain_size": 2000,  # TODO turk room sizes
                "name_prefix": "the",
                "surface_type": "in",
                "classes": {"room"},
            },
            db_id=set_room.db_id,
        )
        set_room.g_id = room_node.node_id

        possible_chars = await self.get_contained_characters(
            room_id=set_room.db_id, num_results=15
        )
        room_edges = set_room.node_edges
        # add characters from the room
        possible_chars.extend(
            [  # type: ignore
                c.child
                for c in room_edges
                if c.edge_type
                in [DBEdgeType.CONTAINED_IN, DBEdgeType.MAY_BE_CONTAINED_IN]
                and isinstance(c.child, DBAgent)
            ]
        )

        if player is None:
            player_char = random.choice(possible_chars)
            possible_chars.remove(player_char)
            self_char_id = await self.add_new_agent_to_graph(g, player_char, room_node)
            while self_char_id is None:
                player_char = random.choice(possible_chars)
                possible_chars.remove(player_char)
                self_char_id = await self.add_new_agent_to_graph(
                    g, player_char, room_node
                )
        else:
            player_char = self.get_char_from_id(self.charfeats_to_id(player.lower()))
            self_char_id = await self.add_new_agent_to_graph(g, player_char, room_node)

        for _ in range(num_partners):
            partner_char = random.choice(possible_chars)
            possible_chars.remove(partner_char)
            parner_char_id = await self.add_new_agent_to_graph(
                g, partner_char, room_node
            )
            while parner_char_id is None:
                partner_char = random.choice(possible_chars)
                possible_chars.remove(partner_char)
                parner_char_id = await self.add_new_agent_to_graph(
                    g, partner_char, room_node
                )

<<<<<<< HEAD
        in_objs = [  # type: ignore
            c.child
            for c in room_edges
            if c.edge_type in [DBEdgeType.CONTAINED_IN]
            and isinstance(c.child, DBObject)
        ]
        ex_objs = [  # type: ignore
            c.child
            for c in room_edges
            if c.edge_type in [DBEdgeType.MAY_BE_CONTAINED_IN]
            and isinstance(c.child, DBObject)
        ]

        for obj in ex_objs:
            if random.random() > self.prob_skip_ex_objects:
                continue
            if obj is not None:
                await self.add_object_to_graph(g, obj, room_node)
        for obj in in_objs:
            props = {}
            if obj is not None:
                await self.add_object_to_graph(g, obj, room_node, props)
=======
        if "db" in set_room.ex_objects:
            for item_id in set_room.ex_objects["db"]:
                if random.random() > self.prob_skip_ex_objects:
                    continue
                obj = self.get_obj_from_id(item_id)
                if obj is not None:
                    await self.add_object_to_graph(g, obj, room_node)
        if "db" in set_room.in_objects:
            for item_id in set_room.in_objects["db"]:
                obj = self.get_obj_from_id(item_id)
                props = {}
                if obj is not None:
                    await self.add_object_to_graph(g, obj, room_node, props)
>>>>>>> f1d374bb
        if self.suggestion_type == "model":
            predicted_objects = await self.get_contained_items(
                container_id=set_room.db_id, container_type=ROOM_TYPE
            )
            for o in predicted_objects:
                if o is not None:
                    room_node = g.get_node(set_room.g_id)
                    assert room_node is not None
                    await self.add_object_to_graph(g, o, room_node)

        neighbors = await self.get_neighbor_rooms(set_room.db_id)
        for neighbor_room in neighbors:
            if neighbor_room is None:
                continue
            g.add_room(
                neighbor_room.name,
                {
                    "room": True,
                    "desc": neighbor_room.description,
                    "extra_desc": neighbor_room.backstory,
                    "size": 2000,  # TODO turk room sizes
                    "contain_size": 2000,  # TODO turk room sizes
                    "name_prefix": "the",
                    "surface_type": "in",
                    "classes": {"room"},
                },
                db_id=neighbor_room.db_id,
            )

        world = World(WorldConfig(graph_builder=self))
        world.oo_graph = g
        return g, world

    async def get_constrained_graph(
        self,
        location: Optional[str] = None,
        player: Optional[str] = None,
        num_partners: int = 1,
    ) -> Tuple[Optional["OOGraph"], Optional["World"]]:
        """Take a few attempts to get the graph meeting the given constraints"""
        attempts = 9
        graph = None
        world = None
        while graph is None and attempts > 0:
            try:
                random.seed(time.time())
                graph, world = await self._get_constrained_graph(
                    location=location,
                    player=player,
                    num_partners=num_partners,
                )
            except Exception as _e:
                import traceback

                traceback.print_exc()
                attempts -= 1
        return graph, world

    async def get_graph(self) -> Tuple[Optional["OOGraph"], Optional["World"]]:
        """Construct a graph using the grid created with build_world after
        selecting new characters and objects to place within.
        """
        return await self.get_constrained_graph(None, None, num_partners=1)

    async def get_contained_items(
        self,
        container_id: str,
        container_type: str,
        num_results: int = 5,
        banned_items: Optional[List[str]] = None,
    ) -> List[DBObject]:
        """
        Get prediction of contained items from StarSpace model
        given a container's database id and container type.
        """
        if banned_items is None:
            banned_items = []
        must_be_gettable = True
        if container_type == ROOM_TYPE:
            must_be_gettable = False
            if container_id in self.roomid_to_feats:
                txt_feats = self.roomid_to_feats[container_id]
            else:
                txt_feats = self.get_text_features(self.get_room_from_id(container_id))
        elif container_type == OBJECT_TYPE:
            if container_id in self.objid_to_feats:
                txt_feats = self.objid_to_feats[container_id]
            else:
                txt_feats = self.get_text_features(self.get_obj_from_id(container_id))
        elif container_type == AGENT_TYPE:
            if container_id in self.charid_to_feats:
                txt_feats = self.charid_to_feats[container_id]
            else:
                txt_feats = self.get_text_features(self.get_char_from_id(container_id))
        else:
            raise Exception(f"Improper container type given: {container_type}")
        response = await self.agent_recommend(txt_feats, "object")
        ind = 0
        results = []
        while len(results) < num_results and ind < len(response["text_candidates"]):
            key = response["text_candidates"][ind]
            if "{{}}" in key:
                ind = ind + 1
                continue
            oid = self.objfeats_to_id(key)
            if oid is not None and oid not in banned_items:
                obj = self.get_obj_from_id(oid)
                if obj is not None and (obj.is_gettable or not must_be_gettable):
                    results.append(obj)
            ind = ind + 1
        return results

    async def get_contained_characters(
        self,
        room_id: str,
        num_results: int = 5,
        banned_characters: Optional[List[str]] = None,
    ) -> List[DBAgent]:
        """ Get prediction of contained characters in given room_id from StarSpace model."""
        if banned_characters is None:
            banned_characters = []
        if type(room_id) is str and room_id[0] == "f":
            # To check for filler_rooms, if it is filler_room, using the db_id of the room it has replaced
            room_id = room_id[1:]
        if room_id in self.roomid_to_feats:
            txt_feats = self.roomid_to_feats[room_id]
        else:
            txt_feats = self.get_text_features(self.get_room_from_id(room_id))
        response = await self.agent_recommend(txt_feats, "character")
        ind = 0
        results = []
        while len(results) < num_results:
            key = response["text_candidates"][ind]

            if "wench" in key:
                ind = ind + 1
                continue
            cind = self.charfeats_to_id(key)
            if cind is not None and cind not in banned_characters:
                res = self.get_char_from_id(cind)
                if res is not None:
                    results.append(res)
            ind = ind + 1
            if len(response["text_candidates"]) <= ind:
                if len(results) == 0:
                    return []
                else:
                    return results
        return results

    def get_text_features(self, c: DBElem, full: bool = False):
        """Return text feature given a candidate and return and cache the text feature"""
        feat = ""
        if type(c) is DBRoom:
            feat = c.room_features(full)
            self.feats_to_roomid[feat] = c.db_id
            self.roomid_to_feats[c.db_id] = feat
        if type(c) is DBObject:
            self.feats_to_objid[feat] = c.db_id
            feat = c.object_features(full)
            self.objid_to_feats[c.db_id] = feat
        if type(c) is DBAgent:
            feat = c.character_features(full)
            self.feats_to_charid[feat] = c.db_id
            self.charid_to_feats[c.db_id] = feat
        return feat


if __name__ == "__main__":
    import os
    from light import LIGHT_DIR
    from light.data_model.db.base import LightLocalDBConfig
    from light.registry.model_pool import ModelPool

    print("Generating a random starspace map")

    opt_path = os.path.join(
        LIGHT_DIR, "light/registry/models/config/baseline_starspace.opt"
    )

    config = OneRoomChatBuilderConfig(
        model_loader_config=MapStarspaceModelConfig(opt_file=opt_path)
    )
    env_db = EnvDB(LightLocalDBConfig(file_root=os.path.join(LIGHT_DIR, "prod_db")))

    map_dir = os.path.join(LIGHT_DIR, "scripts", "examples", "maps")
    while True:
        builder = OneRoomChatBuilder(config, env_db, ModelPool())
        graph, world = asyncio.run(builder.get_graph())
        assert graph is not None, "Graph failed to build"
        output_name = input("\nProvide output name:\n>") + ".json"
        output_dir = os.path.join(map_dir, output_name)
        with open(output_dir, "w+") as json_file:
            json_file.write(graph.to_json())
        print(f"Written to {output_dir}")
        if input("Another? (y to continue)") != "y":
            break
    print("Bye!")<|MERGE_RESOLUTION|>--- conflicted
+++ resolved
@@ -27,17 +27,12 @@
 import time
 
 from dataclasses import dataclass, field
-<<<<<<< HEAD
 from omegaconf import MISSING, DictConfig  # type: ignore
 from typing import Dict, Any, List, Optional, Tuple, TYPE_CHECKING
 
 from light.registry.model_pool import  ModelTypeName
 
 from light.registry.model_pool import  ModelTypeName
-=======
-from omegaconf import DictConfig
-from typing import TYPE_CHECKING
->>>>>>> f1d374bb
 
 from light.registry.model_pool import  ModelTypeName
 
@@ -104,11 +99,7 @@
         self.world_opt.graph_builder = self
 
         # Setup correct path
-<<<<<<< HEAD
         DBGraphBuilder.__init__(self, builder_config, db)
-=======
-        DBGraphBuilder.__init__(self, ldb)
->>>>>>> f1d374bb
         SingleSuggestionGraphBuilder.__init__(self, model_pool=model_pool)
         self.config: "OneRoomChatBuilderConfig" = builder_config
 
@@ -137,7 +128,6 @@
                 self.config.model_loader_config, [ModelTypeName.CONNECTIONS]
             )
         self.agents["room"] = self.model_pool.get_model(
-<<<<<<< HEAD
             ModelTypeName.CONNECTIONS, {"target_type": "room"}
         )
         self.agents["object"] = self.model_pool.get_model(
@@ -145,15 +135,6 @@
         )
         self.agents["character"] = self.model_pool.get_model(
             ModelTypeName.CONNECTIONS, {"target_type": "character"}
-=======
-            ModelTypeName.MAP_CONNECTIONS, {"target_type": "room"}
-        )
-        self.agents["object"] = self.model_pool.get_model(
-            ModelTypeName.MAP_CONNECTIONS, {"target_type": "object"}
-        )
-        self.agents["character"] = self.model_pool.get_model(
-            ModelTypeName.MAP_CONNECTIONS, {"target_type": "character"}
->>>>>>> f1d374bb
         )
 
     def _props_from_obj(self, obj: DBObject) -> Dict[str, Any]:
@@ -269,15 +250,9 @@
                     obj.name,
                     obj.db_id,
                 )
-<<<<<<< HEAD
                 contained_objs = await self.get_contained_items(
                     obj.db_id, OBJECT_TYPE, 3
                 )
-=======
-                contained_objs = (await self.get_contained_items(
-                    obj.db_id, DB_TYPE_OBJ, 3
-                ))[1:]
->>>>>>> f1d374bb
                 for o in contained_objs:
                     if self._name_not_in_graph(g, o.name):
                         self._add_object_to_graph(g, o, obj_node)
@@ -594,7 +569,6 @@
                     g, partner_char, room_node
                 )
 
-<<<<<<< HEAD
         in_objs = [  # type: ignore
             c.child
             for c in room_edges
@@ -617,21 +591,6 @@
             props = {}
             if obj is not None:
                 await self.add_object_to_graph(g, obj, room_node, props)
-=======
-        if "db" in set_room.ex_objects:
-            for item_id in set_room.ex_objects["db"]:
-                if random.random() > self.prob_skip_ex_objects:
-                    continue
-                obj = self.get_obj_from_id(item_id)
-                if obj is not None:
-                    await self.add_object_to_graph(g, obj, room_node)
-        if "db" in set_room.in_objects:
-            for item_id in set_room.in_objects["db"]:
-                obj = self.get_obj_from_id(item_id)
-                props = {}
-                if obj is not None:
-                    await self.add_object_to_graph(g, obj, room_node, props)
->>>>>>> f1d374bb
         if self.suggestion_type == "model":
             predicted_objects = await self.get_contained_items(
                 container_id=set_room.db_id, container_type=ROOM_TYPE
