#!/usr/bin/env python3

# Copyright (c) Facebook, Inc. and its affiliates.
# This source code is licensed under the MIT license found in the
# LICENSE file in the root directory of this source tree.
from parlai.core.params import ParlaiParser
import os
from light.graph.structured_graph import OOGraph
from light.graph.elements.graph_nodes import GraphNode
from light.graph.events.graph_events import ArriveEvent
from light.graph.builders.base import (
    DBGraphBuilder,
)
<<<<<<< HEAD
from light.world.world import World


=======
POSSIBLE_NEW_ENTRANCES = [
    "somewhere you can't see",
    "an undiscernable place",
    "a puff of smoke",
    "behind the shadows",
    "nowhere in particular",
    "a flash of light",
]
>>>>>>> 37555b54

class UserWorldBuilder(DBGraphBuilder):
    '''Builds a LIGHT map using a predefined world saved to the light database.'''

    def __init__(self, world_id=None, player_id=None, debug=True, opt=None):
        '''Initializes required models and parameters for this graph builder'''
        
        if opt is None:
            parser = ParlaiParser(
                True, True, 'Arguments for building a LIGHT world with User Defined Builder'
            )
            self.add_parser_arguments(parser)
            opt, _unknown = parser.parse_and_process_known_args()

        self.opt = opt
        self.db_path = opt['light_db_file']
        self.filler_probability = opt['filler_probability']
        self._no_npc_models = not opt['use_npc_models']
        DBGraphBuilder.__init__(self, self.db_path)
        self.debug = debug

        # Need world id to be non none, check that here
        self.world_id = world_id
        self.player_id = player_id

    def _props_from_char(self, char):
        '''Given a dict representing a character in the world, extract the
        required props to create that object in the world
        '''
        use_classes = ['agent']
        props = {
            'agent': True,
            'size': 20,
            'contain_size': 20,
            'health': 2,
            'food_energy': 1,
            'aggression': 0,
            'speed': 5,
            'char_type': char.char_type,
            'desc': char.desc,
            'persona': char.persona,
        }
        props['classes'] = use_classes
        props['name_prefix'] = char.name_prefix
        if char.is_plural == 1:
            props['is_plural'] = True
        else:
            props['is_plural'] = False
        return props

    def heuristic_name_cleaning(self, use_desc):
        if use_desc.lower().startswith('a '):
            use_desc = use_desc[2:]
        if use_desc.lower().startswith('an '):
            use_desc = use_desc[3:]
        if use_desc.lower().startswith('the '):
            use_desc = use_desc[4:]
        return use_desc

    def add_object_to_graph(self, g, obj, container, extra_props={}):
        if type(obj) == int:
            with self.db as ldb:
                obj = ldb.get_object(id=obj)  # find actual object from id
        obj['description'] = random.choice(obj['description']).capitalize()
        if obj['is_plural'] == 1:
            if extra_props.get('not_gettable', False) != True:
                return None  # skip this. TODO: find nearest object that is singular.
            else:
                # modify object description to make plural work. TODO: fix in data
                desc = obj['description']
                desc = 'You peer closer at one of them. ' + desc
                obj['description'] = desc

        use_desc = obj['name']
        props = self.props_from_obj(obj)
        for k, v in extra_props.items():
            props[k] = v
        props['name_prefix'] = obj['name_prefix']
        object_ = g.oo_graph.add_agent(use_desc, props, db_id=obj.db_id)
        object_.force_move_to(container)
        return object_

    def add_new_agent_to_graph(self, g, char, pos_room):
        if 'is_banned' in char:
            print("skipping BANNED character! " + char['name'])
            return
        if char['is_plural'] > 0:
            print("skipping PLURAL character! " + char['name'])
            return
        use_desc = (
            char['name'] if char['is_plural'] == 0 else random.choice(char['base_form'])
        )
        use_desc = self.heuristic_name_cleaning(use_desc)
        if use_desc in [node.name for node in g.get_npcs()]:
            # Don't create the same agent twice.
            return None
        agent = g.add_agent(use_desc, self.props_from_char(char), db_id=char.db_id)
        agent_id = agent.node_id

        # Is this necesary?  I have never seen these attributes...
        agent.force_move_to(pos_room)
        objs = {}
        for obj in char['carrying_objects']:
            objs[obj] = 'carrying'
        for obj in char['wearing_objects']:
            objs[obj] = 'equipped'
        for obj in char['wielding_objects']:
            objs[obj] = 'equipped'
        for obj in objs:
            object_ = self.add_object_to_graph(g, obj, agent_id)
            obj_id = object_.node_id
            if obj_id is not None:
                if objs[obj] == 'equipped':
                    g.set_prop(obj_id, 'equipped')
        return agent_id

    def add_random_new_agent_to_graph(self, world):
        # pick a random room
        g = world.oo_graph
        id = random.choice(list(g.rooms.keys()))
        pos_room = g.all_nodes[id]
        char = self.get_random_char()
        agent_id = self.add_new_agent_to_graph(g, char, pos_room)
        if agent_id is None:
            return

        # Send message notifying people in room this agent arrived.
        arrival_event = ArriveEvent(agent, text_content=random.choice(POSSIBLE_NEW_ENTRANCES))
        arrival_event.execute(world)

    def get_graph(self):
        '''Return an OOGraph built by this builder'''
        # Use the get from id methods!
        # with self.db as ldb:
        '''
            The general structure is as follows:
                - query the db for the world, all its entities, edges, and nodes as in loading
                - rooms are top level, fill with objects, and add neighbor connections
                - done(?)
        '''
        g = OOGraph(self.opt)
        self.g = g
        with self.db as ldb:
            world = ldb.get_world(self.world_id, self.player_id)
            assert len(world) == 1, "Must get a single world back to load game from it"
            resources = ldb.get_world_resources(self.world_id, self.player_id)

        world = world[0]
        # {world_id, name, height, width, num_floors} are keys!
        dimensions = {x: world[x] for x in world.keys() if x != 'owner_id'}
        # Do not need x/y room right?
        # Gives us the contains and neighbor edges
        edges = resources[1]
        edge_list = [dict(edge) for edge in edges]
        
        # Load the entities 
        # Need a db_id to g_id map!
        # Do not bother mapping to local here, map straight into the graph (make these nodes)
        nextID = 1
        db_to_g = {}
        node_to_g= {}
        self.roomid_to_db = {}
        type_to_entities = {'room': resources[2], 'agent': resources[3], 'object':resources[4],}
        for type_ in type_to_entities.keys():
            for entity in type_to_entities[type_]:
                props = dict(entity)
<<<<<<< HEAD
=======
                if (type_ == 'room'):
                    props['desc'] = props['description'] if 'description' in props else None
                    props['extra_desc'] = props['backstory'] if 'backstory' in props else None
                else:
                    props['desc'] = props['physical_description'] if 'physical_description' in props else None
>>>>>>> 37555b54
                func = getattr(g, f'add_{type_}')
                # No uid or player for any of these
                g_id = func(props['name'], props, db_id=props['entity_id']).node_id
                db_to_g[props['entity_id']] = g_id
                node_to_g[props['id']] = g_id
                if(type_ == 'room'):
                    self.roomid_to_db[g_id] = props['entity_id']

        edges = []
        for edge in edge_list:
            src = g.get_node(node_to_g[edge['src_id']])
            dst = g.get_node(node_to_g[edge['dst_id']])
            edge = edge['edge_type']
            # TODO: Link to light_database - check logic error with duplicate edges
            if edge == "neighbors to the north":
                g.add_paths_between(src, dst, 'a path to the south', 'a path to the north')
            elif edge == "neighbors to the south":
                g.add_paths_between(src, dst, 'a path to the north', 'a path to the south')
            elif edge == "neighbors to the east":
                g.add_paths_between(src, dst, 'a path to the west', 'a path to the east')
            elif edge == "neighbors to the west":
                g.add_paths_between(src, dst, 'a path to the east', 'a path to the west')
            # This cannot be right...
            elif edge == "neighbors above":
                g.add_paths_between(src, dst, 'a path to the down', 'a path to the up')
            elif edge == "neighbors below":
                g.add_paths_between(src, dst, 'a path to the up', 'a path to the down')
            elif edge == "contains":
                dst.move_to(src)

        # Now we have all the info we need - time to organize
        # Add neighbors to rooms with the edges, and add objects and characters to rooms
        world = World(self.opt, self)
        world.oo_graph = g
        return g, world<|MERGE_RESOLUTION|>--- conflicted
+++ resolved
@@ -11,11 +11,9 @@
 from light.graph.builders.base import (
     DBGraphBuilder,
 )
-<<<<<<< HEAD
 from light.world.world import World
 
 
-=======
 POSSIBLE_NEW_ENTRANCES = [
     "somewhere you can't see",
     "an undiscernable place",
@@ -24,7 +22,6 @@
     "nowhere in particular",
     "a flash of light",
 ]
->>>>>>> 37555b54
 
 class UserWorldBuilder(DBGraphBuilder):
     '''Builds a LIGHT map using a predefined world saved to the light database.'''
@@ -191,14 +188,11 @@
         for type_ in type_to_entities.keys():
             for entity in type_to_entities[type_]:
                 props = dict(entity)
-<<<<<<< HEAD
-=======
                 if (type_ == 'room'):
                     props['desc'] = props['description'] if 'description' in props else None
                     props['extra_desc'] = props['backstory'] if 'backstory' in props else None
                 else:
                     props['desc'] = props['physical_description'] if 'physical_description' in props else None
->>>>>>> 37555b54
                 func = getattr(g, f'add_{type_}')
                 # No uid or player for any of these
                 g_id = func(props['name'], props, db_id=props['entity_id']).node_id
