#!/usr/bin/env python3

# Copyright (c) Facebook, Inc. and its affiliates.
# This source code is licensed under the MIT license found in the
# LICENSE file in the root directory of this source tree.
from parlai.core.params import ParlaiParser
import os
import random
from light.graph.structured_graph import OOGraph
from light.graph.elements.graph_nodes import GraphNode
from light.graph.events.graph_events import ArriveEvent
from light.graph.builders.base import (
    DBGraphBuilder,
    POSSIBLE_NEW_ENTRANCES,
)
<<<<<<< HEAD
from light.world.world import World


POSSIBLE_NEW_ENTRANCES = [
    "somewhere you can't see",
    "an undiscernable place",
    "a puff of smoke",
    "behind the shadows",
    "nowhere in particular",
    "a flash of light",
]
=======
>>>>>>> 2fd9bf61

class UserWorldBuilder(DBGraphBuilder):
    '''Builds a LIGHT map using a predefined world saved to the light database.'''

    def __init__(self, world_id=None, player_id=None, debug=True, opt=None):
        '''Initializes required models and parameters for this graph builder'''
        
        if opt is None:
            parser = ParlaiParser(
                True, True, 'Arguments for building a LIGHT world with User Defined Builder'
            )
            self.add_parser_arguments(parser)
            opt, _unknown = parser.parse_and_process_known_args()

        self.opt = opt
        self.db_path = opt['light_db_file']
        self.filler_probability = opt['filler_probability']
        self._no_npc_models = not opt['use_npc_models']
        DBGraphBuilder.__init__(self, self.db_path)
        self.debug = debug

        # Need world id to be non none, check that here
        self.world_id = world_id
        self.player_id = player_id

    def _props_from_char(self, char):
        '''Given a dict representing a character in the world, extract the
        required props to create that object in the world
        '''
        use_classes = ['agent']
        props = {
            'agent': True,
            'size': 20,
            'contain_size': 20,
            'health': 2,
            'food_energy': 1,
            'aggression': 0,
            'speed': 5,
            'char_type': char.char_type,
            'desc': char.desc,
            'persona': char.persona,
        }
        props['classes'] = use_classes
        props['name_prefix'] = char.name_prefix
        if char.is_plural == 1:
            props['is_plural'] = True
        else:
            props['is_plural'] = False
        return props

    def heuristic_name_cleaning(self, use_desc):
        if use_desc.lower().startswith('a '):
            use_desc = use_desc[2:]
        if use_desc.lower().startswith('an '):
            use_desc = use_desc[3:]
        if use_desc.lower().startswith('the '):
            use_desc = use_desc[4:]
        return use_desc

    def add_object_to_graph(self, g, obj, container_node, extra_props={}):
        '''Adds a particular DBObject to the given OOgraph, adding to the specific
        container node. Returns the newly created object node'''
        obj.description = obj.description.capitalize()
        if obj.is_plural == 1:
            if extra_props.get('not_gettable', False) != True:
                # TODO: figure out making plurals work better
                return None
            else:
                # modify object description to make plural work.
                # TODO: fix in data
                desc = obj.description
                desc = f'You peer closer at one of them. {desc}'
                obj.description = desc
            obj_node = self._add_object_to_graph(g, obj, container_node)
            return obj_node

    def add_new_agent_to_graph(self, g, char, pos_room):
        if 'is_banned' in vars(char):
            print("skipping BANNED character! " + char.name)
            return None
        if char.is_plural > 0:
            print("skipping PLURAL character! " + char.name)
            return None
        use_desc = char.name if char.is_plural == 0 else char.base_form
        use_desc = self.heuristic_name_cleaning(use_desc)
        if use_desc in [node.name for node in g.get_npcs()]:
            # Don't create the same agent twice.
            return None
        agent = g.add_agent(use_desc, self._props_from_char(char), db_id=char.db_id)
        agent_id = agent.node_id
        agent.force_move_to(pos_room)

        # Is this necesary?  I have never seen these attributes...
        objs = {}
        for obj in char.carrying_objects['db']:
            # Only use the database id objects, as add object to graph takes an obj_id
            objs[obj] = 'carrying'
        for obj in char.wearing_objects['db']:
            objs[obj] = 'equipped'
        for obj in char.wielding_objects['db']:
            objs[obj] = 'equipped'
        
        for obj in objs:
            obj_node = self.add_object_to_graph(
                g, self.get_obj_from_id(obj), agent_node
            )
            if obj_node is not None:
                if objs[obj] == 'equipped':
                    obj_node.set_prop('equipped', True)
        return agent

    def add_random_new_agent_to_graph(self, world):
        # pick a random room
        g = world.oo_graph
        id = random.choice(list(g.rooms.keys()))
        pos_room = g.all_nodes[id]
        char = self.get_random_char()
        agent = self.add_new_agent_to_graph(g, char, pos_room)
        if agent is None:
            return

        # Send message notifying people in room this agent arrived.
        arrival_event = ArriveEvent(agent, text_content=random.choice(POSSIBLE_NEW_ENTRANCES))
        arrival_event.execute(world)


    def get_graph(self):
        '''Return an OOGraph built by this builder'''
        # Use the get from id methods!
        # with self.db as ldb:
        '''
            The general structure is as follows:
                - query the db for the world, all its entities, edges, and nodes as in loading
                - rooms are top level, fill with objects, and add neighbor connections
                - done(?)
        '''
        g = OOGraph(self.opt)
        self.g = g
        with self.db as ldb:
            world = ldb.get_world(self.world_id, self.player_id)
            assert len(world) == 1, "Must get a single world back to load game from it"
            resources = ldb.get_world_resources(self.world_id, self.player_id)

        world = world[0]
        # {world_id, name, height, width, num_floors} are keys!
        dimensions = {x: world[x] for x in world.keys() if x != 'owner_id'}
        # Do not need x/y room right?
        # Gives us the contains and neighbor edges
        edges = resources[1]
        edge_list = [dict(edge) for edge in edges]
        
        # Load the entities 
        # Need a db_id to g_id map!
        # Do not bother mapping to local here, map straight into the graph (make these nodes)
        nextID = 1
        db_to_g = {}
        node_to_g= {}
        self.roomid_to_db = {}
        type_to_entities = {'room': resources[2], 'agent': resources[3], 'object':resources[4],}
        for type_ in type_to_entities.keys():
            for entity in type_to_entities[type_]:
                props = dict(entity)
                if (type_ == 'room'):
                    props['desc'] = props['description'] if 'description' in props else None
                    props['extra_desc'] = props['backstory'] if 'backstory' in props else None
                else:
                    props['desc'] = props['physical_description'] if 'physical_description' in props else None
                func = getattr(g, f'add_{type_}')
                # No uid or player for any of these
                g_id = func(props['name'], props, db_id=props['entity_id']).node_id
                db_to_g[props['entity_id']] = g_id
                node_to_g[props['id']] = g_id
                if(type_ == 'room'):
                    self.roomid_to_db[g_id] = props['entity_id']

        edges = []
        for edge in edge_list:
            src = g.get_node(node_to_g[edge['src_id']])
            dst = g.get_node(node_to_g[edge['dst_id']])
            edge = edge['edge_type']
            # TODO: Link to light_database - check logic error with duplicate edges
            if edge == "neighbors to the north":
                g.add_paths_between(src, dst, 'a path to the south', 'a path to the north')
            elif edge == "neighbors to the south":
                g.add_paths_between(src, dst, 'a path to the north', 'a path to the south')
            elif edge == "neighbors to the east":
                g.add_paths_between(src, dst, 'a path to the west', 'a path to the east')
            elif edge == "neighbors to the west":
                g.add_paths_between(src, dst, 'a path to the east', 'a path to the west')
            # This cannot be right...
            elif edge == "neighbors above":
                g.add_paths_between(src, dst, 'a path to the down', 'a path to the up')
            elif edge == "neighbors below":
                g.add_paths_between(src, dst, 'a path to the up', 'a path to the down')
            elif edge == "contains":
                dst.move_to(src)

        # Now we have all the info we need - time to organize
        # Add neighbors to rooms with the edges, and add objects and characters to rooms
        world = World(self.opt, self)
        world.oo_graph = g
        return g, world<|MERGE_RESOLUTION|>--- conflicted
+++ resolved
@@ -13,20 +13,7 @@
     DBGraphBuilder,
     POSSIBLE_NEW_ENTRANCES,
 )
-<<<<<<< HEAD
 from light.world.world import World
-
-
-POSSIBLE_NEW_ENTRANCES = [
-    "somewhere you can't see",
-    "an undiscernable place",
-    "a puff of smoke",
-    "behind the shadows",
-    "nowhere in particular",
-    "a flash of light",
-]
-=======
->>>>>>> 2fd9bf61
 
 class UserWorldBuilder(DBGraphBuilder):
     '''Builds a LIGHT map using a predefined world saved to the light database.'''
