--- conflicted
+++ resolved
@@ -444,13 +444,8 @@
     def __init__(self, node_id, name, props=None, db_id=None):
         super().__init__(node_id, name, props, db_id)
         self.room = True
-<<<<<<< HEAD
         if props is not None and 'desc' not in props:
             self.desc = props.get('description', '')
-=======
-        if "desc" not in props:
-            self.desc = props.get("description", "")
->>>>>>> d19f2cb8
         self.extra_desc = self._props.get("extra_desc", self.desc)
         self.name_prefix = self._props.get("name_prefix", "the")
         self.surface_type = self._props.get("surface_type", "in")
