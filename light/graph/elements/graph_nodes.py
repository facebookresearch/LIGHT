--- conflicted
+++ resolved
@@ -621,12 +621,8 @@
     def die(self):
         """Kill off this agent, turn them into an object"""
         self.desc = random.choice(DEAD_DESCRIPTIONS)
-<<<<<<< HEAD
         self.set_prop('dead', True)
-        new_node_id = self.node_id + '__dead__'
-=======
         new_node_id = self.node_id + "__dead__"
->>>>>>> fc0bccb3
         new_node = GraphObject(new_node_id, self.name, self.__dict__)
         room = self.get_room()
         new_node.set_prop("dead", True)
