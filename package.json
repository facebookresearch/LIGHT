--- conflicted
+++ resolved
@@ -24,10 +24,7 @@
     "konva": "^8.0.4",
     "popper.js": "^1.16.1",
     "react-bootstrap": "^1.6.1",
-<<<<<<< HEAD
-=======
     "react-bootstrap-typeahead": "^5.2.0",
->>>>>>> aaf615b7
     "react-konva": "^17.0.2-4"
   }
 }