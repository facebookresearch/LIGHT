--- conflicted
+++ resolved
@@ -23,10 +23,4 @@
   exit 1
 fi
 
-<<<<<<< HEAD
-CONF_FN=$WEBDIR"/configs/"$1"/config"
-
-python $SERVER_FILE @$CONF_FN
-=======
-python $SERVER_FILE deploy=$1
->>>>>>> 94d50cf6
+python $SERVER_FILE deploy=$1