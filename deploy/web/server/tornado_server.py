--- conflicted
+++ resolved
@@ -386,15 +386,7 @@
         self.password = password
 
     def get(self):
-<<<<<<< HEAD
-<<<<<<< HEAD
-        self.render(here + "/html/login.html", next=self.get_argument("next", u"/"))
-=======
-        self.render(here + "/login.html", next=self.get_argument("next", "/"))
->>>>>>> d19f2cb87d973df94f0fd3b3f48b21327b14c267
-=======
         self.render(here + "/html/login.html", next=self.get_argument("next", "/"))
->>>>>>> 40f81076
         self.next = next
 
     def post(self):
@@ -457,17 +449,8 @@
 class LogoutHandler(BaseHandler):
     def get(self):
         self.clear_cookie("user")
-<<<<<<< HEAD
-<<<<<<< HEAD
-        self.redirect(u"/bye")
-=======
-        self.redirect("/login")
-
->>>>>>> d19f2cb87d973df94f0fd3b3f48b21327b14c267
-=======
         self.redirect("/bye")
 
->>>>>>> 40f81076
 
 class ReportHandler(BaseHandler):
     def post(self):
