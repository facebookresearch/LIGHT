#!/usr/bin/env python3

# Copyright 2017-present, Facebook, Inc.
# All rights reserved.
#
# This source code is licensed under the license found in the
# LICENSE file in the root directory of this source tree.

from deploy.web.server.game_instance import (
    Player,
    GameInstance,
)
from light.data_model.db.users import PlayerStatus
from light.world.player_provider import PlayerProvider
from light.world.quest_loader import QuestLoader
from light.graph.events.graph_events import RewardEvent
from light.world.souls.tutorial_player_soul import TutorialPlayerSoul

import argparse
import inspect
import json
import logging
import os
import threading
import time
import traceback
import uuid
import warnings
import asyncio
import hashlib
from collections import defaultdict
import tornado.ioloop as ioloop
import tornado.web
import tornado.auth
import tornado.websocket
import tornado.escape
from light.graph.events.graph_events import (
    SoulSpawnEvent,
    SystemMessageEvent,
    DeathEvent,
)

from typing import Dict, Optional, TYPE_CHECKING

if TYPE_CHECKING:
    from light.graph.elements.graph_nodes import GraphAgent
    from light.world.world import World
    from light.data_model.db.users import UserDB

# Monkeypatch to allow samesite for iframe usage
from http.cookies import Morsel

Morsel._reserved["samesite"] = "SameSite"


DEFAULT_PORT = 35496
DEFAULT_HOSTNAME = "localhost"
QUESTS_LOCATION = "/home/ubuntu/data/quests"
if QUESTS_LOCATION is not None and os.path.exists(QUESTS_LOCATION):
    quest_loader = QuestLoader(QUESTS_LOCATION)
else:
    quest_loader = None
TRANSITION_AFTER_TUTORIAL = 4
here = os.path.abspath(os.path.dirname(__file__))

_seen_warnings = set()

"""
TornadoWebappPlayers have a number of commands that they're able to communicate
using.

All messages are sent with a `command` field and a `data` field.

Server -> Player commands:
command      |   data
'act'        -  Text action that the user intends to take
'descs'      -  empty object. Will cause a responding `descs` call.
'contains'   -  Array of graph ids to query the contents of
'attributes' -  Array of graph ids to query the attributes for

Player -> server commands:
command      |   data
'actions'    -  Array of Action dicts, structure defined below in the
             |  Actions section (currently fairly informal, happy to expand)
             |  what is contained in this
'descs'      -  Contains a map from graph_ids to the canonical descriptive
             |  name for that character. Any additional queries should
             |  use these ids to refer to things in the graph world
'contains'   -  Returns a mapping from graph_id to objects contained in
             |  that node for every node listed in a 'contains' request
'attributes' -  Returns a mapping from graph_id to attributes for all
             |  nodes listed in the attributes request
'register'   -  When a socket connection is opened, this message comes through
             |  with a unique id for this socket connection
'reject'     -  When a socket connection fails, this message comes through
             |  with a text message for what went wrong

Actions follow the following structure approximately:
{
    caller: string name of the action that caused this message to be created,
            is sometimes 'null' for actions that were generated without a cause
    name:   string name of a specified format the action takes based on the
            caller. For example, "examine" has "examine_object" and "witnessed"
            as a possible name to distinguish between being the examiner and
            seeing someone else examine. These are defined in graph_functions
    room_id: graph id for location where this action happened
    text:  processed text for the action from the perspective of the reciever
    actors: graph ids of the actor and any recipients.
    text_actors: text names for the actors (does not handle "you")
    content: only present in speech-based actions, contains the actual speech
}
"""


def warn_once(msg, warningtype=None):
    """
    Raise a warning, but only once.
    :param str msg: Message to display
    :param Warning warningtype: Type of warning, e.g. DeprecationWarning
    """
    global _seen_warnings
    if msg not in _seen_warnings:
        _seen_warnings.add(msg)
        warnings.warn(msg, warningtype, stacklevel=2)


def get_salted_hash(in_string):
    """Return a hash string for the given string using sha-256"""
    salted_string = in_string + tornado_settings["preauth_secret"] + in_string
    return hashlib.sha256(salted_string.encode("utf-8")).hexdigest()[:20]


def get_rand_id():
    return str(uuid.uuid4())


def ensure_dir_exists(path):
    """Make sure the parent dir exists for path so we can write a file."""
    try:
        os.makedirs(os.path.dirname(path))
    except OSError as e1:
        assert e1.errno == 17  # errno.EEXIST
        pass


def get_path(filename):
    """Get the path to an asset."""
    cwd = os.path.dirname(os.path.abspath(inspect.getfile(inspect.currentframe())))
    return os.path.join(cwd, filename)


tornado_settings = None


class Application(tornado.web.Application):
    def __init__(self, given_tornado_settings=None, user_db: Optional["UserDB"] = None):
        global tornado_settings
        use_tornado_settings = tornado_settings
        if given_tornado_settings is not None:
            use_tornado_settings = given_tornado_settings
        self.subs = {}
        self.new_subs = defaultdict(list)
        self.user_db = user_db
        self.user_node_map: Dict[str, Optional["GraphAgent"]] = {}
        self.world: Optional["World"] = None
        super(Application, self).__init__(self.get_handlers(), **use_tornado_settings)

    def get_handlers(self):
        path_to_build = here + "/../build/"
        # NOTE: We choose to keep the StaticUIHandler, despite this handler never being
        #       hit in the top level RuleRouter from run_server.py in case this application
        #       is run standalone for some reason.
        return [
            (r"/game/api/(.*)", ApiHandler, {"app": self, "user_db": self.user_db}),
            (
                r"/game(.*)/socket",
                SocketHandler,
                {"app": self, "user_db": self.user_db},
            ),
            (r"/play", GameHandler, {"app": self, "user_db": self.user_db}),
            (r"/(.*)", StaticUIHandler, {"path": path_to_build}),
        ]


# StaticUIHandler serves static front end, defaulting to index.html served
# If the file is unspecified.
class StaticUIHandler(tornado.web.StaticFileHandler):
    def parse_url_path(self, url_path):
        PRIMARY_PAGE = "index.html"
        print(url_path)
        if not url_path or url_path.endswith("/"):
            url_path = url_path + PRIMARY_PAGE
            print("UPDATED", url_path)
        return url_path


class SocketHandler(tornado.websocket.WebSocketHandler):
    def initialize(self, app, user_db):
        self.user_db = user_db
        self.app = app
        self.subs = app.subs
        self.new_subs = app.new_subs
        self.alive = True
        self.alive_sent = False
        self.actions = []
        self.player = None
        self.sid = get_rand_id()
        self.user_db = app.user_db

    def safe_write_message(self, msg):
        try:
            self.write_message(msg)
        except tornado.websocket.WebSocketClosedError:
            self.alive = False

    def check_origin(self, origin):
        return True

    def set_player(self, player):
        self.player = player

    def user_should_do_tutorial(self, user_id):
<<<<<<< HEAD
        if self.app.registry.tutorial_builder_config is None:
            return False
=======
>>>>>>> ce076136
        player = self.user_db.get_player(user_id)
        return player.account_status == PlayerStatus.TUTORIAL

    async def launch_game_for_user(self, user_id, game_id):
        # Check for custom game world
        if game_id not in self.app.registry.game_instances:
            self.close()
            # TODO: Have an error page about game deleted
            self.redirect("/game/")
        graph_purgatory = self.app.registry.game_instances[game_id].world.purgatory
        if self.alive:
            new_player = TornadoPlayerProvider(
                self,
                graph_purgatory,
                user_db=self.user_db,
                user_id=user_id,
            )
            await new_player.init_soul()
            self.app.registry.game_instances[game_id].players.append(new_player)

    async def open(self, game_id):
        """
        Open a websocket, validated either by a valid user cookie or
        by a validated preauth.
        """
        preauth_context = self.get_secure_cookie("preauth_context")
        user_id = None
        if preauth_context is not None:  # If there is any preauth
            preauth = self.get_secure_cookie("preauth")
            hashed_user_id = json.loads(preauth)
            user_id = self.user_db.get_player(hashed_user_id).db_id

            # See if the context matches our generated hash
            context_token = json.loads(self.get_secure_cookie("context_token"))
            preauth_context = json.loads(preauth_context)
            context_hash = get_salted_hash(preauth_context)
            if context_hash != context_token:
                # User created their own context cookie
                print(f"Logged in user {user} tried to use invalid preauth context!")
                self.close()
                return
        else:
            user_json = self.get_secure_cookie("user")
            if user_json is not None and user_json != "":
                user_id = json.loads(user_json)

        print("Requesting for user", user_id)
        if user_id is not None:
            logging.info("Opened new socket from ip: {}".format(self.request.remote_ip))
            logging.info("For game: {}".format(game_id))

            loop = tornado.ioloop.IOLoop.current()

            # First check for tutorials
            if self.user_should_do_tutorial(user_id):
                # Spawn a tutorial world for this user, or inject them into
                # their existing world
                if user_id in self.app.registry.tutorial_map:
                    game_id = self.app.registry.tutorial_map[user_id]
                else:
                    orig_game_id = game_id

                    def on_complete():
                        time.sleep(TRANSITION_AFTER_TUTORIAL)
                        loop.spawn_callback(
                            self.launch_game_for_user, user_id, orig_game_id
                        )
<<<<<<< HEAD

                    async def create_and_run_tutorial():
                        game_id = await self.app.registry.run_tutorial(
                            user_id, on_complete
                        )
                        await self.launch_game_for_user(user_id, game_id)

=======

                    async def create_and_run_tutorial():
                        game_id = await self.app.registry.run_tutorial(
                            user_id, on_complete
                        )
                        await self.launch_game_for_user(user_id, game_id)

>>>>>>> ce076136
                    loop.spawn_callback(create_and_run_tutorial)
            else:
                loop.spawn_callback(self.launch_game_for_user, user_id, game_id)
        else:
            self.close()
            self.redirect("/#/login")

    def send_alive(self):
        self.safe_write_message(json.dumps({"command": "register", "data": self.sid}))
        self.alive_sent = True

    async def on_message(self, message):
        logging.info("from web client: {}".format(message))
        msg = tornado.escape.json_decode(tornado.escape.to_basestring(message))
        cmd = msg.get("command")
        if self.player is None:
            return
        if cmd == "act":
            data = msg["data"]
            await self.player.act(data["text"], data["event_id"])
        elif cmd == "hb":
            pass  # heartbeats
        else:
            logging.warning(f"THESE COMMANDS HAVE BEEN DEPRICATED: {msg}")

    def on_close(self):
        self.alive = False


class BaseHandler(tornado.web.RequestHandler):
    def __init__(self, *request, **kwargs):
        self.include_host = False
        super(BaseHandler, self).__init__(*request, **kwargs)

    def initialize(self, user_db):
        self.user_db = user_db

    def get_login_url(self):
        return "/#/login"

    def get_current_user(self):
        user_json = self.get_secure_cookie(
            "user"
        )  # Need to refactor into 'get_identity', then have base and preauth handler implementations
        if user_json is not None and len(user_json) != 0:
            user_decoded = tornado.escape.json_decode(user_json)
            if len(user_decoded) == 0:
                return None
            try:
                user = self.user_db.get_player(user_decoded)
                user_id = user.db_id
            except Exception as e:
                # User id does not exist in the user_db, either
                # we've updated the user table or someone
                # is fishing :/
                # Also can be caused when auth is refreshed
                print(f"User {user_decoded} tried to log in, but was rejected.")
                return None
            print(f"User {user.extern_id, user_id} logged in.")
            return user_id
        else:
            return None

    def set_default_headers(self):
        self.set_header("Access-Control-Allow-Origin", "*")
        self.set_header("Access-Control-Allow-Headers", "*")

    # TODO maybe use cookies to restore previous game state?
    def write_error(self, status_code, **kwargs):
        logging.error("ERROR: %s: %s" % (status_code, kwargs))
        if "exc_info" in kwargs:
            logging.info(
                "Traceback: {}".format(traceback.format_exception(*kwargs["exc_info"]))
            )
        if self.settings.get("debug") and "exc_info" in kwargs:
            logging.error("rendering error page")

            exc_info = kwargs["exc_info"]
            # exc_info is a tuple consisting of:
            # 1. The class of the Exception
            # 2. The actual Exception that was thrown
            # 3. The traceback opbject
            try:
                params = {
                    "error": exc_info[1],
                    "trace_info": traceback.format_exception(*exc_info),
                    "request": self.request.__dict__,
                }

                self.render("error.html", **params)
                logging.error("rendering complete")
            except Exception as e:
                logging.error(e)
        else:
            # In production, reroute to error
            self.redirect("/#/error")


class ApiHandler(BaseHandler):
    def initialize(self, app, user_db):
        self.user_db = user_db
        self.app = app

    @tornado.web.authenticated
    def get(self, *args):
        print("THE ARGS", *args)
        user_json = self.get_secure_cookie("user")
        if user_json is not None and user_json != "":
            user_decoded = tornado.escape.json_decode(user_json)

            split_inputs = args[0].split("/")
            api_command = split_inputs[0]
            other_path_args = split_inputs[1:]

            # TODO(jack) this should really be refactored alongside the
            # TornadoPlayerProvider. Too many complicated routes back here.
            # Then these can go to a subapplication and use Tornado routing
            # rather than whatever this is
            if api_command == "my_agent":

                # TODO do stuff here! You can access self.app.user_node_map
                print(self.app.user_node_map)
                print(other_path_args)
                print(user_decoded)

                self.write(json.dumps({"data": "Something"}))
                return
        # TODO Not a real error code, but should be sometime
        self.write(json.dumps({"failed": "user was logged out"}))

    @tornado.web.authenticated
    def post(self, *args):
        data = tornado.escape.json_decode(self.request.body)
        user_json = self.get_secure_cookie("user")
        print(data)
        if user_json is not None and user_json != "":
            user_decoded = tornado.escape.json_decode(user_json)

            split_inputs = args[0].split("/")
            api_command = split_inputs[0]
            other_path_args = split_inputs[1:]
            print("API COMMAND", api_command)
            print("ARGS", args)
            if api_command == "grant_reward":
                my_node = self.app.user_node_map[user_decoded]
                world = self.app.world
                target_event_id = data["target_event_id"]
                target_node_id = data["target_node_id"]
                print("EVENTID: " + target_event_id)
                print("NODEID: " + target_node_id)
                # TODO ensure that the target node exists
                target_node = world.oo_graph.get_node(target_node_id)

                event = RewardEvent(
                    my_node,
                    target_nodes=[target_node],
                    target_event_id=target_event_id,
                )
                event.execute(world)

                self.write(json.dumps({"data": event.to_frontend_form(my_node)}))
                return
            self.write(json.dumps({"failed": "invalid command"}))
        else:
            # TODO Not a real error code, but should be sometime
            self.write(json.dumps({"failed": "user was logged out"}))


class LandingApplication(tornado.web.Application):
    def __init__(
        self,
        user_db: "UserDB",
        hostname=DEFAULT_HOSTNAME,
        password="LetsPlay",
        given_tornado_settings=None,
    ):
        self.user_db = user_db
        global tornado_settings
        tornado_settings = given_tornado_settings
        super(LandingApplication, self).__init__(
            self.get_handlers(user_db, hostname, password), **tornado_settings
        )

    def get_handlers(self, user_db, hostname=DEFAULT_HOSTNAME, password="LetsPlay"):
        return [
            (r"/", LandingHandler, {"user_db": user_db}),
            (r"/#(.*)", LandingHandler, {"user_db": user_db}),
            (r"/#/login", LandingHandler, {"user_db": user_db}),
            (r"/#/error", NotFoundHandler, {"user_db": user_db}),
            (
                r"/preauth/(.*)/(.*)/(.*)/",
                PreauthGameHandler,
                {"user_db": user_db, "hostname": hostname},
            ),
            (r"/play", GameHandler, {"user_db": user_db}),
            (r"/play/?id=.*", GameHandler, {"user_db": user_db}),
            (r"/play/*", GameHandler, {"user_db": user_db}),
            (r"/build", BuildHandler, {"user_db": user_db}),
            (
                r"/login",
                LoginHandler,
                {"user_db": user_db, "hostname": hostname, "password": password},
            ),
            (
                r"/auth/fblogin",
                FacebookOAuth2LoginHandler,
                {"user_db": user_db, "hostname": hostname, "app": self},
            ),
            (r"/logout", LogoutHandler, {"hostname": hostname}),
            (
                r"/terms",
                StaticPageHandler,
                {"user_db": user_db, "target": "/html/terms.html"},
            ),
            (
                r"/#/bye",
                LandingHandler,
                {"user_db": user_db},
            ),
            (
                r"/about",
                StaticLoggedInPageHandler,
                {"user_db": user_db, "target": "/html/about.html"},
            ),
            (
                r"/profile",
                StaticLoggedInPageHandler,
                {"user_db": user_db, "target": "/html/profile.html"},
            ),
            (r"/report", ReportHandler, {"user_db": user_db}),
            (r"/(.*)", StaticUIHandler, {"path": here + "/../build/"}),
        ]


class LandingHandler(BaseHandler):
    def get(self):
        self.render(here + "/../build/index.html")


class BuildHandler(BaseHandler):
    def get(self):
        self.render(here + "/../build/builder.html")


class GameHandler(BaseHandler):
    @tornado.web.authenticated
    def get(self):
        self.render(here + "/../build/game.html")


class PreauthGameHandler(BaseHandler):
    def initialize(
        self,
        user_db,
        hostname=DEFAULT_HOSTNAME,
    ):
        self.user_db = user_db
        self.hostname = hostname

    def validate_login_details(self, user_id, context_id, auth_token) -> bool:
        """
        Check if the provided details are correct, as the user id + context id + secret
        should hash to the auth token.
        """
        combo_string = f"{user_id}-{context_id}"
        hashed_key = get_salted_hash(combo_string)
        return hashed_key == auth_token

    def get(self, user_id, context_id, auth_token):
        """
        Preauth access requires that the salted hash of user_id and context_id matches
        the provided auth_token, which ensures that our server was the one to generate
        the auth token.

        We then set a cookie with a preauth user id, the context of the preauth, and
        a context auth token we generate the hash for (this way we can assert the
        cookie contents weren't edited).
        """
        if self.validate_login_details(user_id, context_id, auth_token):
            user_hash = get_salted_hash(user_id)
            context_hash = get_salted_hash(context_id)
            hashed_user_id = f"preauth-{user_hash}"
            self.user_db.create_user(extern_id=hashed_user_id, is_preauth=True)
            self.set_secure_cookie(
                "preauth",
                tornado.escape.json_encode(hashed_user_id),
                expires_days=1,
                domain=self.hostname,
                httponly=True,
                samesite=None,
                secure=True,
            )
            self.set_secure_cookie(
                "preauth_context",
                tornado.escape.json_encode(context_id),
                expires_days=1,
                domain=self.hostname,
                httponly=True,
                samesite=None,
                secure=True,
            )
            self.set_secure_cookie(
                "context_token",
                tornado.escape.json_encode(context_hash),
                expires_days=1,
                domain=self.hostname,
                httponly=True,
                samesite=None,
                secure=True,
            )
            self.render(here + "/../build/game.html")
        else:
            self.redirect("/#/error")


class NotFoundHandler(BaseHandler):
    def get(self):
        self.redirect("/#/error")


class StaticPageHandler(BaseHandler):
    def initialize(self, target, user_db):
        self.target_page = here + target
        self.user_db = user_db

    def get(self):
        self.render(self.target_page)


class StaticLoggedInPageHandler(StaticPageHandler):
    @tornado.web.authenticated
    def get(self):
        self.render(self.target_page)


class FacebookOAuth2LoginHandler(BaseHandler, tornado.auth.FacebookGraphMixin):
    """
    See https://www.tornadoweb.org/en/stable/_modules/tornado/auth.html#FacebookGraphMixin
    """

    def initialize(
        self,
        user_db,
        hostname,
        app,
    ):
        self.app = app
        self.user_db = user_db
        self.hostname = hostname

    async def get_privacy_restricted_user_id(self, redirect_url) -> str:
        """
        While we already don't request user input for our API key,
        this method ensures that we're only getting the `id` key.

        DO NOT CHANGE THIS METHOD
        """
        fb_user = await self.get_authenticated_user(
            redirect_uri=redirect_url,
            client_id=self.app.settings["facebook_api_key"],
            client_secret=self.app.settings["facebook_secret"],
            code=self.get_argument("code"),
        )
        return fb_user["id"]

    async def get(self):
        redirect = "https://" + self.request.host + "/auth/fblogin"
        if self.get_argument("code", False):
            fb_app_scoped_id = await self.get_privacy_restricted_user_id(
                redirect_url=redirect,
            )
<<<<<<< HEAD

            user_id = self.user_db.create_user(
                extern_id=fb_app_scoped_id, is_preauth=False
=======
            user_id = self.user_db.create_user(
                extern_id=fb_user["id"], is_preauth=False
>>>>>>> ce076136
            )
            self.set_current_user(user_id)
            self.redirect("/play/")
            return
        self.authorize_redirect(
            redirect_uri=redirect,
            client_id=self.app.settings["facebook_api_key"],
        )

    def set_current_user(self, user_id):
        if user_id:
            self.set_secure_cookie(
                "user",
                tornado.escape.json_encode(user_id),
                domain=self.hostname,
                secure=True,
                httponly=True,
            )
        else:
            self.set_secure_cookie(
                "user",
                "",
                domain=self.hostname,
                secure=True,
                httponly=True,
            )


class LoginHandler(BaseHandler):
    def initialize(
        self,
        user_db,
        hostname=DEFAULT_HOSTNAME,
        password="LetsPlay",
    ):
        self.user_db = user_db
        self.hostname = hostname
        self.password = password

    def get(self):
        self.render(here + "/build/index.html", next=self.get_argument("next", "/"))
        self.next = next

    def post(self):
        name = self.get_argument("name", "")
        password = self.get_argument("password", "")
        if password == self.password:
            user_id = self.user_db.create_user(extern_id=name, is_preauth=False)
            self.set_current_user(user_id)
            # self.redirect(self.get_argument("next", "/"))
            self.redirect("/play/")
        else:
            error_msg = "?error=" + tornado.escape.url_escape("incorrect")
            self.redirect("/#/login" + error_msg)

    def set_current_user(self, user_id):
        if user_id:
            self.set_secure_cookie(
                "user",
                tornado.escape.json_encode(user_id),
                domain=self.hostname,
                # secure=True, login handler is for local testing
                httponly=True,
            )
        else:
            self.set_secure_cookie(
                "user",
                "",
                domain=self.hostname,
                secure=True,
                httponly=True,
            )


class LogoutHandler(BaseHandler):
    def initialize(
        self,
        hostname=DEFAULT_HOSTNAME,
    ):
        self.hostname = hostname

    def get(self):
        self.set_secure_cookie(
            "user",
            "",
            domain=self.hostname,
            secure=True,
            httponly=True,
        )
        self.redirect("/#/bye")


class ReportHandler(BaseHandler):
    def post(self):
        data = tornado.escape.json_decode(self.request.body)
        print("Report gotten:", data)
        report_dir = os.path.expanduser("~/light_reports/")
        if not os.path.exists(report_dir):
            os.makedirs(report_dir)
        tmp_filename = f"report-{time.time()}"
        while os.path.exists(os.path.join(report_dir, f"{tmp_filename}.json")):
            # Disgusting hack to get multiple saves at the same time
            tmp_filename += "a"
        dump_loc = os.path.join(report_dir, f"{tmp_filename}.json")
        with open(os.path.join(report_dir, dump_loc), "w+") as report_file:
            json.dump(data, report_file)


class TornadoPlayerProvider(PlayerProvider):
    """
    Player Provider for the web app
    """

    def __init__(self, socket, purgatory, user_db=None, user_id=None, context=None):
        self.socket = socket
        self.player_soul = None
        self.purgatory = purgatory
        if quest_loader is not None:
            self.quest_loader = quest_loader
        socket.set_player(self)
        socket.send_alive()
        self.user_db = user_db
        self.user_id = user_id
        self.context = context
        # TODO a TornadoPlayerProvider refactor is likely desired, combining
        # the APIs for socket and HTTP requests to use logged in user
        # and their state in the world at the same time.
        self.app = socket.app
        self.app.world = purgatory.world

    def register_soul(self, soul: "PlayerSoul"):
        """Save the soul as a local player soul"""
        self.player_soul = soul
        if self.user_id is not None:
            if self.user_db is not None:
                base_score = self.user_db.get_agent_score(self.user_id)
                # TODO refactor into elsewhere
                target_node = soul.target_node
                target_node.xp = base_score.score
                target_node.reward_xp = base_score.reward_xp
                target_node._base_class_experience = 0
                target_node._num_turns = 0
                target_node._base_experience = target_node.xp
                target_node._base_reward_points = target_node.reward_xp
            self.app.user_node_map[self.user_id] = soul.target_node

    async def player_observe_event(self, soul: "PlayerSoul", event: "GraphEvent"):
        """
        Send observation forward to the player in whatever format the player
        expects it to be.
        """
        # This will need to pass through the socket?
        view = event.view_as(soul.target_node)
        if not self.socket.alive_sent:
            return  # the socket isn't alive yet, let's wait
        dat = event.to_frontend_form(self.player_soul.target_node)
        filtered_obs = (
            dat if dat["text"] is not None and len(dat["text"].strip()) else None
        )
        if filtered_obs is not None:
            self.socket.safe_write_message(
                json.dumps({"command": "actions", "data": [dat]})
            )
        if (
            isinstance(event, DeathEvent)
            and event.actor.node_id == soul.target_node.node_id
        ):
            await self.purgatory.clear_soul(soul.target_node)

    async def act(self, action_data, event_id: Optional[str] = None):
        if self.player_soul is not None and self.player_soul.is_reaped:
            self.player_soul = None
        if self.player_soul is None:
            await self.init_soul()
            return
        player_agent = await self.player_soul.handle_act(action_data, event_id)

    async def init_soul(self):
        await self.purgatory.get_soul_for_player(self)
        if self.player_soul is None:
            dat = {"text": "Could not find a soul for you, sorry"}
            self.socket.safe_write_message(
                json.dumps({"command": "fail_find", "data": [dat]})
            )
        else:
            soul_id = self.player_soul.player_id
            SoulSpawnEvent(soul_id, self.player_soul.target_node).execute(
                self.purgatory.world
            )
            await self.player_soul.handle_act("look")
            self.player_soul.target_node.user_id = self.user_id
            self.player_soul.target_node.context_id = self.context

    def is_alive(self):
        return self.socket.alive

    async def on_reap_soul(self, soul):
        action = SystemMessageEvent(
            soul.target_node,
            [],
            text_content=(
                "Your soul slips off into the ether, unbound by your previous character. "
                '"Oh no... this won\'t do", says the Dungeon Master, before peering over '
                'into the world to see what has happened. "I can try to find a new place '
                "for your soul, if you'd like?\" Send anything to respawn."
            ),
        )
        soul.target_node.user_id = None
        soul.target_node.context_id = None
        dat = action.to_frontend_form(soul.target_node)
        self.socket.safe_write_message(
            json.dumps({"command": "actions", "data": [dat]})
        )
        if self.user_id is not None:
            if self.user_db is not None and not isinstance(soul, TutorialPlayerSoul):
                # TODO refactor out from server logic
                target_node = soul.target_node
                gained_experience = target_node.xp - target_node._base_experience
                net_reward_points = (
                    target_node.reward_xp - target_node._base_reward_points
                )
                db_id = target_node.db_id if target_node.db_id is not None else ""
                self.user_db.update_agent_score(
                    player_id=self.user_id,
                    agent_name_id=db_id,
                    points=gained_experience,
                    num_turns=target_node._num_turns,
                    reward_change=net_reward_points,
                )
                target_node._num_turns = 0
                target_node._base_experience = target_node.xp
                target_node._base_reward_points = target_node.reward_xp
            self.app.user_node_map[self.user_id] = None


class TornadoPlayerFactory:
    """
    A player provider is an API for adding new players into the game. It
    will be given opportunities to check for new players and should return
    an array of new players during these calls
    """

    def __init__(
        self,
        registry,
        hostname=DEFAULT_HOSTNAME,
        port=DEFAULT_PORT,
        user_db=None,
        listening=False,
        given_tornado_settings=None,
    ):
        self.registry = registry
        self.app = None
        self.user_db = user_db

        def _run_server():
            nonlocal listening
            nonlocal self
            nonlocal hostname
            nonlocal port
            self.my_loop = ioloop.IOLoop()
            self.app = Application(
                given_tornado_settings=given_tornado_settings, user_db=self.user_db
            )
            self.app.registry = self.registry
            if listening:
                self.app.listen(port, max_buffer_size=1024 ** 3)
                print(
                    "\nYou can connect to the game at http://%s:%s/" % (hostname, port)
                )
                print(
                    "You can connect to the socket at http://%s:%s/game/socket/"
                    % (hostname, port)
                )
            logging.info("TornadoWebProvider Started")

            if "HOSTNAME" in os.environ and hostname == DEFAULT_HOSTNAME:
                hostname = os.environ["HOSTNAME"]
            else:
                hostname = hostname

        _run_server()
        while self.app is None:
            asyncio.sleep(0.3)


def main():
    import numpy
    import random

    parser = argparse.ArgumentParser(description="Start the tornado server.")
    parser.add_argument(
        "--hostname",
        metavar="hostname",
        type=str,
        default=DEFAULT_HOSTNAME,
        help="host to run the server on.",
    )
    parser.add_argument(
        "--light-model-root",
        type=str,
        default="/Users/jju/Desktop/LIGHT/",
        help="models path. For local setup, use: /checkpoint/jase/projects/light/dialog/",
    )
    parser.add_argument(
        "--no-game-instance",
        action="store_true",
        help="does not initialize game instance",
    )
    parser.add_argument(
        "-port",
        metavar="port",
        type=int,
        default=DEFAULT_PORT,
        help="port to run the server on.",
    )
    FLAGS = parser.parse_args()
    FLAGS.safety_classifier_path = os.path.expanduser(
        "~/data/safety/OffensiveLanguage.txt"
    )

    random.seed(6)
    numpy.random.seed(6)

    if FLAGS.no_game_instance:
        provider = TornadoPlayerFactory(
            None, FLAGS.hostname, FLAGS.port, listening=True
        )
    else:
        game = asyncio.run(GameInstance(game_id=0, ldb=ldb))
        graph = game.world
        provider = TornadoPlayerFactory(
            graph, FLAGS.hostname, FLAGS.port, db=ldb, listening=True
        )
        game.register_provider(provider)
        game.run_graph()


if __name__ == "__main__":
    main()<|MERGE_RESOLUTION|>--- conflicted
+++ resolved
@@ -220,11 +220,8 @@
         self.player = player
 
     def user_should_do_tutorial(self, user_id):
-<<<<<<< HEAD
         if self.app.registry.tutorial_builder_config is None:
             return False
-=======
->>>>>>> ce076136
         player = self.user_db.get_player(user_id)
         return player.account_status == PlayerStatus.TUTORIAL
 
@@ -292,7 +289,6 @@
                         loop.spawn_callback(
                             self.launch_game_for_user, user_id, orig_game_id
                         )
-<<<<<<< HEAD
 
                     async def create_and_run_tutorial():
                         game_id = await self.app.registry.run_tutorial(
@@ -300,15 +296,6 @@
                         )
                         await self.launch_game_for_user(user_id, game_id)
 
-=======
-
-                    async def create_and_run_tutorial():
-                        game_id = await self.app.registry.run_tutorial(
-                            user_id, on_complete
-                        )
-                        await self.launch_game_for_user(user_id, game_id)
-
->>>>>>> ce076136
                     loop.spawn_callback(create_and_run_tutorial)
             else:
                 loop.spawn_callback(self.launch_game_for_user, user_id, game_id)
@@ -680,14 +667,9 @@
             fb_app_scoped_id = await self.get_privacy_restricted_user_id(
                 redirect_url=redirect,
             )
-<<<<<<< HEAD
 
             user_id = self.user_db.create_user(
                 extern_id=fb_app_scoped_id, is_preauth=False
-=======
-            user_id = self.user_db.create_user(
-                extern_id=fb_user["id"], is_preauth=False
->>>>>>> ce076136
             )
             self.set_current_user(user_id)
             self.redirect("/play/")
