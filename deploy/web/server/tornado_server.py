--- conflicted
+++ resolved
@@ -250,12 +250,8 @@
         if preauth_context is not None:  # If there is any preauth
             preauth = self.get_secure_cookie("preauth")
             hashed_user_id = json.loads(preauth)
-<<<<<<< HEAD
-            user_id = self.user_db.get_player(hashed_user_id).db_id
-=======
             print(hashed_user_id, " ID loaded from preauth")
             user_id = self.user_db.get_player_by_extern_id(hashed_user_id).db_id
->>>>>>> 0178ee69
 
             # See if the context matches our generated hash
             context_token = json.loads(self.get_secure_cookie("context_token"))
@@ -292,7 +288,6 @@
                         loop.spawn_callback(
                             self.launch_game_for_user, user_id, orig_game_id
                         )
-<<<<<<< HEAD
 
                     async def create_and_run_tutorial():
                         game_id = await self.app.registry.run_tutorial(
@@ -300,15 +295,6 @@
                         )
                         await self.launch_game_for_user(user_id, game_id)
 
-=======
-
-                    async def create_and_run_tutorial():
-                        game_id = await self.app.registry.run_tutorial(
-                            user_id, on_complete
-                        )
-                        await self.launch_game_for_user(user_id, game_id)
-
->>>>>>> 0178ee69
                     loop.spawn_callback(create_and_run_tutorial)
             else:
                 loop.spawn_callback(self.launch_game_for_user, user_id, game_id)
@@ -498,11 +484,6 @@
     def get_handlers(self, user_db):
         base_handlers = [
             (r"/", LandingHandler, {"user_db": user_db}),
-<<<<<<< HEAD
-            (r"/#(.*)", LandingHandler, {"user_db": user_db}),
-            (r"/#/login", LandingHandler, {"user_db": user_db}),
-            (r"/#/error", NotFoundHandler, {"user_db": user_db}),
-=======
             (r"/intro", AuthLandingHandler, {"user_db": user_db}),
             (r"/faq", LandingHandler, {"user_db": user_db}),
             (r"/tos", LandingHandler, {"user_db": user_db}),
@@ -510,7 +491,6 @@
             (r"/submit_intro", LegalSubmitHandler, {"user_db": user_db}),
             (r"/#(.*)", LandingHandler, {"user_db": user_db}),
             (r"/#/login", LandingHandler, {"user_db": user_db}),
->>>>>>> 0178ee69
             (
                 r"/preauth/(.*)/(.*)/(.*)/",
                 PreauthGameHandler,
@@ -542,10 +522,6 @@
                 {"user_db": user_db, "target": "/html/profile.html"},
             ),
             (r"/report", ReportHandler, {"user_db": user_db}),
-<<<<<<< HEAD
-            (r"/(.*)", StaticUIHandler, {"path": here + "/../build/"}),
-=======
->>>>>>> 0178ee69
         ]
         if self.password is not None and len(self.password) > 0:
             base_handlers.append(
@@ -570,10 +546,6 @@
                     {"user_db": user_db, "hostname": self.hostname, "app": self},
                 )
             )
-<<<<<<< HEAD
-
-        return base_handlers
-=======
         base_handlers.append((r"/(.*)", StaticUIHandler, {"path": here + "/../build/"}))
 
         return base_handlers
@@ -583,7 +555,6 @@
     @tornado.web.authenticated
     def get(self):
         self.render(here + "/../build/index.html")
->>>>>>> 0178ee69
 
 
 class LandingHandler(BaseHandler):
@@ -646,10 +617,7 @@
             user_hash = get_salted_hash(user_id)
             context_hash = get_salted_hash(context_id)
             hashed_user_id = f"preauth-{user_hash}"
-<<<<<<< HEAD
-=======
             print("creating hashed user", hashed_user_id)
->>>>>>> 0178ee69
             self.user_db.create_user(extern_id=hashed_user_id, is_preauth=True)
             self.set_secure_cookie(
                 "preauth",
@@ -726,40 +694,26 @@
             client_secret=self.app.settings["facebook_secret"],
             code=self.get_argument("code"),
         )
-<<<<<<< HEAD
-        return fb_user["id"]
-=======
-        salted_string = fb_user["id"] + self.app.tornado_settings['facebook_asid_salt']
+        salted_string = fb_user["id"] + self.app.tornado_settings["facebook_asid_salt"]
         return hashlib.sha256(salted_string.encode("utf-8")).hexdigest()[:30]
->>>>>>> 0178ee69
 
     async def get(self):
         redirect = "https://" + self.request.host + "/auth/fblogin"
         if self.get_argument("code", False):
             fb_app_scoped_id = await self.get_privacy_restricted_user_id(
                 redirect_url=redirect,
-<<<<<<< HEAD
             )
 
             user_id = self.user_db.create_user(
                 extern_id=fb_app_scoped_id, is_preauth=False
             )
             self.set_current_user(user_id)
-            self.redirect("/play/")
-=======
-            )
-
-            user_id = self.user_db.create_user(
-                extern_id=fb_app_scoped_id, is_preauth=False
-            )
-            self.set_current_user(user_id)
             player = self.user_db.get_player(user_id)
-            default_next = 'play'
+            default_next = "play"
             if (player.account_status) == PlayerStatus.INTRO:
-                default_next = 'intro'
+                default_next = "intro"
             next = self.get_argument("next", default_next)
             self.redirect("/" + next)
->>>>>>> 0178ee69
             return
         self.authorize_redirect(
             redirect_uri=redirect,
@@ -806,17 +760,12 @@
         if password == self.password:
             user_id = self.user_db.create_user(extern_id=name, is_preauth=False)
             self.set_current_user(user_id)
-<<<<<<< HEAD
-            # self.redirect(self.get_argument("next", "/"))
-            self.redirect("/play/")
-=======
             player = self.user_db.get_player(user_id)
-            default_next = 'play'
+            default_next = "play"
             if (player.account_status) == PlayerStatus.INTRO:
-                default_next = 'intro'
+                default_next = "intro"
             next = self.get_argument("next", default_next)
             self.redirect("/" + next)
->>>>>>> 0178ee69
         else:
             error_msg = "?error=" + tornado.escape.url_escape("incorrect")
             self.redirect("/#/login" + error_msg)
@@ -855,11 +804,7 @@
             secure=True,
             httponly=True,
         )
-<<<<<<< HEAD
-        self.redirect("/#/bye")
-=======
         self.redirect("/bye")
->>>>>>> 0178ee69
 
 
 class LegalSubmitHandler(BaseHandler):
@@ -874,9 +819,12 @@
         user_id = self.get_current_user()
         assert user_id is not None, "Can only submit legal with logged in user"
         player = self.user_db.get_player(user_id)
-        assert player.account_status == PlayerStatus.INTRO, "Must be in intro to submit legal"
+        assert (
+            player.account_status == PlayerStatus.INTRO
+        ), "Must be in intro to submit legal"
         self.user_db.update_player_status(user_id, PlayerStatus.TUTORIAL)
         self.write(json.dumps({"data": "Something"}))
+
 
 class ReportHandler(BaseHandler):
     def post(self):
