#!/usr/bin/env python3

# Copyright 2017-present, Facebook, Inc.
# All rights reserved.
#
# This source code is licensed under the license found in the
# LICENSE file in the root directory of this source tree.

from deploy.web.server.game_instance import (
    Player,
    GameInstance,
)
from light.data_model.db.users import PlayerStatus
from light.world.player_provider import PlayerProvider
from light.world.quest_loader import QuestLoader
from light.graph.events.graph_events import RewardEvent
from light.world.souls.tutorial_player_soul import TutorialPlayerSoul

import argparse
import inspect
import json
import logging
import os
import threading
import time
import traceback
import uuid
import warnings
import asyncio
import hashlib
from collections import defaultdict
import tornado.ioloop as ioloop
import tornado.web
import tornado.auth
import tornado.websocket
import tornado.escape
from light.graph.events.graph_events import (
    SoulSpawnEvent,
    SystemMessageEvent,
    DeathEvent,
)

from typing import Dict, Optional, TYPE_CHECKING

if TYPE_CHECKING:
    from light.graph.elements.graph_nodes import GraphAgent
    from light.world.world import World
    from light.data_model.db.users import UserDB
<<<<<<< HEAD

# Monkeypatch to allow samesite for iframe usage
from http.cookies import Morsel

Morsel._reserved["samesite"] = "SameSite"

=======
>>>>>>> baad3d40

DEFAULT_PORT = 35496
DEFAULT_HOSTNAME = "localhost"
QUESTS_LOCATION = "/home/ubuntu/data/quests"
if QUESTS_LOCATION is not None and os.path.exists(QUESTS_LOCATION):
    quest_loader = QuestLoader(QUESTS_LOCATION)
else:
    quest_loader = None
TRANSITION_AFTER_TUTORIAL = 4
here = os.path.abspath(os.path.dirname(__file__))

_seen_warnings = set()

"""
TornadoWebappPlayers have a number of commands that they're able to communicate
using.

All messages are sent with a `command` field and a `data` field.

Server -> Player commands:
command      |   data
'act'        -  Text action that the user intends to take
'descs'      -  empty object. Will cause a responding `descs` call.
'contains'   -  Array of graph ids to query the contents of
'attributes' -  Array of graph ids to query the attributes for

Player -> server commands:
command      |   data
'actions'    -  Array of Action dicts, structure defined below in the
             |  Actions section (currently fairly informal, happy to expand)
             |  what is contained in this
'descs'      -  Contains a map from graph_ids to the canonical descriptive
             |  name for that character. Any additional queries should
             |  use these ids to refer to things in the graph world
'contains'   -  Returns a mapping from graph_id to objects contained in
             |  that node for every node listed in a 'contains' request
'attributes' -  Returns a mapping from graph_id to attributes for all
             |  nodes listed in the attributes request
'register'   -  When a socket connection is opened, this message comes through
             |  with a unique id for this socket connection
'reject'     -  When a socket connection fails, this message comes through
             |  with a text message for what went wrong

Actions follow the following structure approximately:
{
    caller: string name of the action that caused this message to be created,
            is sometimes 'null' for actions that were generated without a cause
    name:   string name of a specified format the action takes based on the
            caller. For example, "examine" has "examine_object" and "witnessed"
            as a possible name to distinguish between being the examiner and
            seeing someone else examine. These are defined in graph_functions
    room_id: graph id for location where this action happened
    text:  processed text for the action from the perspective of the reciever
    actors: graph ids of the actor and any recipients.
    text_actors: text names for the actors (does not handle "you")
    content: only present in speech-based actions, contains the actual speech
}
"""


def warn_once(msg, warningtype=None):
    """
    Raise a warning, but only once.
    :param str msg: Message to display
    :param Warning warningtype: Type of warning, e.g. DeprecationWarning
    """
    global _seen_warnings
    if msg not in _seen_warnings:
        _seen_warnings.add(msg)
        warnings.warn(msg, warningtype, stacklevel=2)


def get_salted_hash(in_string):
    """Return a hash string for the given string using sha-256"""
    salted_string = in_string + tornado_settings["preauth_secret"] + in_string
    return hashlib.sha256(salted_string.encode("utf-8")).hexdigest()[:20]


def get_rand_id():
    return str(uuid.uuid4())


def ensure_dir_exists(path):
    """Make sure the parent dir exists for path so we can write a file."""
    try:
        os.makedirs(os.path.dirname(path))
    except OSError as e1:
        assert e1.errno == 17  # errno.EEXIST
        pass


def get_path(filename):
    """Get the path to an asset."""
    cwd = os.path.dirname(os.path.abspath(inspect.getfile(inspect.currentframe())))
    return os.path.join(cwd, filename)


tornado_settings = None


class Application(tornado.web.Application):
    def __init__(self, given_tornado_settings=None, user_db: Optional["UserDB"] = None):
        global tornado_settings
        use_tornado_settings = tornado_settings
        if given_tornado_settings is not None:
            use_tornado_settings = given_tornado_settings
        self.subs = {}
        self.new_subs = defaultdict(list)
        self.user_db = user_db
        self.user_node_map: Dict[str, Optional["GraphAgent"]] = {}
        self.world: Optional["World"] = None
        super(Application, self).__init__(self.get_handlers(), **use_tornado_settings)

    def get_handlers(self):
        path_to_build = here + "/../build/"
        # NOTE: We choose to keep the StaticUIHandler, despite this handler never being
        #       hit in the top level RuleRouter from run_server.py in case this application
        #       is run standalone for some reason.
        return [
            (r"/game/api/(.*)", ApiHandler, {"app": self, "user_db": self.user_db}),
            (
                r"/game(.*)/socket",
                SocketHandler,
                {"app": self, "user_db": self.user_db},
            ),
            (r"/play", GameHandler, {"app": self, "user_db": self.user_db}),
            (r"/(.*)", StaticUIHandler, {"path": path_to_build}),
        ]


# StaticUIHandler serves static front end, defaulting to index.html served
# If the file is unspecified.
class StaticUIHandler(tornado.web.StaticFileHandler):
    def parse_url_path(self, url_path):
        PRIMARY_PAGE = "index.html"
        print(url_path)
        if not url_path or url_path.endswith("/"):
            url_path = url_path + PRIMARY_PAGE
            print("UPDATED", url_path)
        return url_path


class SocketHandler(tornado.websocket.WebSocketHandler):
    def initialize(self, app, user_db):
        self.user_db = user_db
        self.app = app
        self.subs = app.subs
        self.new_subs = app.new_subs
        self.alive = True
        self.alive_sent = False
        self.actions = []
        self.player = None
        self.sid = get_rand_id()
        self.user_db = app.user_db

    def safe_write_message(self, msg):
        try:
            self.write_message(msg)
        except tornado.websocket.WebSocketClosedError:
            self.alive = False

    def check_origin(self, origin):
        return True

    def set_player(self, player):
        self.player = player

    def user_should_do_tutorial(self, user_id):
        player = self.user_db.get_player(user_id)
        return player.account_status == PlayerStatus.TUTORIAL

    async def launch_game_for_user(self, user_id, game_id):
        # Check for custom game world
        if game_id not in self.app.registry.game_instances:
            self.close()
            # TODO: Have an error page about game deleted
            self.redirect("/game/")
        graph_purgatory = self.app.registry.game_instances[game_id].world.purgatory
        if self.alive:
            new_player = TornadoPlayerProvider(
                self,
                graph_purgatory,
                user_db=self.user_db,
                user_id=user_id,
            )
            await new_player.init_soul()
            self.app.registry.game_instances[game_id].players.append(new_player)

    async def open(self, game_id):
        """
        Open a websocket, validated either by a valid user cookie or
        by a validated preauth.
        """
        preauth_context = self.get_secure_cookie("preauth_context")
        user_id = None
        if preauth_context is not None:  # If there is any preauth
            preauth = self.get_secure_cookie("preauth")
            hashed_user_id = json.loads(preauth)
            user_id = self.user_db.get_player(hashed_user_id).db_id

            # See if the context matches our generated hash
            context_token = json.loads(self.get_secure_cookie("context_token"))
            preauth_context = json.loads(preauth_context)
            context_hash = get_salted_hash(preauth_context)
            if context_hash != context_token:
                # User created their own context cookie
                print(f"Logged in user {user} tried to use invalid preauth context!")
                self.close()
                return
        else:
            user_json = self.get_secure_cookie("user")
<<<<<<< HEAD
            if user_json is not None and user_json != "":
=======
            if user_json is not None:
>>>>>>> baad3d40
                user_id = json.loads(user_json)

        print("Requesting for user", user_id)
        if user_id is not None:
            logging.info("Opened new socket from ip: {}".format(self.request.remote_ip))
            logging.info("For game: {}".format(game_id))

            loop = tornado.ioloop.IOLoop.current()

            # First check for tutorials
            if self.user_should_do_tutorial(user_id):
                # Spawn a tutorial world for this user, or inject them into
                # their existing world
                if user_id in self.app.registry.tutorial_map:
                    game_id = self.app.registry.tutorial_map[user_id]
                else:
                    orig_game_id = game_id

                    def on_complete():
                        time.sleep(TRANSITION_AFTER_TUTORIAL)
                        loop.spawn_callback(
                            self.launch_game_for_user, user_id, orig_game_id
                        )

<<<<<<< HEAD
                    async def create_and_run_tutorial():
                        game_id = await self.app.registry.run_tutorial(
                            user_id, on_complete
                        )
                        await self.launch_game_for_user(user_id, game_id)

                    loop.spawn_callback(create_and_run_tutorial)
            else:
                loop.spawn_callback(self.launch_game_for_user, user_id, game_id)
=======
                    game_id = self.app.registry.run_tutorial(user_id, on_complete)

            loop.spawn_callback(self.launch_game_for_user, user_id, game_id)
>>>>>>> baad3d40
        else:
            self.close()
            self.redirect("/#/login")

    def send_alive(self):
        self.safe_write_message(json.dumps({"command": "register", "data": self.sid}))
        self.alive_sent = True

    async def on_message(self, message):
        logging.info("from web client: {}".format(message))
        msg = tornado.escape.json_decode(tornado.escape.to_basestring(message))
        cmd = msg.get("command")
        if self.player is None:
            return
        if cmd == "act":
            data = msg["data"]
            await self.player.act(data["text"], data["event_id"])
<<<<<<< HEAD
        elif cmd == "hb":
            pass  # heartbeats
        else:
            logging.warning(f"THESE COMMANDS HAVE BEEN DEPRICATED: {msg}")
=======
        else:
            logging.warning(f"THESE COMMANDS HAVE BEEN DEPRICATED: {data}")
>>>>>>> baad3d40

    def on_close(self):
        self.alive = False


class BaseHandler(tornado.web.RequestHandler):
    def __init__(self, *request, **kwargs):
        self.include_host = False
        super(BaseHandler, self).__init__(*request, **kwargs)

    def initialize(self, user_db):
        self.user_db = user_db

    def get_login_url(self):
        return "/#/login"

    def get_current_user(self):
        user_json = self.get_secure_cookie(
            "user"
        )  # Need to refactor into 'get_identity', then have base and preauth handler implementations
        if user_json is not None and len(user_json) != 0:
            user_decoded = tornado.escape.json_decode(user_json)
            if len(user_decoded) == 0:
                return None
            try:
                user = self.user_db.get_player(user_decoded)
                user_id = user.db_id
            except Exception as e:
                # User id does not exist in the user_db, either
                # we've updated the user table or someone
                # is fishing :/
                # Also can be caused when auth is refreshed
                print(f"User {user_decoded} tried to log in, but was rejected.")
                return None
            print(f"User {user.extern_id, user_id} logged in.")
            return user_id
        else:
            return None

    def set_default_headers(self):
        self.set_header("Access-Control-Allow-Origin", "*")
        self.set_header("Access-Control-Allow-Headers", "*")

    # TODO maybe use cookies to restore previous game state?
    def write_error(self, status_code, **kwargs):
        logging.error("ERROR: %s: %s" % (status_code, kwargs))
        if "exc_info" in kwargs:
            logging.info(
                "Traceback: {}".format(traceback.format_exception(*kwargs["exc_info"]))
            )
        if self.settings.get("debug") and "exc_info" in kwargs:
            logging.error("rendering error page")

            exc_info = kwargs["exc_info"]
            # exc_info is a tuple consisting of:
            # 1. The class of the Exception
            # 2. The actual Exception that was thrown
            # 3. The traceback opbject
            try:
                params = {
                    "error": exc_info[1],
                    "trace_info": traceback.format_exception(*exc_info),
                    "request": self.request.__dict__,
                }

                self.render("error.html", **params)
                logging.error("rendering complete")
            except Exception as e:
                logging.error(e)
        else:
            # In production, reroute to error
            self.redirect("/#/error")


class ApiHandler(BaseHandler):
    def initialize(self, app, user_db):
        self.user_db = user_db
        self.app = app

    @tornado.web.authenticated
    def get(self, *args):
        print("THE ARGS", *args)
        user_json = self.get_secure_cookie("user")
        if user_json is not None and user_json != "":
            user_decoded = tornado.escape.json_decode(user_json)

            split_inputs = args[0].split("/")
            api_command = split_inputs[0]
            other_path_args = split_inputs[1:]

            # TODO(jack) this should really be refactored alongside the
            # TornadoPlayerProvider. Too many complicated routes back here.
            # Then these can go to a subapplication and use Tornado routing
            # rather than whatever this is
            if api_command == "my_agent":

                # TODO do stuff here! You can access self.app.user_node_map
                print(self.app.user_node_map)
                print(other_path_args)
                print(user_decoded)

                self.write(json.dumps({"data": "Something"}))
                return
        # TODO Not a real error code, but should be sometime
        self.write(json.dumps({"failed": "user was logged out"}))

    @tornado.web.authenticated
    def post(self, *args):
        data = tornado.escape.json_decode(self.request.body)
        user_json = self.get_secure_cookie("user")
        print(data)
        if user_json is not None and user_json != "":
            user_decoded = tornado.escape.json_decode(user_json)

            split_inputs = args[0].split("/")
            api_command = split_inputs[0]
            other_path_args = split_inputs[1:]
            print("API COMMAND", api_command)
            print("ARGS", args)
            if api_command == "grant_reward":
                my_node = self.app.user_node_map[user_decoded]
                world = self.app.world
                target_event_id = data["target_event_id"]
                target_node_id = data["target_node_id"]
                print("EVENTID: " + target_event_id)
                print("NODEID: " + target_node_id)
                # TODO ensure that the target node exists
                target_node = world.oo_graph.get_node(target_node_id)

                event = RewardEvent(
                    my_node,
                    target_nodes=[target_node],
                    target_event_id=target_event_id,
                )
                event.execute(world)

                self.write(json.dumps({"data": event.to_frontend_form(my_node)}))
                return
            self.write(json.dumps({"failed": "invalid command"}))
        else:
            # TODO Not a real error code, but should be sometime
            self.write(json.dumps({"failed": "user was logged out"}))


class LandingApplication(tornado.web.Application):
    def __init__(
        self,
        user_db: "UserDB",
        hostname=DEFAULT_HOSTNAME,
        password="LetsPlay",
        given_tornado_settings=None,
    ):
        self.user_db = user_db
        global tornado_settings
        tornado_settings = given_tornado_settings
        super(LandingApplication, self).__init__(
            self.get_handlers(user_db, hostname, password), **tornado_settings
        )

    def get_handlers(self, user_db, hostname=DEFAULT_HOSTNAME, password="LetsPlay"):
        return [
            (r"/", LandingHandler, {"user_db": user_db}),
            (r"/#(.*)", LandingHandler, {"user_db": user_db}),
            (r"/#/login", LandingHandler, {"user_db": user_db}),
            (r"/#/error", NotFoundHandler, {"user_db": user_db}),
            (
                r"/preauth/(.*)/(.*)/(.*)/",
                PreauthGameHandler,
                {"user_db": user_db, "hostname": hostname},
            ),
            (r"/play", GameHandler, {"user_db": user_db}),
            (r"/play/?id=.*", GameHandler, {"user_db": user_db}),
            (r"/play/*", GameHandler, {"user_db": user_db}),
            (r"/build", BuildHandler, {"user_db": user_db}),
            (
                r"/login",
                LoginHandler,
                {"user_db": user_db, "hostname": hostname, "password": password},
            ),
            (
                r"/auth/fblogin",
                FacebookOAuth2LoginHandler,
                {"user_db": user_db, "hostname": hostname, "app": self},
            ),
<<<<<<< HEAD
            (r"/logout", LogoutHandler, {"hostname": hostname}),
=======
            (r"/logout", LogoutHandler, {"user_db": user_db}),
>>>>>>> baad3d40
            (
                r"/terms",
                StaticPageHandler,
                {"user_db": user_db, "target": "/html/terms.html"},
            ),
            (
                r"/#/bye",
                LandingHandler,
                {"user_db": user_db},
            ),
            (
                r"/about",
                StaticLoggedInPageHandler,
                {"user_db": user_db, "target": "/html/about.html"},
            ),
            (
                r"/profile",
                StaticLoggedInPageHandler,
                {"user_db": user_db, "target": "/html/profile.html"},
            ),
            (r"/report", ReportHandler, {"user_db": user_db}),
            (r"/(.*)", StaticUIHandler, {"path": here + "/../build/"}),
        ]


class LandingHandler(BaseHandler):
    def get(self):
        self.render(here + "/../build/index.html")


class BuildHandler(BaseHandler):
    def get(self):
        self.render(here + "/../build/builder.html")


class GameHandler(BaseHandler):
    @tornado.web.authenticated
    def get(self):
        self.render(here + "/../build/game.html")


class PreauthGameHandler(BaseHandler):
    def initialize(
        self,
        user_db,
        hostname=DEFAULT_HOSTNAME,
    ):
        self.user_db = user_db
        self.hostname = hostname

    def validate_login_details(self, user_id, context_id, auth_token) -> bool:
        """
        Check if the provided details are correct, as the user id + context id + secret
        should hash to the auth token.
        """
        combo_string = f"{user_id}-{context_id}"
        hashed_key = get_salted_hash(combo_string)
        return hashed_key == auth_token

    def get(self, user_id, context_id, auth_token):
        """
        Preauth access requires that the salted hash of user_id and context_id matches
        the provided auth_token, which ensures that our server was the one to generate
        the auth token.

        We then set a cookie with a preauth user id, the context of the preauth, and
        a context auth token we generate the hash for (this way we can assert the
        cookie contents weren't edited).
        """
        if self.validate_login_details(user_id, context_id, auth_token):
            user_hash = get_salted_hash(user_id)
            context_hash = get_salted_hash(context_id)
            hashed_user_id = f"preauth-{user_hash}"
            self.user_db.create_user(extern_id=hashed_user_id, is_preauth=True)
            self.set_secure_cookie(
                "preauth",
                tornado.escape.json_encode(hashed_user_id),
                expires_days=1,
                domain=self.hostname,
                httponly=True,
                samesite=None,
                secure=True,
            )
            self.set_secure_cookie(
                "preauth_context",
                tornado.escape.json_encode(context_id),
                expires_days=1,
                domain=self.hostname,
                httponly=True,
                samesite=None,
                secure=True,
            )
            self.set_secure_cookie(
                "context_token",
                tornado.escape.json_encode(context_hash),
                expires_days=1,
                domain=self.hostname,
                httponly=True,
                samesite=None,
                secure=True,
            )
            self.render(here + "/../build/game.html")
        else:
            self.redirect("/#/error")


class NotFoundHandler(BaseHandler):
    def get(self):
        self.redirect("/#/error")


class StaticPageHandler(BaseHandler):
    def initialize(self, target, user_db):
        self.target_page = here + target
        self.user_db = user_db

    def get(self):
        self.render(self.target_page)


class StaticLoggedInPageHandler(StaticPageHandler):
    @tornado.web.authenticated
    def get(self):
        self.render(self.target_page)


class FacebookOAuth2LoginHandler(BaseHandler, tornado.auth.FacebookGraphMixin):
    """
    See https://www.tornadoweb.org/en/stable/_modules/tornado/auth.html#FacebookGraphMixin
    """

    def initialize(
        self,
        user_db,
        hostname,
        app,
    ):
        self.app = app
        self.user_db = user_db
        self.hostname = hostname

    async def get(self):
        redirect = "https://" + self.request.host + "/auth/fblogin"
        if self.get_argument("code", False):
            fb_user = await self.get_authenticated_user(
                redirect_uri=redirect,
                client_id=self.app.settings["facebook_api_key"],
                client_secret=self.app.settings["facebook_secret"],
                code=self.get_argument("code"),
            )
            user_id = self.user_db.create_user(
                extern_id=fb_user["id"], is_preauth=False
            )
            self.set_current_user(user_id)
            self.redirect("/play/")
            return
        self.authorize_redirect(
            redirect_uri=redirect,
            client_id=self.app.settings["facebook_api_key"],
        )

    def set_current_user(self, user_id):
        if user_id:
            self.set_secure_cookie(
                "user",
                tornado.escape.json_encode(user_id),
                domain=self.hostname,
                secure=True,
                httponly=True,
            )
        else:
            self.set_secure_cookie(
                "user",
                "",
                domain=self.hostname,
                secure=True,
                httponly=True,
            )


class LoginHandler(BaseHandler):
    def initialize(
        self,
        user_db,
        hostname=DEFAULT_HOSTNAME,
        password="LetsPlay",
    ):
        self.user_db = user_db
        self.hostname = hostname
        self.password = password

    def get(self):
        self.render(here + "/build/index.html", next=self.get_argument("next", "/"))
        self.next = next

    def post(self):
        name = self.get_argument("name", "")
        password = self.get_argument("password", "")
        if password == self.password:
            user_id = self.user_db.create_user(extern_id=name, is_preauth=False)
            self.set_current_user(user_id)
            # self.redirect(self.get_argument("next", "/"))
            self.redirect("/play/")
        else:
            error_msg = "?error=" + tornado.escape.url_escape("incorrect")
            self.redirect("/#/login" + error_msg)

    def set_current_user(self, user_id):
        if user_id:
            self.set_secure_cookie(
                "user",
                tornado.escape.json_encode(user_id),
                domain=self.hostname,
                # secure=True, login handler is for local testing
                httponly=True,
            )
        else:
            self.set_secure_cookie(
                "user",
                "",
                domain=self.hostname,
                secure=True,
                httponly=True,
            )


class LogoutHandler(BaseHandler):
    def initialize(
        self,
        hostname=DEFAULT_HOSTNAME,
    ):
        self.hostname = hostname

    def get(self):
        self.set_secure_cookie(
            "user",
            "",
            domain=self.hostname,
            secure=True,
            httponly=True,
        )
        self.redirect("/#/bye")


class ReportHandler(BaseHandler):
    def post(self):
        data = tornado.escape.json_decode(self.request.body)
        print("Report gotten:", data)
        report_dir = os.path.expanduser("~/light_reports/")
        if not os.path.exists(report_dir):
            os.makedirs(report_dir)
        tmp_filename = f"report-{time.time()}"
        while os.path.exists(os.path.join(report_dir, f"{tmp_filename}.json")):
            # Disgusting hack to get multiple saves at the same time
            tmp_filename += "a"
        dump_loc = os.path.join(report_dir, f"{tmp_filename}.json")
        with open(os.path.join(report_dir, dump_loc), "w+") as report_file:
            json.dump(data, report_file)


class TornadoPlayerProvider(PlayerProvider):
    """
    Player Provider for the web app
    """

    def __init__(self, socket, purgatory, user_db=None, user_id=None, context=None):
        self.socket = socket
        self.player_soul = None
        self.purgatory = purgatory
        if quest_loader is not None:
            self.quest_loader = quest_loader
        socket.set_player(self)
        socket.send_alive()
        self.user_db = user_db
        self.user_id = user_id
        self.context = context
        # TODO a TornadoPlayerProvider refactor is likely desired, combining
        # the APIs for socket and HTTP requests to use logged in user
        # and their state in the world at the same time.
        self.app = socket.app
        self.app.world = purgatory.world

    def register_soul(self, soul: "PlayerSoul"):
        """Save the soul as a local player soul"""
        self.player_soul = soul
        if self.user_id is not None:
            if self.user_db is not None:
                base_score = self.user_db.get_agent_score(self.user_id)
                # TODO refactor into elsewhere
                target_node = soul.target_node
                target_node.xp = base_score.score
                target_node.reward_xp = base_score.reward_xp
                target_node._base_class_experience = 0
                target_node._num_turns = 0
                target_node._base_experience = target_node.xp
                target_node._base_reward_points = target_node.reward_xp
            self.app.user_node_map[self.user_id] = soul.target_node

    async def player_observe_event(self, soul: "PlayerSoul", event: "GraphEvent"):
        """
        Send observation forward to the player in whatever format the player
        expects it to be.
        """
        # This will need to pass through the socket?
        view = event.view_as(soul.target_node)
        if not self.socket.alive_sent:
            return  # the socket isn't alive yet, let's wait
        dat = event.to_frontend_form(self.player_soul.target_node)
        filtered_obs = (
            dat if dat["text"] is not None and len(dat["text"].strip()) else None
        )
        if filtered_obs is not None:
            self.socket.safe_write_message(
                json.dumps({"command": "actions", "data": [dat]})
            )
        if (
            isinstance(event, DeathEvent)
            and event.actor.node_id == soul.target_node.node_id
        ):
            await self.purgatory.clear_soul(soul.target_node)

    async def act(self, action_data, event_id: Optional[str] = None):
        if self.player_soul is not None and self.player_soul.is_reaped:
            self.player_soul = None
        if self.player_soul is None:
            await self.init_soul()
            return
        player_agent = await self.player_soul.handle_act(action_data, event_id)

    async def init_soul(self):
        await self.purgatory.get_soul_for_player(self)
        if self.player_soul is None:
            dat = {"text": "Could not find a soul for you, sorry"}
            self.socket.safe_write_message(
                json.dumps({"command": "fail_find", "data": [dat]})
            )
        else:
            soul_id = self.player_soul.player_id
            SoulSpawnEvent(soul_id, self.player_soul.target_node).execute(
                self.purgatory.world
            )
            await self.player_soul.handle_act("look")
            self.player_soul.target_node.user_id = self.user_id
            self.player_soul.target_node.context_id = self.context

    def is_alive(self):
        return self.socket.alive

    async def on_reap_soul(self, soul):
        action = SystemMessageEvent(
            soul.target_node,
            [],
            text_content=(
                "Your soul slips off into the ether, unbound by your previous character. "
                '"Oh no... this won\'t do", says the Dungeon Master, before peering over '
                'into the world to see what has happened. "I can try to find a new place '
                "for your soul, if you'd like?\" Send anything to respawn."
            ),
        )
        soul.target_node.user_id = None
        soul.target_node.context_id = None
        dat = action.to_frontend_form(soul.target_node)
        self.socket.safe_write_message(
            json.dumps({"command": "actions", "data": [dat]})
        )
        if self.user_id is not None:
            if self.user_db is not None and not isinstance(soul, TutorialPlayerSoul):
                # TODO refactor out from server logic
                target_node = soul.target_node
                gained_experience = target_node.xp - target_node._base_experience
                net_reward_points = (
                    target_node.reward_xp - target_node._base_reward_points
                )
                db_id = target_node.db_id if target_node.db_id is not None else ""
                self.user_db.update_agent_score(
                    player_id=self.user_id,
                    agent_name_id=db_id,
                    points=gained_experience,
                    num_turns=target_node._num_turns,
                    reward_change=net_reward_points,
                )
                target_node._num_turns = 0
                target_node._base_experience = target_node.xp
                target_node._base_reward_points = target_node.reward_xp
            self.app.user_node_map[self.user_id] = None


class TornadoPlayerFactory:
    """
    A player provider is an API for adding new players into the game. It
    will be given opportunities to check for new players and should return
    an array of new players during these calls
    """

    def __init__(
        self,
        registry,
        hostname=DEFAULT_HOSTNAME,
        port=DEFAULT_PORT,
        user_db=None,
        listening=False,
        given_tornado_settings=None,
    ):
        self.registry = registry
        self.app = None
        self.user_db = user_db

        def _run_server():
            nonlocal listening
            nonlocal self
            nonlocal hostname
            nonlocal port
            self.my_loop = ioloop.IOLoop()
            self.app = Application(
                given_tornado_settings=given_tornado_settings, user_db=self.user_db
            )
            self.app.registry = self.registry
            if listening:
                self.app.listen(port, max_buffer_size=1024 ** 3)
                print(
                    "\nYou can connect to the game at http://%s:%s/" % (hostname, port)
                )
                print(
                    "You can connect to the socket at http://%s:%s/game/socket/"
                    % (hostname, port)
                )
            logging.info("TornadoWebProvider Started")

            if "HOSTNAME" in os.environ and hostname == DEFAULT_HOSTNAME:
                hostname = os.environ["HOSTNAME"]
            else:
                hostname = hostname

        _run_server()
        while self.app is None:
            asyncio.sleep(0.3)


def main():
    import numpy
    import random

    parser = argparse.ArgumentParser(description="Start the tornado server.")
    parser.add_argument(
        "--hostname",
        metavar="hostname",
        type=str,
        default=DEFAULT_HOSTNAME,
        help="host to run the server on.",
    )
    parser.add_argument(
        "--light-model-root",
        type=str,
        default="/Users/jju/Desktop/LIGHT/",
        help="models path. For local setup, use: /checkpoint/jase/projects/light/dialog/",
    )
    parser.add_argument(
        "--no-game-instance",
        action="store_true",
        help="does not initialize game instance",
    )
    parser.add_argument(
        "-port",
        metavar="port",
        type=int,
        default=DEFAULT_PORT,
        help="port to run the server on.",
    )
    FLAGS = parser.parse_args()
    FLAGS.safety_classifier_path = os.path.expanduser(
        "~/data/safety/OffensiveLanguage.txt"
    )

    random.seed(6)
    numpy.random.seed(6)

    if FLAGS.no_game_instance:
        provider = TornadoPlayerFactory(
            None, FLAGS.hostname, FLAGS.port, listening=True
        )
    else:
        game = asyncio.run(GameInstance(game_id=0, ldb=ldb))
        graph = game.world
        provider = TornadoPlayerFactory(
            graph, FLAGS.hostname, FLAGS.port, db=ldb, listening=True
        )
        game.register_provider(provider)
        game.run_graph()


if __name__ == "__main__":
    main()<|MERGE_RESOLUTION|>--- conflicted
+++ resolved
@@ -46,15 +46,12 @@
     from light.graph.elements.graph_nodes import GraphAgent
     from light.world.world import World
     from light.data_model.db.users import UserDB
-<<<<<<< HEAD
 
 # Monkeypatch to allow samesite for iframe usage
 from http.cookies import Morsel
 
 Morsel._reserved["samesite"] = "SameSite"
 
-=======
->>>>>>> baad3d40
 
 DEFAULT_PORT = 35496
 DEFAULT_HOSTNAME = "localhost"
@@ -266,11 +263,7 @@
                 return
         else:
             user_json = self.get_secure_cookie("user")
-<<<<<<< HEAD
             if user_json is not None and user_json != "":
-=======
-            if user_json is not None:
->>>>>>> baad3d40
                 user_id = json.loads(user_json)
 
         print("Requesting for user", user_id)
@@ -295,7 +288,6 @@
                             self.launch_game_for_user, user_id, orig_game_id
                         )
 
-<<<<<<< HEAD
                     async def create_and_run_tutorial():
                         game_id = await self.app.registry.run_tutorial(
                             user_id, on_complete
@@ -305,11 +297,6 @@
                     loop.spawn_callback(create_and_run_tutorial)
             else:
                 loop.spawn_callback(self.launch_game_for_user, user_id, game_id)
-=======
-                    game_id = self.app.registry.run_tutorial(user_id, on_complete)
-
-            loop.spawn_callback(self.launch_game_for_user, user_id, game_id)
->>>>>>> baad3d40
         else:
             self.close()
             self.redirect("/#/login")
@@ -327,15 +314,10 @@
         if cmd == "act":
             data = msg["data"]
             await self.player.act(data["text"], data["event_id"])
-<<<<<<< HEAD
         elif cmd == "hb":
             pass  # heartbeats
         else:
             logging.warning(f"THESE COMMANDS HAVE BEEN DEPRICATED: {msg}")
-=======
-        else:
-            logging.warning(f"THESE COMMANDS HAVE BEEN DEPRICATED: {data}")
->>>>>>> baad3d40
 
     def on_close(self):
         self.alive = False
@@ -520,11 +502,7 @@
                 FacebookOAuth2LoginHandler,
                 {"user_db": user_db, "hostname": hostname, "app": self},
             ),
-<<<<<<< HEAD
             (r"/logout", LogoutHandler, {"hostname": hostname}),
-=======
-            (r"/logout", LogoutHandler, {"user_db": user_db}),
->>>>>>> baad3d40
             (
                 r"/terms",
                 StaticPageHandler,
