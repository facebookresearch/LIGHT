#!/usr/bin/env python3

# Copyright 2017-present, Facebook, Inc.
# All rights reserved.
#
# This source code is licensed under the license found in the
# LICENSE file in the root directory of this source tree.

from deploy.web.server.game_instance import (
    Player,
    GameInstance,
)
from light.data_model.db.users import PlayerStatus
from light.world.player_provider import PlayerProvider
from light.world.quest_loader import QuestLoader
from light.graph.events.graph_events import RewardEvent
from light.world.souls.tutorial_player_soul import TutorialPlayerSoul

import argparse
import inspect
import json
import logging
import os
import threading
import time
import traceback
import uuid
import warnings
import asyncio
import hashlib
from collections import defaultdict
import tornado.ioloop as ioloop
import tornado.web
import tornado.auth
import tornado.websocket
import tornado.escape
from light.graph.events.graph_events import (
    SoulSpawnEvent,
    SystemMessageEvent,
    DeathEvent,
)

from typing import Dict, Optional, TYPE_CHECKING

if TYPE_CHECKING:
    from light.graph.elements.graph_nodes import GraphAgent
    from light.world.world import World
    from light.data_model.db.users import UserDB

# Monkeypatch to allow samesite for iframe usage
from http.cookies import Morsel

Morsel._reserved["samesite"] = "SameSite"


DEFAULT_PORT = 35496
DEFAULT_HOSTNAME = "localhost"
QUESTS_LOCATION = "/home/ubuntu/data/quests"
if QUESTS_LOCATION is not None and os.path.exists(QUESTS_LOCATION):
    quest_loader = QuestLoader(QUESTS_LOCATION)
else:
    quest_loader = None
TRANSITION_AFTER_TUTORIAL = 4
here = os.path.abspath(os.path.dirname(__file__))

_seen_warnings = set()

"""
TornadoWebappPlayers have a number of commands that they're able to communicate
using.

All messages are sent with a `command` field and a `data` field.

Server -> Player commands:
command      |   data
'act'        -  Text action that the user intends to take
'descs'      -  empty object. Will cause a responding `descs` call.
'contains'   -  Array of graph ids to query the contents of
'attributes' -  Array of graph ids to query the attributes for

Player -> server commands:
command      |   data
'actions'    -  Array of Action dicts, structure defined below in the
             |  Actions section (currently fairly informal, happy to expand)
             |  what is contained in this
'descs'      -  Contains a map from graph_ids to the canonical descriptive
             |  name for that character. Any additional queries should
             |  use these ids to refer to things in the graph world
'contains'   -  Returns a mapping from graph_id to objects contained in
             |  that node for every node listed in a 'contains' request
'attributes' -  Returns a mapping from graph_id to attributes for all
             |  nodes listed in the attributes request
'register'   -  When a socket connection is opened, this message comes through
             |  with a unique id for this socket connection
'reject'     -  When a socket connection fails, this message comes through
             |  with a text message for what went wrong

Actions follow the following structure approximately:
{
    caller: string name of the action that caused this message to be created,
            is sometimes 'null' for actions that were generated without a cause
    name:   string name of a specified format the action takes based on the
            caller. For example, "examine" has "examine_object" and "witnessed"
            as a possible name to distinguish between being the examiner and
            seeing someone else examine. These are defined in graph_functions
    room_id: graph id for location where this action happened
    text:  processed text for the action from the perspective of the reciever
    actors: graph ids of the actor and any recipients.
    text_actors: text names for the actors (does not handle "you")
    content: only present in speech-based actions, contains the actual speech
}
"""


def warn_once(msg, warningtype=None):
    """
    Raise a warning, but only once.
    :param str msg: Message to display
    :param Warning warningtype: Type of warning, e.g. DeprecationWarning
    """
    global _seen_warnings
    if msg not in _seen_warnings:
        _seen_warnings.add(msg)
        warnings.warn(msg, warningtype, stacklevel=2)


def get_salted_hash(in_string):
    """Return a hash string for the given string using sha-256"""
    salted_string = in_string + tornado_settings["preauth_secret"] + in_string
    return hashlib.sha256(salted_string.encode("utf-8")).hexdigest()[:20]


def get_rand_id():
    return str(uuid.uuid4())


def ensure_dir_exists(path):
    """Make sure the parent dir exists for path so we can write a file."""
    try:
        os.makedirs(os.path.dirname(path))
    except OSError as e1:
        assert e1.errno == 17  # errno.EEXIST
        pass


def get_path(filename):
    """Get the path to an asset."""
    cwd = os.path.dirname(os.path.abspath(inspect.getfile(inspect.currentframe())))
    return os.path.join(cwd, filename)


tornado_settings = None


class Application(tornado.web.Application):
    def __init__(self, given_tornado_settings=None, user_db: Optional["UserDB"] = None):
        global tornado_settings
        use_tornado_settings = tornado_settings
        if given_tornado_settings is not None:
            use_tornado_settings = given_tornado_settings
        self.subs = {}
        self.new_subs = defaultdict(list)
        self.user_db = user_db
        self.user_node_map: Dict[str, Optional["GraphAgent"]] = {}
        self.world: Optional["World"] = None
        super(Application, self).__init__(self.get_handlers(), **use_tornado_settings)

    def get_handlers(self):
        path_to_build = here + "/../build/"
        # NOTE: We choose to keep the StaticUIHandler, despite this handler never being
        #       hit in the top level RuleRouter from run_server.py in case this application
        #       is run standalone for some reason.
        return [
            (r"/game/api/(.*)", ApiHandler, {"app": self, "user_db": self.user_db}),
            (
                r"/game(.*)/socket",
                SocketHandler,
                {"app": self, "user_db": self.user_db},
            ),
            (r"/play", GameHandler, {"app": self, "user_db": self.user_db}),
            (r"/(.*)", StaticUIHandler, {"path": path_to_build}),
        ]


# StaticUIHandler serves static front end, defaulting to index.html served
# If the file is unspecified.
class StaticUIHandler(tornado.web.StaticFileHandler):
    def parse_url_path(self, url_path):
        PRIMARY_PAGE = "index.html"
        print(url_path)
        if not url_path or url_path.endswith("/"):
            url_path = url_path + PRIMARY_PAGE
            print("UPDATED", url_path)
        return url_path


class SocketHandler(tornado.websocket.WebSocketHandler):
    def initialize(self, app, user_db):
        self.user_db = user_db
        self.app = app
        self.subs = app.subs
        self.new_subs = app.new_subs
        self.alive = True
        self.alive_sent = False
        self.actions = []
        self.player = None
        self.sid = get_rand_id()
        self.user_db = app.user_db

    def safe_write_message(self, msg):
        try:
            self.write_message(msg)
        except tornado.websocket.WebSocketClosedError:
            self.alive = False

    def check_origin(self, origin):
        return True

    def set_player(self, player):
        self.player = player

    def user_should_do_tutorial(self, user_id):
        player = self.user_db.get_player(user_id)
        return player.account_status == PlayerStatus.TUTORIAL

    async def launch_game_for_user(self, user_id, game_id):
        # Check for custom game world
        if game_id not in self.app.registry.game_instances:
            self.close()
            # TODO: Have an error page about game deleted
            self.redirect("/game/")
        graph_purgatory = self.app.registry.game_instances[game_id].world.purgatory
        if self.alive:
            new_player = TornadoPlayerProvider(
                self,
                graph_purgatory,
                user_db=self.user_db,
                user_id=user_id,
            )
            await new_player.init_soul()
            self.app.registry.game_instances[game_id].players.append(new_player)

    async def open(self, game_id):
        """
        Open a websocket, validated either by a valid user cookie or
        by a validated preauth.
        """
        preauth_context = self.get_secure_cookie("preauth_context")
        user_id = None
        if preauth_context is not None:  # If there is any preauth
            preauth = self.get_secure_cookie("preauth")
            hashed_user_id = json.loads(preauth)
            user_id = self.user_db.get_player(hashed_user_id).db_id

            # See if the context matches our generated hash
            context_token = json.loads(self.get_secure_cookie("context_token"))
            preauth_context = json.loads(preauth_context)
            context_hash = get_salted_hash(preauth_context)
            if context_hash != context_token:
                # User created their own context cookie
                print(f"Logged in user {user} tried to use invalid preauth context!")
                self.close()
                return
        else:
            user_json = self.get_secure_cookie("user")
            if user_json is not None and user_json != "":
                user_id = json.loads(user_json)

        print("Requesting for user", user_id)
        if user_id is not None:
            logging.info("Opened new socket from ip: {}".format(self.request.remote_ip))
            logging.info("For game: {}".format(game_id))

            loop = tornado.ioloop.IOLoop.current()

            # First check for tutorials
            if self.user_should_do_tutorial(user_id):
                # Spawn a tutorial world for this user, or inject them into
                # their existing world
                if user_id in self.app.registry.tutorial_map:
                    game_id = self.app.registry.tutorial_map[user_id]
                else:
                    orig_game_id = game_id

                    def on_complete():
                        time.sleep(TRANSITION_AFTER_TUTORIAL)
                        loop.spawn_callback(
                            self.launch_game_for_user, user_id, orig_game_id
                        )
<<<<<<< HEAD

                    async def create_and_run_tutorial():
                        game_id = await self.app.registry.run_tutorial(
                            user_id, on_complete
                        )
                        await self.launch_game_for_user(user_id, game_id)

=======

                    async def create_and_run_tutorial():
                        game_id = await self.app.registry.run_tutorial(
                            user_id, on_complete
                        )
                        await self.launch_game_for_user(user_id, game_id)

>>>>>>> c376dbb4
                    loop.spawn_callback(create_and_run_tutorial)
            else:
                loop.spawn_callback(self.launch_game_for_user, user_id, game_id)
        else:
            self.close()
            self.redirect("/#/login")

    def send_alive(self):
        self.safe_write_message(json.dumps({"command": "register", "data": self.sid}))
        self.alive_sent = True

    async def on_message(self, message):
        logging.info("from web client: {}".format(message))
        msg = tornado.escape.json_decode(tornado.escape.to_basestring(message))
        cmd = msg.get("command")
        if self.player is None:
            return
        if cmd == "act":
            data = msg["data"]
            await self.player.act(data["text"], data["event_id"])
        elif cmd == "hb":
            pass  # heartbeats
        else:
            logging.warning(f"THESE COMMANDS HAVE BEEN DEPRICATED: {msg}")

    def on_close(self):
        self.alive = False


class BaseHandler(tornado.web.RequestHandler):
    def __init__(self, *request, **kwargs):
        self.include_host = False
        super(BaseHandler, self).__init__(*request, **kwargs)

    def initialize(self, user_db):
        self.user_db = user_db

    def get_login_url(self):
        return "/#/login"

    def get_current_user(self):
        user_json = self.get_secure_cookie(
            "user"
        )  # Need to refactor into 'get_identity', then have base and preauth handler implementations
        if user_json is not None and len(user_json) != 0:
            user_decoded = tornado.escape.json_decode(user_json)
            if len(user_decoded) == 0:
                return None
            try:
                user = self.user_db.get_player(user_decoded)
                user_id = user.db_id
            except Exception as e:
                # User id does not exist in the user_db, either
                # we've updated the user table or someone
                # is fishing :/
                # Also can be caused when auth is refreshed
                print(f"User {user_decoded} tried to log in, but was rejected.")
                return None
            print(f"User {user.extern_id, user_id} logged in.")
            return user_id
        else:
            return None

    def set_default_headers(self):
        self.set_header("Access-Control-Allow-Origin", "*")
        self.set_header("Access-Control-Allow-Headers", "*")

    # TODO maybe use cookies to restore previous game state?
    def write_error(self, status_code, **kwargs):
        logging.error("ERROR: %s: %s" % (status_code, kwargs))
        if "exc_info" in kwargs:
            logging.info(
                "Traceback: {}".format(traceback.format_exception(*kwargs["exc_info"]))
            )
        if self.settings.get("debug") and "exc_info" in kwargs:
            logging.error("rendering error page")

            exc_info = kwargs["exc_info"]
            # exc_info is a tuple consisting of:
            # 1. The class of the Exception
            # 2. The actual Exception that was thrown
            # 3. The traceback opbject
            try:
                params = {
                    "error": exc_info[1],
                    "trace_info": traceback.format_exception(*exc_info),
                    "request": self.request.__dict__,
                }

                self.render("error.html", **params)
                logging.error("rendering complete")
            except Exception as e:
                logging.error(e)
        else:
            # In production, reroute to error
            self.redirect("/#/error")


class ApiHandler(BaseHandler):
    def initialize(self, app, user_db):
        self.user_db = user_db
        self.app = app

    @tornado.web.authenticated
    def get(self, *args):
        print("THE ARGS", *args)
        user_json = self.get_secure_cookie("user")
        if user_json is not None and user_json != "":
            user_decoded = tornado.escape.json_decode(user_json)

            split_inputs = args[0].split("/")
            api_command = split_inputs[0]
            other_path_args = split_inputs[1:]

            # TODO(jack) this should really be refactored alongside the
            # TornadoPlayerProvider. Too many complicated routes back here.
            # Then these can go to a subapplication and use Tornado routing
            # rather than whatever this is
            if api_command == "my_agent":

                # TODO do stuff here! You can access self.app.user_node_map
                print(self.app.user_node_map)
                print(other_path_args)
                print(user_decoded)

                self.write(json.dumps({"data": "Something"}))
                return
        # TODO Not a real error code, but should be sometime
        self.write(json.dumps({"failed": "user was logged out"}))

    @tornado.web.authenticated
    def post(self, *args):
        data = tornado.escape.json_decode(self.request.body)
        user_json = self.get_secure_cookie("user")
        print(data)
        if user_json is not None and user_json != "":
            user_decoded = tornado.escape.json_decode(user_json)

            split_inputs = args[0].split("/")
            api_command = split_inputs[0]
            other_path_args = split_inputs[1:]
            print("API COMMAND", api_command)
            print("ARGS", args)
            if api_command == "grant_reward":
                my_node = self.app.user_node_map[user_decoded]
                world = self.app.world
                target_event_id = data["target_event_id"]
                target_node_id = data["target_node_id"]
                print("EVENTID: " + target_event_id)
                print("NODEID: " + target_node_id)
                # TODO ensure that the target node exists
                target_node = world.oo_graph.get_node(target_node_id)

                event = RewardEvent(
                    my_node,
                    target_nodes=[target_node],
                    target_event_id=target_event_id,
                )
                event.execute(world)

                self.write(json.dumps({"data": event.to_frontend_form(my_node)}))
                return
            self.write(json.dumps({"failed": "invalid command"}))
        else:
            # TODO Not a real error code, but should be sometime
            self.write(json.dumps({"failed": "user was logged out"}))


class LandingApplication(tornado.web.Application):
    def __init__(
        self,
        user_db: "UserDB",
        hostname=DEFAULT_HOSTNAME,
        password="LetsPlay",
        given_tornado_settings=None,
    ):
        self.user_db = user_db
        global tornado_settings
        tornado_settings = given_tornado_settings
        super(LandingApplication, self).__init__(
            self.get_handlers(user_db, hostname, password), **tornado_settings
        )

    def get_handlers(self, user_db, hostname=DEFAULT_HOSTNAME, password="LetsPlay"):
        return [
            (r"/", LandingHandler, {"user_db": user_db}),
            (r"/#(.*)", LandingHandler, {"user_db": user_db}),
            (r"/#/login", LandingHandler, {"user_db": user_db}),
            (r"/#/error", NotFoundHandler, {"user_db": user_db}),
            (
                r"/preauth/(.*)/(.*)/(.*)/",
                PreauthGameHandler,
                {"user_db": user_db, "hostname": hostname},
            ),
            (r"/play", GameHandler, {"user_db": user_db}),
            (r"/play/?id=.*", GameHandler, {"user_db": user_db}),
            (r"/play/*", GameHandler, {"user_db": user_db}),
            (r"/build", BuildHandler, {"user_db": user_db}),
            (
                r"/login",
                LoginHandler,
                {"user_db": user_db, "hostname": hostname, "password": password},
            ),
            (
                r"/auth/fblogin",
                FacebookOAuth2LoginHandler,
                {"user_db": user_db, "hostname": hostname, "app": self},
            ),
            (r"/logout", LogoutHandler, {"hostname": hostname}),
            (
                r"/terms",
                StaticPageHandler,
                {"user_db": user_db, "target": "/html/terms.html"},
            ),
            (
                r"/#/bye",
                LandingHandler,
                {"user_db": user_db},
            ),
            (
                r"/about",
                StaticLoggedInPageHandler,
                {"user_db": user_db, "target": "/html/about.html"},
            ),
            (
                r"/profile",
                StaticLoggedInPageHandler,
                {"user_db": user_db, "target": "/html/profile.html"},
            ),
            (r"/report", ReportHandler, {"user_db": user_db}),
            (r"/(.*)", StaticUIHandler, {"path": here + "/../build/"}),
        ]


class LandingHandler(BaseHandler):
    def get(self):
        self.render(here + "/../build/index.html")


class BuildHandler(BaseHandler):
    def get(self):
        self.render(here + "/../build/builder.html")


class GameHandler(BaseHandler):
    @tornado.web.authenticated
    def get(self):
        self.render(here + "/../build/game.html")


class PreauthGameHandler(BaseHandler):
    def initialize(
        self,
        user_db,
        hostname=DEFAULT_HOSTNAME,
    ):
        self.user_db = user_db
        self.hostname = hostname

    def validate_login_details(self, user_id, context_id, auth_token) -> bool:
        """
        Check if the provided details are correct, as the user id + context id + secret
        should hash to the auth token.
        """
        combo_string = f"{user_id}-{context_id}"
        hashed_key = get_salted_hash(combo_string)
        return hashed_key == auth_token

    def get(self, user_id, context_id, auth_token):
        """
        Preauth access requires that the salted hash of user_id and context_id matches
        the provided auth_token, which ensures that our server was the one to generate
        the auth token.

        We then set a cookie with a preauth user id, the context of the preauth, and
        a context auth token we generate the hash for (this way we can assert the
        cookie contents weren't edited).
        """
        if self.validate_login_details(user_id, context_id, auth_token):
            user_hash = get_salted_hash(user_id)
            context_hash = get_salted_hash(context_id)
            hashed_user_id = f"preauth-{user_hash}"
            self.user_db.create_user(extern_id=hashed_user_id, is_preauth=True)
            self.set_secure_cookie(
                "preauth",
                tornado.escape.json_encode(hashed_user_id),
                expires_days=1,
                domain=self.hostname,
                httponly=True,
                samesite=None,
                secure=True,
            )
            self.set_secure_cookie(
                "preauth_context",
                tornado.escape.json_encode(context_id),
                expires_days=1,
                domain=self.hostname,
                httponly=True,
                samesite=None,
                secure=True,
            )
            self.set_secure_cookie(
                "context_token",
                tornado.escape.json_encode(context_hash),
                expires_days=1,
                domain=self.hostname,
                httponly=True,
                samesite=None,
                secure=True,
            )
            self.render(here + "/../build/game.html")
        else:
            self.redirect("/#/error")


class NotFoundHandler(BaseHandler):
    def get(self):
        self.redirect("/#/error")


class StaticPageHandler(BaseHandler):
    def initialize(self, target, user_db):
        self.target_page = here + target
        self.user_db = user_db

    def get(self):
        self.render(self.target_page)


class StaticLoggedInPageHandler(StaticPageHandler):
    @tornado.web.authenticated
    def get(self):
        self.render(self.target_page)


class FacebookOAuth2LoginHandler(BaseHandler, tornado.auth.FacebookGraphMixin):
    """
    See https://www.tornadoweb.org/en/stable/_modules/tornado/auth.html#FacebookGraphMixin
    """

    def initialize(
        self,
        user_db,
        hostname,
        app,
    ):
        self.app = app
        self.user_db = user_db
        self.hostname = hostname

    async def get_privacy_restricted_user_id(self, redirect_url) -> str:
        """
        While we already don't request user input for our API key,
        this method ensures that we're only getting the `id` key.

        DO NOT CHANGE THIS METHOD
        """
        fb_user = await self.get_authenticated_user(
            redirect_uri=redirect_url,
            client_id=self.app.settings["facebook_api_key"],
            client_secret=self.app.settings["facebook_secret"],
            code=self.get_argument("code"),
        )
        return fb_user["id"]

    async def get(self):
        redirect = "https://" + self.request.host + "/auth/fblogin"
        if self.get_argument("code", False):
            fb_app_scoped_id = await self.get_privacy_restricted_user_id(
                redirect_url=redirect,
            )
<<<<<<< HEAD

            user_id = self.user_db.create_user(
                extern_id=fb_app_scoped_id, is_preauth=False
=======
            user_id = self.user_db.create_user(
                extern_id=fb_user["id"], is_preauth=False
>>>>>>> c376dbb4
            )
            self.set_current_user(user_id)
            self.redirect("/play/")
            return
        self.authorize_redirect(
            redirect_uri=redirect,
            client_id=self.app.settings["facebook_api_key"],
        )

    def set_current_user(self, user_id):
        if user_id:
            self.set_secure_cookie(
                "user",
                tornado.escape.json_encode(user_id),
                domain=self.hostname,
                secure=True,
                httponly=True,
            )
        else:
            self.set_secure_cookie(
                "user",
                "",
                domain=self.hostname,
                secure=True,
                httponly=True,
            )


class LoginHandler(BaseHandler):
    def initialize(
        self,
        user_db,
        hostname=DEFAULT_HOSTNAME,
        password="LetsPlay",
    ):
        self.user_db = user_db
        self.hostname = hostname
        self.password = password

    def get(self):
        self.render(here + "/build/index.html", next=self.get_argument("next", "/"))
        self.next = next

    def post(self):
        name = self.get_argument("name", "")
        password = self.get_argument("password", "")
        if password == self.password:
            user_id = self.user_db.create_user(extern_id=name, is_preauth=False)
            self.set_current_user(user_id)
            # self.redirect(self.get_argument("next", "/"))
            self.redirect("/play/")
        else:
            error_msg = "?error=" + tornado.escape.url_escape("incorrect")
            self.redirect("/#/login" + error_msg)

    def set_current_user(self, user_id):
        if user_id:
            self.set_secure_cookie(
                "user",
                tornado.escape.json_encode(user_id),
                domain=self.hostname,
                # secure=True, login handler is for local testing
                httponly=True,
            )
        else:
            self.set_secure_cookie(
                "user",
                "",
                domain=self.hostname,
                secure=True,
                httponly=True,
            )


class LogoutHandler(BaseHandler):
    def initialize(
        self,
        hostname=DEFAULT_HOSTNAME,
    ):
        self.hostname = hostname

    def get(self):
        self.set_secure_cookie(
            "user",
            "",
            domain=self.hostname,
            secure=True,
            httponly=True,
        )
        self.redirect("/#/bye")


class ReportHandler(BaseHandler):
    def post(self):
        data = tornado.escape.json_decode(self.request.body)
        print("Report gotten:", data)
        report_dir = os.path.expanduser("~/light_reports/")
        if not os.path.exists(report_dir):
            os.makedirs(report_dir)
        tmp_filename = f"report-{time.time()}"
        while os.path.exists(os.path.join(report_dir, f"{tmp_filename}.json")):
            # Disgusting hack to get multiple saves at the same time
            tmp_filename += "a"
        dump_loc = os.path.join(report_dir, f"{tmp_filename}.json")
        with open(os.path.join(report_dir, dump_loc), "w+") as report_file:
            json.dump(data, report_file)


class TornadoPlayerProvider(PlayerProvider):
    """
    Player Provider for the web app
    """

    def __init__(self, socket, purgatory, user_db=None, user_id=None, context=None):
        self.socket = socket
        self.player_soul = None
        self.purgatory = purgatory
        if quest_loader is not None:
            self.quest_loader = quest_loader
        socket.set_player(self)
        socket.send_alive()
        self.user_db = user_db
        self.user_id = user_id
        self.context = context
        # TODO a TornadoPlayerProvider refactor is likely desired, combining
        # the APIs for socket and HTTP requests to use logged in user
        # and their state in the world at the same time.
        self.app = socket.app
        self.app.world = purgatory.world

    def register_soul(self, soul: "PlayerSoul"):
        """Save the soul as a local player soul"""
        self.player_soul = soul
        if self.user_id is not None:
            if self.user_db is not None:
                base_score = self.user_db.get_agent_score(self.user_id)
                # TODO refactor into elsewhere
                target_node = soul.target_node
                target_node.xp = base_score.score
                target_node.reward_xp = base_score.reward_xp
                target_node._base_class_experience = 0
                target_node._num_turns = 0
                target_node._base_experience = target_node.xp
                target_node._base_reward_points = target_node.reward_xp
            self.app.user_node_map[self.user_id] = soul.target_node

    async def player_observe_event(self, soul: "PlayerSoul", event: "GraphEvent"):
        """
        Send observation forward to the player in whatever format the player
        expects it to be.
        """
        # This will need to pass through the socket?
        view = event.view_as(soul.target_node)
        if not self.socket.alive_sent:
            return  # the socket isn't alive yet, let's wait
        dat = event.to_frontend_form(self.player_soul.target_node)
        filtered_obs = (
            dat if dat["text"] is not None and len(dat["text"].strip()) else None
        )
        if filtered_obs is not None:
            self.socket.safe_write_message(
                json.dumps({"command": "actions", "data": [dat]})
            )
        if (
            isinstance(event, DeathEvent)
            and event.actor.node_id == soul.target_node.node_id
        ):
            await self.purgatory.clear_soul(soul.target_node)

    async def act(self, action_data, event_id: Optional[str] = None):
        if self.player_soul is not None and self.player_soul.is_reaped:
            self.player_soul = None
        if self.player_soul is None:
            await self.init_soul()
            return
        player_agent = await self.player_soul.handle_act(action_data, event_id)

    async def init_soul(self):
        await self.purgatory.get_soul_for_player(self)
        if self.player_soul is None:
            dat = {"text": "Could not find a soul for you, sorry"}
            self.socket.safe_write_message(
                json.dumps({"command": "fail_find", "data": [dat]})
            )
        else:
            soul_id = self.player_soul.player_id
            SoulSpawnEvent(soul_id, self.player_soul.target_node).execute(
                self.purgatory.world
            )
            await self.player_soul.handle_act("look")
            self.player_soul.target_node.user_id = self.user_id
            self.player_soul.target_node.context_id = self.context

    def is_alive(self):
        return self.socket.alive

    async def on_reap_soul(self, soul):
        action = SystemMessageEvent(
            soul.target_node,
            [],
            text_content=(
                "Your soul slips off into the ether, unbound by your previous character. "
                '"Oh no... this won\'t do", says the Dungeon Master, before peering over '
                'into the world to see what has happened. "I can try to find a new place '
                "for your soul, if you'd like?\" Send anything to respawn."
            ),
        )
        soul.target_node.user_id = None
        soul.target_node.context_id = None
        dat = action.to_frontend_form(soul.target_node)
        self.socket.safe_write_message(
            json.dumps({"command": "actions", "data": [dat]})
        )
        if self.user_id is not None:
            if self.user_db is not None and not isinstance(soul, TutorialPlayerSoul):
                # TODO refactor out from server logic
                target_node = soul.target_node
                gained_experience = target_node.xp - target_node._base_experience
                net_reward_points = (
                    target_node.reward_xp - target_node._base_reward_points
                )
                db_id = target_node.db_id if target_node.db_id is not None else ""
                self.user_db.update_agent_score(
                    player_id=self.user_id,
                    agent_name_id=db_id,
                    points=gained_experience,
                    num_turns=target_node._num_turns,
                    reward_change=net_reward_points,
                )
                target_node._num_turns = 0
                target_node._base_experience = target_node.xp
                target_node._base_reward_points = target_node.reward_xp
            self.app.user_node_map[self.user_id] = None


class TornadoPlayerFactory:
    """
    A player provider is an API for adding new players into the game. It
    will be given opportunities to check for new players and should return
    an array of new players during these calls
    """

    def __init__(
        self,
        registry,
        hostname=DEFAULT_HOSTNAME,
        port=DEFAULT_PORT,
        user_db=None,
        listening=False,
        given_tornado_settings=None,
    ):
        self.registry = registry
        self.app = None
        self.user_db = user_db

        def _run_server():
            nonlocal listening
            nonlocal self
            nonlocal hostname
            nonlocal port
            self.my_loop = ioloop.IOLoop()
            self.app = Application(
                given_tornado_settings=given_tornado_settings, user_db=self.user_db
            )
            self.app.registry = self.registry
            if listening:
                self.app.listen(port, max_buffer_size=1024 ** 3)
                print(
                    "\nYou can connect to the game at http://%s:%s/" % (hostname, port)
                )
                print(
                    "You can connect to the socket at http://%s:%s/game/socket/"
                    % (hostname, port)
                )
            logging.info("TornadoWebProvider Started")

            if "HOSTNAME" in os.environ and hostname == DEFAULT_HOSTNAME:
                hostname = os.environ["HOSTNAME"]
            else:
                hostname = hostname

        _run_server()
        while self.app is None:
            asyncio.sleep(0.3)


def main():
    import numpy
    import random

    parser = argparse.ArgumentParser(description="Start the tornado server.")
    parser.add_argument(
        "--hostname",
        metavar="hostname",
        type=str,
        default=DEFAULT_HOSTNAME,
        help="host to run the server on.",
    )
    parser.add_argument(
        "--light-model-root",
        type=str,
        default="/Users/jju/Desktop/LIGHT/",
        help="models path. For local setup, use: /checkpoint/jase/projects/light/dialog/",
    )
    parser.add_argument(
        "--no-game-instance",
        action="store_true",
        help="does not initialize game instance",
    )
    parser.add_argument(
        "-port",
        metavar="port",
        type=int,
        default=DEFAULT_PORT,
        help="port to run the server on.",
    )
    FLAGS = parser.parse_args()
    FLAGS.safety_classifier_path = os.path.expanduser(
        "~/data/safety/OffensiveLanguage.txt"
    )

    random.seed(6)
    numpy.random.seed(6)

    if FLAGS.no_game_instance:
        provider = TornadoPlayerFactory(
            None, FLAGS.hostname, FLAGS.port, listening=True
        )
    else:
        game = asyncio.run(GameInstance(game_id=0, ldb=ldb))
        graph = game.world
        provider = TornadoPlayerFactory(
            graph, FLAGS.hostname, FLAGS.port, db=ldb, listening=True
        )
        game.register_provider(provider)
        game.run_graph()


if __name__ == "__main__":
    main()<|MERGE_RESOLUTION|>--- conflicted
+++ resolved
@@ -287,7 +287,6 @@
                         loop.spawn_callback(
                             self.launch_game_for_user, user_id, orig_game_id
                         )
-<<<<<<< HEAD
 
                     async def create_and_run_tutorial():
                         game_id = await self.app.registry.run_tutorial(
@@ -295,15 +294,6 @@
                         )
                         await self.launch_game_for_user(user_id, game_id)
 
-=======
-
-                    async def create_and_run_tutorial():
-                        game_id = await self.app.registry.run_tutorial(
-                            user_id, on_complete
-                        )
-                        await self.launch_game_for_user(user_id, game_id)
-
->>>>>>> c376dbb4
                     loop.spawn_callback(create_and_run_tutorial)
             else:
                 loop.spawn_callback(self.launch_game_for_user, user_id, game_id)
@@ -675,14 +665,9 @@
             fb_app_scoped_id = await self.get_privacy_restricted_user_id(
                 redirect_url=redirect,
             )
-<<<<<<< HEAD
 
             user_id = self.user_db.create_user(
                 extern_id=fb_app_scoped_id, is_preauth=False
-=======
-            user_id = self.user_db.create_user(
-                extern_id=fb_user["id"], is_preauth=False
->>>>>>> c376dbb4
             )
             self.set_current_user(user_id)
             self.redirect("/play/")
