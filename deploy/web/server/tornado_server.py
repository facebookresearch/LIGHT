--- conflicted
+++ resolved
@@ -695,11 +695,7 @@
             client_secret=self.app.settings["facebook_secret"],
             code=self.get_argument("code"),
         )
-<<<<<<< HEAD
-        salted_string = fb_user["id"] + self.app.tornado_settings['facebook_asid_salt']
-=======
         salted_string = fb_user["id"] + self.app.tornado_settings["facebook_asid_salt"]
->>>>>>> 88849b45
         return hashlib.sha256(salted_string.encode("utf-8")).hexdigest()[:30]
 
     async def get(self):
@@ -714,15 +710,9 @@
             )
             self.set_current_user(user_id)
             player = self.user_db.get_player(user_id)
-<<<<<<< HEAD
-            default_next = 'play'
-            if (player.account_status) == PlayerStatus.INTRO:
-                default_next = 'intro'
-=======
             default_next = "play"
             if (player.account_status) == PlayerStatus.INTRO:
                 default_next = "intro"
->>>>>>> 88849b45
             next = self.get_argument("next", default_next)
             self.redirect("/" + next)
             return
@@ -772,15 +762,9 @@
             user_id = self.user_db.create_user(extern_id=name, is_preauth=False)
             self.set_current_user(user_id)
             player = self.user_db.get_player(user_id)
-<<<<<<< HEAD
-            default_next = 'play'
-            if (player.account_status) == PlayerStatus.INTRO:
-                default_next = 'intro'
-=======
             default_next = "play"
             if (player.account_status) == PlayerStatus.INTRO:
                 default_next = "intro"
->>>>>>> 88849b45
             next = self.get_argument("next", default_next)
             self.redirect("/" + next)
         else:
@@ -836,12 +820,6 @@
         user_id = self.get_current_user()
         assert user_id is not None, "Can only submit legal with logged in user"
         player = self.user_db.get_player(user_id)
-<<<<<<< HEAD
-        assert player.account_status == PlayerStatus.INTRO, "Must be in intro to submit legal"
-        self.user_db.update_player_status(user_id, PlayerStatus.TUTORIAL)
-        self.write(json.dumps({"data": "Something"}))
-
-=======
         assert (
             player.account_status == PlayerStatus.INTRO
         ), "Must be in intro to submit legal"
@@ -849,7 +827,6 @@
         self.write(json.dumps({"data": "Something"}))
 
 
->>>>>>> 88849b45
 class ReportHandler(BaseHandler):
     def post(self):
         data = tornado.escape.json_decode(self.request.body)
