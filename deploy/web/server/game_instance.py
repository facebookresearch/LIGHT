#!/usr/bin/env python3

# Copyright 2017-present, Facebook, Inc.
# All rights reserved.
#
# This source code is licensed under the license found in the
# LICENSE file in the root directory of this source tree.
import asyncio
from light.graph.builders.starspace_all import (
    StarspaceBuilder,
)
from parlai.utils.misc import Timer
from light.world.world import World
from tornado.ioloop import IOLoop
from light.world.souls.repeat_soul import RepeatSoul
import time

class Player:
    """
    A player in an instance of the light game. Maintains any required
    connections and IO such that the game doesn't need to worry about
    that stuff
    """

    def __init__(self, graph, player_id):
        self.g = graph
        self.id = player_id
        self.init_observe()

    def get_player_id(self):
        return self.id

    def get_agent_id(self):
        return self.g.playerid_to_agentid(self.id)

    def act(self):
        """
        Get an action to take on the graph if one exists
        """
        raise NotImplementedError

    def observe(self):
        """
        Send any observed content to the player.
        This method should query the graph for what it needs, and should
        clear the graph content when this happens.
        """
        raise NotImplementedError

    def init_observe(self):
        """
        Send any required initialization observations to the player. Will
        only be called the first time this player is initialized.
        """
        raise NotImplementedError

    def is_alive(self):
        """
        Should be checking to see if connections are still maintained.
        Will be called once before the above two methods in every main loop
        of the running game.
        """
        raise NotImplementedError


class PlayerProvider:
    """
    A player provider is an API for adding new players into the game. It
    will be given opportunities to check for new players and should return
    an array of new players during these calls
    """

    def __init__(self, graphs):
        # Graphs should be a map of game_ids to the associated game graph
        self.graphs = graphs

    def get_new_players(self):
        """
        Should check the potential source of players for new players. If
        a player exists, this should instantiate a relevant Player object
        for each potential new player and return them.
        """
        raise NotImplementedError

# TODO:  Refactor when update player providers
class GameInstance:
    """
    This class serves to create a wrapper around a specific graph and manage
    all of the agents on the inside. It accepts players in the form of a
    class that extends the Player class, which itself extends Agent. Players
    can come from any source.
    """

    def __init__(self, game_id, ldb, g=None,):
        if g is None:
            _, world = StarspaceBuilder(ldb,
                debug=False
            ).get_graph()  # TODO: what are the args that are needed
            self.g = world
        else:
            self.g = g
        self.g.web = True
        purgatory = self.g.purgatory
        purgatory.register_filler_soul_provider("repeat", RepeatSoul, lambda: [])
        for empty_agent in self.g.oo_graph.agents.values():
            purgatory.fill_soul(empty_agent)
        self.game_id = game_id
        self.players = []
        self.providers = []
        self.last_connection = time.time()

    def register_provider(self, provider):
        self.providers.append(provider)

    def run_graph_step(self):
        g = self.g
<<<<<<< HEAD
        # try to make some new players
        old = len(self.players)
        for provider in self.providers:
            self.players += provider.get_new_players(self.game_id, self.g.purgatory)
            if len(self.players) != old:
                self.last_connection = time.time()

=======
        
>>>>>>> da2ac534
        # Clear disconnected players
        left_players = [p for p in self.players if not p.is_alive()]
        for player in left_players:
            if player.player_soul is not None:
<<<<<<< HEAD
                self.g.purgatory.clear_soul(player.player_soul.target_node)
=======
                g.purgatory.clear_soul(player.player_soul.target_node)
>>>>>>> da2ac534
            self.players.remove(player)

        # run npcs
        g.update_world()<|MERGE_RESOLUTION|>--- conflicted
+++ resolved
@@ -114,26 +114,12 @@
 
     def run_graph_step(self):
         g = self.g
-<<<<<<< HEAD
-        # try to make some new players
-        old = len(self.players)
-        for provider in self.providers:
-            self.players += provider.get_new_players(self.game_id, self.g.purgatory)
-            if len(self.players) != old:
-                self.last_connection = time.time()
-
-=======
         
->>>>>>> da2ac534
         # Clear disconnected players
         left_players = [p for p in self.players if not p.is_alive()]
         for player in left_players:
             if player.player_soul is not None:
-<<<<<<< HEAD
                 self.g.purgatory.clear_soul(player.player_soul.target_node)
-=======
-                g.purgatory.clear_soul(player.player_soul.target_node)
->>>>>>> da2ac534
             self.players.remove(player)
 
         # run npcs
