--- conflicted
+++ resolved
@@ -143,7 +143,6 @@
             _, self.world = await StarspaceBuilder(
                 self.ldb,
                 debug=False,
-<<<<<<< HEAD
                 opt=self.world_config.opt,
             ).get_graph()  # TODO: what are the args that are needed
         else:
@@ -152,16 +151,6 @@
             )
             world_builder = MapJsonBuilder(
                 episode_db=self.world_config.episode_db, opt=self.world_config.opt
-=======
-                opt=self.opt,
-            ).get_graph()  # TODO: what are the args that are needed
-        else:
-            self.opt["load_map"] = os.path.expanduser(
-                "~/LIGHT/scripts/examples/complex_world.json"
-            )
-            world_builder = MapJsonBuilder(
-                episode_db=self.world_config.episode_db, opt=self.opt
->>>>>>> baad3d40
             )
             _, self.world = await world_builder.get_graph(
                 world_config=self.world_config
@@ -231,12 +220,6 @@
         self._target_destination = tutorial_world.oo_graph.find_nodes_by_name(
             "Ethereal Mist"
         )[0]
-<<<<<<< HEAD
-=======
-        super().__init__(game_id, ldb, opt=opt, world_config=world_config)
-        self._should_shutdown = False
-        self._did_complete = True
->>>>>>> baad3d40
 
     async def _init_world():
         _, self.world = await TutorialWorldBuilder(self.db, self.opt).get_graph()
@@ -253,11 +236,7 @@
         self.world.purgatory.fill_soul(dm_agent, "tutorial")
 
     async def run_graph_step(self):
-<<<<<<< HEAD
         await super().run_graph_step()
-=======
-        super().run_graph_step()
->>>>>>> baad3d40
         self._did_complete = self._player_node.get_room() == self._target_destination
         self._should_shutdown = (
             len(self.players) == 0 and time.time() - self._created_time > 60
