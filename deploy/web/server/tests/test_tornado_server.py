--- conflicted
+++ resolved
@@ -96,11 +96,7 @@
         """Test that we connect to socket by default"""
         headers = {"Connection": "Upgrade", "Upgrade": "websocket"}
         with self.assertRaises(httpclient.HTTPClientError) as cm:
-<<<<<<< HEAD
-            _ = yield self.client.fetch(
-=======
             response = yield self.client.fetch(
->>>>>>> fc0bccb3
                 f"{URL}/game/socket", method="GET", headers=headers,
             )
         # Need to upgrade in response
@@ -141,11 +137,7 @@
 
     @gen_test
     def test_list_worlds(self, mocked_auth):
-<<<<<<< HEAD
-        """Test that the list worlds endpoint can be hit succesfully and returns world 
-=======
         """Test that the list worlds endpoint can be hit succesfully and returns world
->>>>>>> fc0bccb3
             dimesnions in expected format"""
         with LIGHTDatabase(self.db_path) as db:
             player_id = db.create_user("test")[0]
@@ -156,28 +148,6 @@
         self.assertEqual(response.code, 200)
         self.assertEqual(
             json.loads(response.body.decode()),
-<<<<<<< HEAD
-            [
-                {
-                    "height": 3,
-                    "id": world1,
-                    "in_use": 1,
-                    "name": "default",
-                    "num_floors": 1,
-                    "owner_id": player_id,
-                    "width": 3,
-                },
-                {
-                    "height": 4,
-                    "id": world2,
-                    "in_use": 1,
-                    "name": "default2",
-                    "num_floors": 2,
-                    "owner_id": player_id,
-                    "width": 2,
-                },
-            ],
-=======
             {
                 "auto": None,
                 "data": [
@@ -201,7 +171,6 @@
                     },
                 ],
             },
->>>>>>> fc0bccb3
         )
 
     @gen_test
@@ -233,8 +202,6 @@
         # Get back a world code,
         self.assertEqual(type(json.loads(response.body.decode())), int)
 
-<<<<<<< HEAD
-=======
     @gen_test
     def test_autosave_endpoints(self, mocked_auth):
         """Test the endpoint for posting worlds works as expected, and loading back matches"""
@@ -274,7 +241,6 @@
         self.assertEqual(response.code, 200)
         self.assertEqual(json.loads(response.body.decode()), d["data"])
 
->>>>>>> fc0bccb3
     @gen_test
     def test_load_world(self, mocked_auth):
         """Test the endpoint for loading worlds works as expected"""
@@ -302,11 +268,7 @@
 
     @gen_test
     def test_world_saving_integration(self, mocked_auth):
-<<<<<<< HEAD
-        """Test a flow where a user creates a world, views the saved worlds, loads the world, then 
-=======
         """Test a flow where a user creates a world, views the saved worlds, loads the world, then
->>>>>>> fc0bccb3
             deletes it"""
 
         with LIGHTDatabase(self.db_path) as db:
@@ -412,19 +374,6 @@
         self.assertEqual(response.code, 200)
         self.assertEqual(
             json.loads(response.body.decode()),
-<<<<<<< HEAD
-            [
-                {
-                    "height": 5,
-                    "id": w_id,
-                    "in_use": 1,
-                    "name": "Test",
-                    "num_floors": 2,
-                    "owner_id": player_id,
-                    "width": 5,
-                },
-            ],
-=======
             {
                 "auto": None,
                 "data": [
@@ -439,7 +388,6 @@
                     },
                 ],
             },
->>>>>>> fc0bccb3
         )
 
         # Test world loading - expect same format! (except differences in local ids, so check dimensions and tiles really)
@@ -471,13 +419,9 @@
         # List should now be empty
         response = yield self.client.fetch(f"{URL}/builder/worlds/", method="GET",)
         self.assertEqual(response.code, 200)
-<<<<<<< HEAD
-        self.assertEqual(json.loads(response.body.decode()), [])
-=======
         self.assertEqual(
             json.loads(response.body.decode()), {"auto": None, "data": []},
         )
->>>>>>> fc0bccb3
 
     def get_encoded_url_params(self, d):
         formBody = []
@@ -636,18 +580,6 @@
         )
         self.assertEqual(response.code, 200)
 
-<<<<<<< HEAD
-    def get_login_page(self):
-        """
-            Read the login page for login endpoint test
-        """
-        login = os.path.abspath(os.path.dirname(__file__)) + "../login.html"
-        login = os.open(here)
-        with open(login, "r") as login_file:
-            return login_file.read()
-
-=======
->>>>>>> fc0bccb3
     @gen_test
     def test_login_endpoint(self, mocked_auth):
         """Test that login endpoint responds with login page"""
@@ -657,14 +589,6 @@
         )
         self.assertEqual(response.code, 200)
         self.assertEqual(response.headers["Content-Type"], "text/html; charset=UTF-8")
-<<<<<<< HEAD
-=======
-        # This part is liable to change, can just remove in future
-        self.assertEqual(
-            response.body,
-            b'<html><body><form action="/login?next=/" method="post">Name:<input type="text" name="name"> Password: <input type="text" name="password"><input type="submit" value="Sign in"></form></body></html>',
-        )
->>>>>>> fc0bccb3
 
     @gen_test
     def test_login_password_protected(self, mocked_auth):
@@ -687,14 +611,6 @@
         )
         self.assertEqual(response.code, 200)
         self.assertEqual(response.headers["Content-Type"], "text/html; charset=UTF-8")
-<<<<<<< HEAD
-=======
-        # This part is liable to change, can just remove in future
-        self.assertEqual(
-            response.body,
-            b'<html><body><form action="/login?next=/" method="post">Name:<input type="text" name="name"> Password: <input type="text" name="password"><input type="submit" value="Sign in"></form></body></html>',
-        )
->>>>>>> fc0bccb3
 
     def build_body(name="me", password="LetsPlay"):
         boundary = "SomeRandomBoundary"
