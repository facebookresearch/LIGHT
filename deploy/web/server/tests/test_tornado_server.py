#!/usr/bin/env python3
import unittest.mock as mock
import json
import re
import os
import ast
from tornado import gen, httpclient, ioloop, testing, escape
from tornado.testing import AsyncHTTPTestCase, gen_test
from tornado.ioloop import IOLoop
import shutil, tempfile
import unittest
import os
import urllib
from urllib import parse
from light.data_model.light_database import (
    LIGHTDatabase,
    DB_EDGE_IN_CONTAINED,
    DB_EDGE_EX_CONTAINED,
    DB_EDGE_WORN,
    DB_EDGE_WIELDED,
    DB_EDGE_NEIGHBOR,
    EDGE_TYPES,
    DB_TYPE_BASE_CHAR,
    DB_TYPE_CHAR,
    DB_TYPE_BASE_OBJ,
    DB_TYPE_OBJ,
    DB_TYPE_BASE_ROOM,
    DB_TYPE_ROOM,
    DB_TYPE_GRAPH_EDGE,
    DB_TYPE_GRAPH_NODE,
    DB_TYPE_EDGE,
    DB_TYPE_TEXT_EDGE,
    DB_TYPE_TILE,
    DB_TYPE_INTERACTION,
    DB_TYPE_UTTERANCE,
    DB_TYPE_PARTICIPANT,
    DB_TYPE_TURN,
    DB_TYPE_PLAYER,
    DB_TYPE_WORLD,
    ENTITY_TYPES,
    DB_STATUS_PROD,
    DB_STATUS_REVIEW,
    DB_STATUS_REJECTED,
    DB_STATUS_QUESTIONABLE,
    DB_STATUS_ACCEPTED,
    DB_STATUS_ACCEPT_ONE,
    DB_STATUS_ACCEPT_ALL,
    CONTENT_STATUSES,
    EDIT_STATUSES,
)
from deploy.web.server.tests.config import TEST_TORNADO_SETTINGS
from deploy.web.server.builder_server import (
    BuildApplication,
    get_handlers,
)
from deploy.web.server.tornado_server import (
    LandingApplication,
    Application,
)
from deploy.web.server.registry import RegistryApplication

PORT = 35494
URL = f"http://localhost:{PORT}"


class TestFlags:
    def __init__(self, hostname, port):
        self.hostname = hostname
        self.port = port


@mock.patch(
    "deploy.web.server.registry.BaseHandler.get_current_user", return_value="user"
)
@mock.patch("light.graph.builders.starspace_all.StarspaceBuilder")
class TestRegistryApp(AsyncHTTPTestCase):
    def setUp(self):
        self.data_dir = tempfile.mkdtemp()
        # Need to fix this somehow...
        self.db_path = os.path.join(self.data_dir, "test_server.db")
        self.db = LIGHTDatabase(self.db_path)
        self.FLAGS = TestFlags("localhost", PORT)
        self.client = httpclient.AsyncHTTPClient()
        super().setUp()

    def tearDown(self):
        super().tearDown()
        shutil.rmtree(self.data_dir)

    def get_app(self):
        app = RegistryApplication(
            self.FLAGS, self.db, {}, tornado_settings=TEST_TORNADO_SETTINGS
        )
        app.listen(PORT)
        return app

    @gen_test
    def test_game_socket(self, mocked_auth, MockStarSpace):
        """Test that we connect to socket by default"""
        headers = {"Connection": "Upgrade", "Upgrade": "websocket"}
        with self.assertRaises(httpclient.HTTPClientError) as cm:
            response = yield self.client.fetch(
                f"{URL}/game/socket",
                method="GET",
                headers=headers,
            )
        # Need to upgrade in response
        self.assertEqual(cm.exception.code, 426)

    @mock.patch(
        "deploy.web.server.registry.RegistryApplication.run_new_game",
        return_value="test",
    )
    @gen_test
    def test_new_game(self, mocked_auth, MockStarSpace, mocked_method):
        """Test that we can post to create a new game"""
        response = yield self.client.fetch(
            f"{URL}/game/new/01",
            method="POST",
            body=b"test",
        )
        self.assertEqual(response.code, 201)


@mock.patch(
    "deploy.web.server.builder_server.BaseHandler.get_current_user", return_value="test"
)
class TestWorldSaving(AsyncHTTPTestCase):
    def setUp(self):
        self.data_dir = tempfile.mkdtemp()
        self.db_path = os.path.join(self.data_dir, "test_server.db")
        self.db = LIGHTDatabase(self.db_path)
        self.client = httpclient.AsyncHTTPClient()
        super().setUp()

    def tearDown(self):
        super().tearDown()
        shutil.rmtree(self.data_dir)

    def get_app(self):
        app = BuildApplication(
            get_handlers(self.db), tornado_settings=TEST_TORNADO_SETTINGS
        )
        app.listen(PORT)
        return app

    @gen_test
    def test_list_worlds(self, mocked_auth):
        """Test that the list worlds endpoint can be hit succesfully and returns world
        dimesnions in expected format"""
        with LIGHTDatabase(self.db_path) as db:
            player_id = db.create_user("test")[0]
            world1 = db.create_world("default", player_id, 3, 3, 1)[0]
            world2 = db.create_world("default2", player_id, 4, 2, 2)[0]

        response = yield self.client.fetch(
            f"{URL}/builder/worlds/",
            method="GET",
        )
        self.assertEqual(response.code, 200)
        self.assertEqual(
            json.loads(response.body.decode()),
            {
                "auto": None,
                "data": [
                    {
                        "height": 3,
                        "id": world1,
                        "in_use": 1,
                        "name": "default",
                        "num_floors": 1,
                        "owner_id": player_id,
                        "width": 3,
                    },
                    {
                        "height": 4,
                        "id": world2,
                        "in_use": 1,
                        "name": "default2",
                        "num_floors": 2,
                        "owner_id": player_id,
                        "width": 2,
                    },
                ],
            },
        )

    @gen_test
    def test_delete_world(self, mocked_auth):
        """Test the endpoint for deleting worlds works as expected"""
        with LIGHTDatabase(self.db_path) as db:
            player_id = db.create_user("test")[0]
            world1 = db.create_world("default", player_id, 3, 3, 1)[0]
            world2 = db.create_world("default2", player_id, 4, 2, 2)[0]

        response = yield self.client.fetch(
            f"{URL}/builder/world/delete/{world1}",
            method="DELETE",
        )
        self.assertEqual(response.code, 200)
        self.assertEqual(json.loads(response.body.decode()), str(world1))

    @gen_test
    def test_save_world(self, mocked_auth):
        """Test the endpoint for saving worlds works as expected"""
        with LIGHTDatabase(self.db_path) as db:
            player_id = db.create_user("test")[0]
        headers = {
            "Content-Type": "application/x-www-form-urlencoded",
        }
        response = yield self.client.fetch(
            f"{URL}/builder/world/", method="POST", headers=headers, body=b""
        )
        self.assertEqual(response.code, 201)
        # Get back a world code,
        self.assertEqual(type(json.loads(response.body.decode())), int)

    @gen_test
    def test_autosave_endpoints(self, mocked_auth):
        """Test the endpoint for posting worlds works as expected, and loading back matches"""
        with LIGHTDatabase(self.db_path) as db:
            player_id = db.create_user("test")[0]
            d = {
                "data": {
                    "dimensions": {
                        "name": "default",
                        "height": 4,
                        "width": 1,
                        "floors": 1,
                    },
                    "entities": {
                        "room": {},
                        "character": {},
                        "object": {},
                        "nextID": 1,
                    },
                    "map": {"tiles": [], "edges": []},
                }
            }
        headers = {
            "Content-Type": "application/x-www-form-urlencoded",
        }
        response = yield self.client.fetch(
            f"{URL}/builder/world/autosave/",
            method="POST",
            headers=headers,
            body=self.get_encoded_url_params(d),
        )
        self.assertEqual(response.code, 201)

        response = yield self.client.fetch(
            f"{URL}/builder/world/autosave/",
            method="GET",
        )
        self.assertEqual(response.code, 200)
        self.assertEqual(json.loads(response.body.decode()), d["data"])

    @gen_test
    def test_load_world(self, mocked_auth):
        """Test the endpoint for loading worlds works as expected"""
        with LIGHTDatabase(self.db_path) as db:
            player_id = db.create_user("test")[0]
            world1 = db.create_world("default", player_id, 4, 1, 1)[0]
        response = yield self.client.fetch(
            f"{URL}/builder/world/{world1}", method="GET"
        )
        self.assertEqual(response.code, 200)
        self.assertEqual(
            json.loads(response.body.decode()),
            {
                "dimensions": {
                    "id": world1,
                    "name": "default",
                    "height": 4,
                    "width": 1,
                    "floors": 1,
                },
                "entities": {"room": {}, "character": {}, "object": {}, "nextID": 1},
                "map": {"tiles": [], "edges": []},
            },
        )

    @gen_test
    def test_world_saving_integration(self, mocked_auth):
        """Test a flow where a user creates a world, views the saved worlds, loads the world, then
        deletes it"""

        with LIGHTDatabase(self.db_path) as db:
            player_id = db.create_user("test")[0]
            base_room_id = db.create_base_room("room")[0]
            base_char_id = db.create_base_character("character")[0]
            base_obj_id = db.create_base_object("object")[0]
            rcontent_id1 = db.create_room("room1", base_room_id, "dirty", "old")[0]
            ccontent_id1 = db.create_character("troll", base_char_id, "tall", "big")[0]
            ocontent_id1 = db.create_object(
                "small obj", base_obj_id, 0, 0, 0, 0, 0, 0, 0, "dusty"
            )[0]
            d = {
                "dimensions": {
                    "id": None,
                    "name": "Test",
                    "height": 5,
                    "width": 5,
                    "floors": 2,
                },
                "entities": {
                    "room": {
                        "1": {
                            "id": rcontent_id1,
                            "name": "room1",
                            "base_id": base_room_id,
                            "description": "dirty",
                            "backstory": "old",
                        },
                        "2": {
                            "id": rcontent_id1,
                            "name": "room1",
                            "base_id": base_room_id,
                            "description": "dirty",
                            "backstory": "old",
                        },
                    },
                    "character": {
                        "3": {
                            "id": ccontent_id1,
                            "name": "troll",
                            "base_id": base_char_id,
                            "persona": "tall",
                            "physical_description": "big",
                            "name_prefix": "a",
                            "is_plural": 0,
                            "char_type": "unknown",
                        }
                    },
                    "object": {
                        "4": {
                            "id": ocontent_id1,
                            "name": "small obj",
                            "base_id": base_obj_id,
                            "is_container": 0,
                            "is_drink": 0,
                            "is_food": 0,
                            "is_gettable": 0,
                            "is_surface": 0,
                            "is_wearable": 0,
                            "is_weapon": 0,
                            "physical_description": "dusty",
                            "name_prefix": "a",
                            "is_plural": 0,
                            "size": None,
                            "contain_size": None,
                            "shape": None,
                            "value": None,
                        }
                    },
                    "nextID": 5,
                },
                "map": {
                    "tiles": [
                        {
                            "room": 1,
                            "color": "#8A9BA8",
                            "x_coordinate": 1,
                            "y_coordinate": 1,
                            "floor": 0,
                        },
                        {
                            "room": 2,
                            "color": "#8A9BA8",
                            "x_coordinate": 2,
                            "y_coordinate": 1,
                            "floor": 0,
                        },
                    ],
                    "edges": [
                        {"src": 1, "dst": 3, "type": "contains"},
                        {"src": 1, "dst": 4, "type": "contains"},
                        {"src": 1, "dst": 2, "type": "neighbors to the east"},
                        {"src": 2, "dst": 1, "type": "neighbors to the west"},
                    ],
                },
            }
        response = yield self.client.fetch(
            f"{URL}/builder/world/", method="POST", body=self.get_encoded_url_params(d)
        )
        self.assertEqual(response.code, 201)
        self.assertEqual(type(json.loads(response.body.decode())), int)
        w_id = json.loads(response.body.decode())

        # Test listing worlds here
        response = yield self.client.fetch(
            f"{URL}/builder/worlds/",
            method="GET",
        )
        self.assertEqual(response.code, 200)
        self.assertEqual(
            json.loads(response.body.decode()),
            {
                "auto": None,
                "data": [
                    {
                        "height": 5,
                        "id": w_id,
                        "in_use": 1,
                        "name": "Test",
                        "num_floors": 2,
                        "owner_id": player_id,
                        "width": 5,
                    },
                ],
            },
        )

        # Test world loading - expect same format! (except differences in local ids, so check dimensions and tiles really)
        d["dimensions"]["id"] = w_id
        response = yield self.client.fetch(f"{URL}/builder/world/{w_id}", method="GET")
        self.assertEqual(response.code, 200)
        actual_dict = json.loads(response.body.decode())
        # Dimensions with updated world id should match exactly
        self.assertEqual(actual_dict["dimensions"], d["dimensions"])
        # Store id will not be the same, but values (and next ID) should be
        self.assertCountEqual(
            actual_dict["entities"]["room"].values(), d["entities"]["room"].values()
        )
        self.assertCountEqual(
            actual_dict["entities"]["character"].values(),
            d["entities"]["character"].values(),
        )
        self.maxDiff = None
        self.assertCountEqual(
            actual_dict["entities"]["object"].values(), d["entities"]["object"].values()
        )

        # Test deletion
        response = yield self.client.fetch(
            f"{URL}/builder/world/delete/{w_id}",
            method="DELETE",
        )
        self.assertEqual(response.code, 200)
        self.assertEqual(json.loads(response.body.decode()), str(w_id))

        # List should now be empty
        response = yield self.client.fetch(
            f"{URL}/builder/worlds/",
            method="GET",
        )
        self.assertEqual(response.code, 200)
        self.assertEqual(
            json.loads(response.body.decode()),
            {"auto": None, "data": []},
        )

    def get_encoded_url_params(self, d):
        formBody = []
        for prop in d.keys():
            encodedKey = urllib.parse.quote(prop)
            encodedValue = urllib.parse.quote(
                json.dumps(d[prop], separators=(",", ":"))
                if (type(d[prop]) is dict or type(d[prop]) is list)
                else d[prop]
            )
            formBody.append(encodedKey + "=" + encodedValue)
        return "&".join(formBody)


@mock.patch(
    "deploy.web.server.tornado_server.BaseHandler.get_current_user", return_value="user"
)
class TestGameApp(AsyncHTTPTestCase):
    def setUp(self):
        self.data_dir = tempfile.mkdtemp()
        self.db_path = os.path.join(self.data_dir, "test_server.db")
        self.db = LIGHTDatabase(self.db_path)
        self.client = httpclient.AsyncHTTPClient()
        super().setUp()

    def tearDown(self):
        super().tearDown()
        shutil.rmtree(self.data_dir)

    def get_app(self):
        app = Application(given_tornado_settings=TEST_TORNADO_SETTINGS)
        app.listen(PORT)
        return app

    @gen_test
    def test_game_page(self, mocked_auth):
        """Test that no specific endpoint results in main game served when logged in"""
        headers = {
            "Content-Type": "application/json",
        }
        response = yield self.client.fetch(
            f"{URL}/",
            method="GET",
            headers=headers,
        )
        self.assertEqual(response.code, 200)

    @gen_test
    def test_static_handler(self, mocked_auth):
        """Test that index.html will be rendered from static handler correctly"""
        headers = {
            "Content-Type": "application/json",
        }
        response = yield self.client.fetch(
            f"{URL}/index.html",
            method="GET",
            headers=headers,
        )
        self.assertEqual(response.code, 200)


@mock.patch(
    "deploy.web.server.tornado_server.BaseHandler.get_current_user", return_value="user"
)
class TestLandingApp(AsyncHTTPTestCase):
    def setUp(self):
        self.data_dir = tempfile.mkdtemp()
        self.db_path = os.path.join(self.data_dir, "test_server.db")
        self.db = LIGHTDatabase(self.db_path)
        self.client = httpclient.AsyncHTTPClient()
        super().setUp()

    def tearDown(self):
        super().tearDown()
        shutil.rmtree(self.data_dir)

    def get_app(self):
        app = LandingApplication(self.db, given_tornado_settings=TEST_TORNADO_SETTINGS)
        app.listen(PORT)
        return app

    @gen_test
    def test_static_handler(self, mocked_auth):
        """Test that index.html will be rendered from static handler correctly"""
        headers = {
            "Content-Type": "application/json",
        }
        response = yield self.client.fetch(
            f"{URL}/index.html",
            method="GET",
            headers=headers,
        )
        self.assertEqual(response.code, 200)

    @gen_test
    def test_static_handler_nonexisting(self, mocked_auth):
        """Test the static handler 404 if resource not found"""
        headers = {
            "Content-Type": "application/json",
        }
        with self.assertRaises(httpclient.HTTPClientError) as cm:
            response = yield self.client.fetch(
                f"{URL}/something.html",
                method="GET",
                headers=headers,
            )
        self.assertEqual(cm.exception.code, 404)

    @gen_test
    def test_landing_page(self, mocked_auth):
        """Test that no specific endpoint results in main page served when logged in"""
        headers = {
            "Content-Type": "application/json",
        }
        response = yield self.client.fetch(
            f"{URL}/",
            method="GET",
            headers=headers,
        )
        self.assertEqual(response.code, 200)

    @gen_test
    def test_landing_page_redirect(self, mocked_auth):
        """Test that redirect when not logged in"""
        mocked_auth.return_value = None
        headers = {"Content-Type": "application/json"}
        with self.assertRaises(httpclient.HTTPClientError) as cm:
            response = yield self.client.fetch(
<<<<<<< HEAD
                f"{URL}/play", method="GET", headers=headers, follow_redirects=False,
=======
                f"{URL}/",
                method="GET",
                headers=headers,
                follow_redirects=False,
>>>>>>> d19f2cb8
            )
        self.assertEqual(cm.exception.code, 302)
        self.assertEqual(cm.exception.response.headers["Location"], "/login?next=%2Fplay")

    @gen_test
    def test_logout(self, mocked_auth):
        """Test that logout clears cookie and redirects"""
        headers = {"Content-Type": "application/json"}
        with self.assertRaises(httpclient.HTTPClientError) as cm:
            response = yield self.client.fetch(
                f"{URL}/logout",
                method="GET",
                headers=headers,
                follow_redirects=False,
            )
        # 302 still bc we need to redirect
        self.assertEqual(cm.exception.code, 302)
        self.assertEqual(len(cm.exception.response.headers.get_list("Set-Cookie")), 1)
        # Clearing cookies, so should user should be empty string, then redirect to login
        result = re.search(
            'user="(.*)"(.*)', cm.exception.response.headers["Set-Cookie"]
        )
        self.assertEqual(len(result.group(1)), 0)
        self.assertEqual(cm.exception.response.headers["Location"], "/bye")

    @gen_test
    def test_login_succesful(self, mocked_auth):
        """Test that login endpoint with correct password gives cookie, 200"""
        headers = {"Content-Type": "multipart/form-data; boundary=SomeRandomBoundary"}
        body = self.build_body()
        with self.assertRaises(httpclient.HTTPClientError) as cm:
            response = yield self.client.fetch(
                f"{URL}/login",
                method="POST",
                headers=headers,
                body=body,
                follow_redirects=False,
            )
            # 302 still bc we need to redirect
            self.assertEqual(cm.exception.code, 302)
        self.assertEqual(len(cm.exception.response.headers.get_list("Set-Cookie")), 1)
        response = yield self.client.fetch(
            f"{URL}/login",
            method="POST",
            headers=headers,
            body=body,
        )
        self.assertEqual(response.code, 200)

    @gen_test
    def test_login_endpoint(self, mocked_auth):
        """Test that login endpoint responds with login page"""
        headers = {"Content-Type": "application/json"}
        response = yield self.client.fetch(
            f"{URL}/login",
            method="GET",
            headers=headers,
        )
        self.assertEqual(response.code, 200)
        self.assertEqual(response.headers["Content-Type"], "text/html; charset=UTF-8")

    @gen_test
    def test_login_password_protected(self, mocked_auth):
        """Test that login does not work with wrong password"""
        headers = {"Content-Type": "multipart/form-data; boundary=SomeRandomBoundary"}
        body = self.build_body(password="dog")
        with self.assertRaises(httpclient.HTTPClientError) as cm:
            response = yield self.client.fetch(
                f"{URL}/login",
                method="POST",
                headers=headers,
                body=body,
                follow_redirects=False,
            )
        self.assertEqual(cm.exception.code, 302)

        # With allowing redirects, we expect to end up back at the login page
        response = yield self.client.fetch(
            f"{URL}/login",
            method="POST",
            headers=headers,
            body=body,
        )
        self.assertEqual(response.code, 200)
        self.assertEqual(response.headers["Content-Type"], "text/html; charset=UTF-8")

    def build_body(name="me", password="LetsPlay"):
        boundary = "SomeRandomBoundary"
        body = "--%s\r\n" % boundary

        # data for field1
        body += 'Content-Disposition: form-data; name="name"\r\n'
        body += "\r\n"  # blank line
        body += "%s\r\n" % name

        # separator boundary
        body += "--%s\r\n" % boundary

        # data for field2
        body += 'Content-Disposition: form-data; name="password"\r\n'
        body += "\r\n"  # blank line
        body += "%s\r\n" % password

        # separator boundary
        body += "--%s--\r\n" % boundary
        return body


@mock.patch(
    "deploy.web.server.builder_server.BaseHandler.get_current_user", return_value="user"
)
class TestBuilderApp(AsyncHTTPTestCase):
    def setUp(self):
        self.data_dir = tempfile.mkdtemp()
        self.db_path = os.path.join(self.data_dir, "test_server.db")
        self.db = LIGHTDatabase(self.db_path)
        self.client = httpclient.AsyncHTTPClient()
        super().setUp()

    def tearDown(self):
        super().tearDown()
        shutil.rmtree(self.data_dir)

    def get_app(self):
        app = BuildApplication(
            get_handlers(self.db), tornado_settings=TEST_TORNADO_SETTINGS
        )
        app.listen(PORT)
        return app

    @gen_test
    def test_builder_page(self, mocked_auth):
        """Test that no specific endpoint results in main builder page served when logged in"""
        headers = {
            "Content-Type": "application/json",
        }
        response = yield self.client.fetch(
            f"{URL}/builder/",
            method="GET",
            headers=headers,
        )
        self.assertEqual(response.code, 200)

    @gen_test
    def test_builder_page(self, mocked_auth):
        """Test that static data serves landing correctly"""
        headers = {
            "Content-Type": "application/json",
        }
        response = yield self.client.fetch(
            f"{URL}/builder/builderindex.html",
            method="GET",
            headers=headers,
        )
        self.assertEqual(response.code, 200)

    @gen_test
    def test_builder_page(self, mocked_auth):
        """Test that static data serves main builder page correctly"""
        headers = {
            "Content-Type": "application/json",
        }
        response = yield self.client.fetch(
            f"{URL}/",
            method="GET",
            headers=headers,
        )
        self.assertEqual(response.code, 200)

    @gen_test
    def test_submit_entity_edits(self, mocked_auth):
        """Test that entity edits can be submitted successfully"""
        with LIGHTDatabase(self.db_path) as db:
            player = db.create_player()[0]
            base_room = db.create_base_room("room")[0]
        headers = {"Content-Type": "application/json"}
        body = {
            "id": base_room,
            "field": "name",
            "edited_value": "name_edit_test",
            "player": player,
        }
        response = yield self.client.fetch(
            f"{URL}/builder/edits",
            method="POST",
            body=urllib.parse.urlencode(body),
        )
        self.assertEqual(response.code, 201)
        response = yield self.client.fetch(
            f"{URL}/builder/edits/1",
        )
        self.assertEqual(response.code, 200)
        self.assertEqual(
            json.loads(response.body.decode()),
            {
                "edit_id": 1,
                "id": base_room,
                "field": "name",
                "unedited_value": "room",
                "edited_value": "name_edit_test",
                "player_id": player,
                "status": DB_STATUS_REVIEW,
                "type": DB_TYPE_BASE_ROOM,
            },
        )

    @gen_test
    def test_submit_utterance_edits(self, mocked_auth):
        """Test that utterance edits can be submitted successfully"""
        with LIGHTDatabase(self.db_path) as db:
            player = db.create_player()[0]
            base_room = db.create_base_room("room")[0]
            room = db.create_room("small room", base_room, "tiny", "old")[0]
            base_char = db.create_base_character("troll")[0]
            char = db.create_character(None, base_char, "tall", "big")[0]
            utterance1 = db.create_utterance("Hi")[0]
            utterance2 = db.create_utterance("Hello")[0]
            interaction = db.create_interaction(room)[0]
            participant = db.create_participant(interaction, char, player)[0]
            turn = db.create_turn(
                interaction, 0, 0, "speech", utterance1, None, participant, None
            )[0]
        headers = {"Content-Type": "application/json"}
        body = {
            "id": turn,
            "field": "utterance_id",
            "edited_value": "Hello",
            "player": player,
        }
        response = yield self.client.fetch(
            f"{URL}/builder/edits",
            method="POST",
            body=urllib.parse.urlencode(body),
        )
        self.assertEqual(response.code, 201)
        self.assertEqual(json.loads(response.body.decode()), {"edit_id": 1})
        response = yield self.client.fetch(f"{URL}/builder/edits/1")
        self.assertEqual(response.code, 200)
        self.assertEqual(
            json.loads(response.body.decode()),
            {
                "edit_id": 1,
                "id": turn,
                "field": "utterance_id",
                "edited_value": "Hello",
                "characters": ["troll"],
                "player_id": player,
                "status": DB_STATUS_REVIEW,
                "type": "utterance",
                "turn_number": 0,
                "room": "small room",
                "utterances": ["Hi"],
            },
        )

    @gen_test
    def test_submit_edits_error(self, mocked_auth):
        """Test that missing arguments are detected"""
        with LIGHTDatabase(self.db_path) as db:
            player = db.create_player()[0]
        headers = {"Content-Type": "application/json"}
        body = {"field": "name", "edited_value": "name_edit_test", "player": player}
        with self.assertRaises(httpclient.HTTPClientError) as cm:
            response = yield self.client.fetch(
                f"{URL}/builder/edits",
                method="POST",
                headers=headers,
                body=urllib.parse.urlencode(body),
            )
        self.assertEqual(400, cm.exception.code)
        self.assertEqual(cm.exception.message, "Bad Request")

    @gen_test
    def test_reject_edits(self, mocked_auth):
        """Test that edits can be rejected successfully"""
        with LIGHTDatabase(self.db_path) as db:
            player = db.create_player()[0]
            base_room = db.create_base_room("room")[0]
            # insert edit directly into the database and check if it's correct
            edit_id = db.submit_edit(base_room, "name", "name_edit_test", player)
            self.assertEqual(
                [i[:] for i in db.get_edit(edit_id=edit_id)],
                [
                    (
                        1,
                        base_room,
                        "name",
                        "room",
                        "name_edit_test",
                        player,
                        DB_STATUS_REVIEW,
                    )
                ],
            )
        response = yield self.client.fetch(
            f"{URL}/builder/edits/{edit_id}/reject", method="POST", body=b""
        )
        self.assertEqual(response.code, 200)
        self.assertEqual(json.loads(response.body.decode()), {"id": base_room})
        response = yield self.client.fetch(f"{URL}/builder/edits/1")
        self.assertEqual(response.code, 200)
        self.assertEqual(
            json.loads(response.body.decode()),
            {
                "edit_id": 1,
                "id": base_room,
                "field": "name",
                "unedited_value": "room",
                "edited_value": "name_edit_test",
                "player_id": player,
                "status": DB_STATUS_REJECTED,
                "type": DB_TYPE_BASE_ROOM,
            },
        )

    @gen_test
    def test_accept_edits(self, mocked_auth):
        """Test that edits can be accepted and enacted"""
        with LIGHTDatabase(self.db_path) as db:
            player = db.create_player()[0]
            base_room = db.create_base_room("room")[0]
            # insert edit directly into the database and check if it's correct
            edit_id = db.submit_edit(base_room, "name", "name_edit_test", player)
            self.assertEqual(
                [i[:] for i in db.get_edit(edit_id=edit_id)],
                [
                    (
                        1,
                        base_room,
                        "name",
                        "room",
                        "name_edit_test",
                        player,
                        DB_STATUS_REVIEW,
                    )
                ],
            )
        accept_type = "accepted"
        response = yield self.client.fetch(
            f"{URL}/builder/edits/{edit_id}/accept/{accept_type}",
            method="POST",
            body=b"",
        )
        self.assertEqual(response.code, 200)
        self.assertEqual(json.loads(response.body.decode()), {"id": base_room})
        # check that the entry in the edits table is updated
        response = yield self.client.fetch(f"{URL}/builder/edits/1")
        self.assertEqual(response.code, 200)
        self.assertEqual(
            json.loads(response.body.decode()),
            {
                "edit_id": 1,
                "id": base_room,
                "field": "name",
                "unedited_value": "room",
                "edited_value": "name_edit_test",
                "player_id": player,
                "status": DB_STATUS_ACCEPTED,
                "type": DB_TYPE_BASE_ROOM,
            },
        )
        # test that the accepted edit is enacted
        with LIGHTDatabase(self.db_path) as db:
            self.assertEqual(db.get_query(base_room)[:], (base_room, "name_edit_test"))

    @gen_test
    def test_view_multiple_edits(self, mocked_auth):
        """
        Tests that edits can be queried based on player, status and entity ID
        """
        with LIGHTDatabase(self.db_path) as db:
            player = db.create_player()[0]
            base_room = db.create_base_room("room")[0]
        with LIGHTDatabase(self.db_path) as db:
            # insert edits directly into the database and check if they're correct
            edit_id1 = db.submit_edit(base_room, "name", "name_edit_test1", player)
            self.assertEqual(
                [i[:] for i in db.get_edit(edit_id=edit_id1)],
                [
                    (
                        edit_id1,
                        base_room,
                        "name",
                        "room",
                        "name_edit_test1",
                        player,
                        DB_STATUS_REVIEW,
                    )
                ],
            )
            edit_id2 = db.submit_edit(base_room, "name", "name_edit_test2", player)
            self.assertEqual(
                [i[:] for i in db.get_edit(edit_id=edit_id2)],
                [
                    (
                        edit_id2,
                        base_room,
                        "name",
                        "room",
                        "name_edit_test2",
                        player,
                        DB_STATUS_REVIEW,
                    )
                ],
            )
            # mark one of the edits as rejected
            db.reject_edit(edit_id1)
        # check that querying for edits with DB_STATUS_REVIEW status only returns
        # the second edit
        response = yield self.client.fetch(
            f"{URL}/builder/edits?status={escape.url_escape(DB_STATUS_REVIEW)}&expand=True",
        )
        self.assertEqual(
            json.loads(response.body.decode()),
            [
                {
                    "edit_id": edit_id2,
                    "id": base_room,
                    "field": "name",
                    "unedited_value": "room",
                    "edited_value": "name_edit_test2",
                    "player_id": player,
                    "status": DB_STATUS_REVIEW,
                    "type": DB_TYPE_BASE_ROOM,
                }
            ],
        )
        # check that querying for edits submitted by "player" returns both edits
        response = yield self.client.fetch(
            f"{URL}/builder/edits?player={player}&expand=True"
        )
        self.assertEqual(
            json.loads(response.body.decode()),
            [
                {
                    "edit_id": edit_id1,
                    "id": base_room,
                    "field": "name",
                    "unedited_value": "room",
                    "edited_value": "name_edit_test1",
                    "player_id": player,
                    "status": DB_STATUS_REJECTED,
                    "type": DB_TYPE_BASE_ROOM,
                },
                {
                    "edit_id": edit_id2,
                    "id": base_room,
                    "field": "name",
                    "unedited_value": "room",
                    "edited_value": "name_edit_test2",
                    "player_id": player,
                    "status": DB_STATUS_REVIEW,
                    "type": DB_TYPE_BASE_ROOM,
                },
            ],
        )
        # check that expand=False behaves as expected
        response = yield self.client.fetch(
            f"{URL}/builder/edits?player={player}",
        )
        self.assertEqual(json.loads(response.body.decode()), [1, 2])

    @gen_test
    def test_view_entities(self, mocked_auth):
        """
        Tests the ViewEntityWithIDHandler. Checks whether the correct content
        and format is returned when calling entities/<ID>
        """
        with LIGHTDatabase(self.db_path) as db:
            base_room1 = db.create_base_room("room")[0]
            base_room2 = db.create_base_room("small room")[0]
            room1 = db.create_room("small room", base_room1, "tiny", "old")[0]
        # Test that base entity can be viewed
        response = yield self.client.fetch(
            f"{URL}/builder/entities/{base_room1}",
        )
        self.assertEqual(response.code, 200)
        self.assertEqual(
            json.loads(response.body.decode()),
            {"entity": {"id": base_room1, "name": "room"}, "type": "base room"},
        )
        # Test that entity can be viewed
        response = yield self.client.fetch(
            f"{URL}/builder/entities/{room1}",
        )
        self.assertEqual(response.code, 200)
        self.assertEqual(
            json.loads(response.body.decode()),
            {
                "entity": {
                    "id": room1,
                    "name": "small room",
                    "base_id": base_room1,
                    "description": "tiny",
                    "backstory": "old",
                },
                "type": "room",
            },
        )

    @gen_test
    def test_search_entities(self, mocked_auth):
        """
        Tests entries in the database can be searched through the endpoint
        using FTS. More extensive tests on the search function are in test_db.py
        """
        with LIGHTDatabase(self.db_path) as db:
            base_room1 = db.create_base_room("room")[0]
            base_room2 = db.create_base_room("small room")[0]
            base_room3 = db.create_base_room("rooming")[0]
            room1 = db.create_room("small room", base_room1, "tiny", "decaying")[0]
            room2 = db.create_room("roomsmall", base_room1, "decayed", "tiny")[0]
            room3 = db.create_room("small room", base_room1, "tiny", "good")[0]
        # check that seraching for base room works properly
        response = yield self.client.fetch(
            f"{URL}/builder/entities/base_room?search=room",
        )
        self.assertEqual(response.code, 200)
        self.assertEqual(
            json.loads(response.body.decode()),
            [
                {"id": base_room1, "name": "room"},
                {"id": base_room2, "name": "small room"},
                {"id": base_room3, "name": "rooming"},
            ],
        )
        # check that seraching for room works properly
        response = yield self.client.fetch(
            f"{URL}/builder/entities/room?search=decay",
        )
        self.assertEqual(response.code, 200)
        self.assertEqual(
            json.loads(response.body.decode()),
            [
                {
                    "id": room1,
                    "name": "small room",
                    "base_id": base_room1,
                    "description": "tiny",
                    "backstory": "decaying",
                },
                {
                    "id": room2,
                    "name": "roomsmall",
                    "base_id": base_room1,
                    "description": "decayed",
                    "backstory": "tiny",
                },
            ],
        )

    @gen_test
    def test_search_entities_special_character(self, mocked_auth):
        """
        Tests special characters in search string can be processed using urllib
        """
        with LIGHTDatabase(self.db_path) as db:
            base_room1 = db.create_base_room("room")[0]
            base_room2 = db.create_base_room("small room")[0]
        search_string = parse.quote_plus("small room")
        response = yield self.client.fetch(
            f"{URL}/builder/entities/base_room?search={search_string}",
        )
        self.assertEqual(response.code, 200)
        self.assertEqual(
            json.loads(response.body.decode()),
            [{"id": base_room2, "name": "small room"}],
        )

    @gen_test
    def test_search_entities_incorrect_type(self, mocked_auth):
        """Tests that passing the incorrect type raises 400 bad request"""
        with LIGHTDatabase(self.db_path) as db:
            base_room = db.create_base_room("room")[0]
        with self.assertRaises(httpclient.HTTPClientError) as cm:
            response = yield self.client.fetch(
                f"{URL}/builder/entities/base_?search=room"
            )
        self.assertEqual(400, cm.exception.code)
        self.assertEqual(cm.exception.message, "Type is not valid. ")

    @gen_test
    def test_search_entities_no_search(self, mocked_auth):
        """Tests that not passing search returns all entries"""
        with LIGHTDatabase(self.db_path) as db:
            base_room1 = db.create_base_room("room")[0]
            base_room2 = db.create_base_room("small room")[0]
        response = yield self.client.fetch(f"{URL}/builder/entities/base_room?")
        self.assertEqual(response.code, 200)
        self.assertEqual(
            json.loads(response.body.decode()),
            [
                {"id": base_room1, "name": "room"},
                {"id": base_room2, "name": "small room"},
            ],
        )

    @gen_test
    def test_get_types(self, mocked_auth):
        """Tests all table names are returned correctly"""
        response = yield self.client.fetch(f"{URL}/builder/tables/types")
        self.assertEqual(response.code, 200)
        self.assertEqual(
            json.loads(response.body.decode()),
            [
                DB_TYPE_BASE_CHAR,
                DB_TYPE_CHAR,
                DB_TYPE_BASE_OBJ,
                DB_TYPE_OBJ,
                DB_TYPE_BASE_ROOM,
                DB_TYPE_ROOM,
                DB_TYPE_TEXT_EDGE,
                DB_TYPE_EDGE,
                DB_TYPE_GRAPH_EDGE,
                DB_TYPE_GRAPH_NODE,
                DB_TYPE_TILE,
                DB_TYPE_INTERACTION,
                DB_TYPE_UTTERANCE,
                DB_TYPE_PARTICIPANT,
                DB_TYPE_TURN,
                DB_TYPE_PLAYER,
                DB_TYPE_WORLD,
            ],
        )

    @gen_test
    def test_get_column_names(self, mocked_auth):
        """Tests all column names are returned correctly"""
        # test base entity
        response = yield self.client.fetch(f"{URL}/builder/entities/base_object/fields")
        self.assertEqual(response.code, 200)
        self.assertEqual(
            json.loads(response.body.decode()), {"id": "integer", "name": "text"}
        )
        # test entity
        response = yield self.client.fetch(f"{URL}/builder/entities/room/fields")
        self.assertEqual(response.code, 200)
        self.assertEqual(
            json.loads(response.body.decode()),
            {
                "id": "integer",
                "name": "text",
                "base_id": "integer",
                "description": "text",
                "backstory": "text",
            },
        )

    @gen_test
    def test_get_column_names_invalid(self, mocked_auth):
        """Tests that when type is invalid, error is raised"""
        with self.assertRaises(Exception):
            response = yield self.client.fetch(
                f"{URL}/builder/entities/base_/fields",
            )
            self.assertEqual(response.code, 400)

    @gen_test
    def test_create_base_entity(self, mocked_auth):
        """Tests that a base entity can be created through the endpoint"""
        body = {"name": "base room lala"}
        response = yield self.client.fetch(
            f"{URL}/builder/entities/base_room",
            method="POST",
            body=urllib.parse.urlencode(body),
        )
        # check that the entry in the edits table is updated
        self.assertEqual(response.code, 200)
        id, _ = json.loads(response.body.decode())
        with LIGHTDatabase(self.db_path) as db:
            self.assertEqual(db.get_query(id)[:], (id, "base room lala"))

    @gen_test
    def test_create_entity(self, mocked_auth):
        """Tests that an entity can be created through the endpoint"""
        with LIGHTDatabase(self.db_path) as db:
            base_char = db.create_base_character("animal")[0]
        body = {
            "name": "snake",
            "base_id": base_char,
            "persona": "aggressive",
            "physical_description": "big",
        }
        response = yield self.client.fetch(
            f"{URL}/builder/entities/character",
            method="POST",
            body=urllib.parse.urlencode(body),
        )
        # check that the entry in the edits table is updated
        self.assertEqual(response.code, 200)
        id, _ = json.loads(response.body.decode())
        with LIGHTDatabase(self.db_path) as db:
            self.assertEqual(
                db.get_query(id)[:5], (id, "snake", base_char, "aggressive", "big")
            )

    @gen_test
    def test_create_interaction(self, mocked_auth):
        """Tests that an interaction can be created through the endpoint"""
        with LIGHTDatabase(self.db_path) as test:
            base_room = test.create_base_room("room")[0]
            room = test.create_room("room1", base_room, "dirty", "old")[0]
            base_char = test.create_base_character("troll")[0]
            char = test.create_character(None, base_char, "tall", "big")[0]
            player0 = test.create_player()[0]
            player1 = test.create_player()[0]
            player2 = test.create_player()[0]
            participants = [
                (str(char), str(player0)),
                (str(char), str(player1)),
                (str(char), str(player2)),
            ]
            turns = [
                {
                    "speaker": 0,
                    "listener": None,
                    "interaction": {"type": "speech", "content": "utterance1"},
                    "turn_time": 5,
                },
                {
                    "speaker": 2,
                    "listener": 1,
                    "interaction": {"type": "emote", "content": "emote1"},
                    "turn_time": 4,
                },
                {
                    "speaker": 2,
                    "listener": None,
                    "interaction": {"type": "action", "content": "action1"},
                    "turn_time": 3,
                },
            ]
        # check that the add_single_conversation() method is called sucessfully
        # the correctness of the method is checked in test_db.py
        body = {
            "room": room,
            "participants": json.dumps(participants),
            "turns": json.dumps(turns),
        }
        response = yield self.client.fetch(
            f"{URL}/builder/interactions",
            method="POST",
            body=urllib.parse.urlencode(body),
        )
        self.assertEqual(response.code, 200)
        interaction_id = json.loads(response.body.decode())
        with LIGHTDatabase(self.db_path) as db:
            self.assertEqual(db.get_query(interaction_id)[:], (interaction_id, room))
        # check that duplicates return -1 as interaction_id
        response = yield self.client.fetch(
            f"{URL}/builder/interactions",
            method="POST",
            body=urllib.parse.urlencode(body),
        )
        self.assertEqual(response.code, 200)
        interaction_id = json.loads(response.body.decode())
        self.assertEqual(interaction_id, -1)

    @gen_test
    def test_view_interaction(self, mocked_auth):
        """Tests that an interaction can be viewed through the endpoint"""
        with LIGHTDatabase(self.db_path) as test:
            rbase_id = test.create_base_room("room")[0]
            rcontent_id1 = test.create_room("room1", rbase_id, "dirty", "old")[0]
            cbase_id = test.create_base_character("troll")[0]
            ccontent_id1 = test.create_character(None, cbase_id, "tall", "big")[0]
            player1 = test.create_player()[0]
            player2 = test.create_player()[0]
            utterance1 = test.create_utterance("Hi")[0]
            utterance2 = test.create_utterance("Hello")[0]
            interaction1 = test.create_interaction(rcontent_id1)[0]
            participant1 = test.create_participant(interaction1, ccontent_id1, player1)[
                0
            ]
            participant2 = test.create_participant(interaction1, ccontent_id1, player2)[
                0
            ]
            turn1_1 = test.create_turn(
                interaction1, 0, 1, "speech", utterance1, "", participant1, None
            )[0]
            turn1_2 = test.create_turn(
                interaction1, 1, 1, "speech", utterance2, "", participant1, participant2
            )[0]
        response = yield self.client.fetch(
            f"{URL}/builder/interactions?interaction_id={interaction1}",
        )
        self.assertEqual(response.code, 200)
        self.assertEqual(
            json.loads(response.body.decode()),
            {
                "room": rcontent_id1,
                "participants": [
                    {
                        "ID": participant1,
                        "interaction_id": interaction1,
                        "character_id": ccontent_id1,
                        "player_id": player1,
                    },
                    {
                        "ID": participant2,
                        "interaction_id": interaction1,
                        "character_id": ccontent_id1,
                        "player_id": player2,
                    },
                ],
                "turns": [
                    {
                        "ID": turn1_1,
                        "interaction_id": interaction1,
                        "turn_number": 0,
                        "turn_time": 1,
                        "interaction_type": "speech",
                        "utterance_id": utterance1,
                        "action": "",
                        "speaker_id": participant1,
                        "listener_id": None,
                    },
                    {
                        "ID": turn1_2,
                        "interaction_id": interaction1,
                        "turn_number": 1,
                        "turn_time": 1,
                        "interaction_type": "speech",
                        "utterance_id": utterance2,
                        "action": "",
                        "speaker_id": participant1,
                        "listener_id": participant2,
                    },
                ],
            },
        )


def all():
    suiteList = []
    # TODO: Break out into seperate files, arrange suite elsewhere when automated testing done
    suiteList.append(unittest.TestLoader().loadTestsFromTestCase(TestRegistryApp))
    suiteList.append(unittest.TestLoader().loadTestsFromTestCase(TestGameApp))
    suiteList.append(unittest.TestLoader().loadTestsFromTestCase(TestWorldSaving))
    suiteList.append(unittest.TestLoader().loadTestsFromTestCase(TestBuilderApp))
    suiteList.append(unittest.TestLoader().loadTestsFromTestCase(TestLandingApp))
    return unittest.TestSuite(suiteList)


if __name__ == "__main__":
    testing.main()<|MERGE_RESOLUTION|>--- conflicted
+++ resolved
@@ -577,14 +577,7 @@
         headers = {"Content-Type": "application/json"}
         with self.assertRaises(httpclient.HTTPClientError) as cm:
             response = yield self.client.fetch(
-<<<<<<< HEAD
                 f"{URL}/play", method="GET", headers=headers, follow_redirects=False,
-=======
-                f"{URL}/",
-                method="GET",
-                headers=headers,
-                follow_redirects=False,
->>>>>>> d19f2cb8
             )
         self.assertEqual(cm.exception.code, 302)
         self.assertEqual(cm.exception.response.headers["Location"], "/login?next=%2Fplay")
