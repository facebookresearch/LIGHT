--- conflicted
+++ resolved
@@ -10,13 +10,8 @@
 from tornado import gen
 from light.data_model.light_database import LIGHTDatabase
 
-<<<<<<< HEAD
 DEFAULT_HOSTNAME = 'localhost'
 DEFAULT_PORT = 35495 
-=======
-HOSTNAME = 'localhost'
-PORT = 35495 
->>>>>>> 0216fef9
 lock = locks.Lock()
 
 
