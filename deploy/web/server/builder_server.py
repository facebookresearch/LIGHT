#!/usr/bin/env python3
import json
import os
import sys
import ast
import inspect
import time
import tornado.web
from tornado.ioloop import IOLoop
from tornado import locks
from tornado import gen
from light.data_model.light_database import LIGHTDatabase

DEFAULT_HOSTNAME = 'localhost'
DEFAULT_PORT = 35495 
lock = locks.Lock()


def get_handlers(db):
    ''' Returns handler array with required arguments '''
    here = os.path.abspath(os.path.dirname(__file__))
    path_to_build = here + "/../build/"
    # NOTE: We choose to keep the StaticUIHandler, despite this handler never being
    #       hit in the top level RuleRouter from run_server.py in case this application
    #       is run standalone for some reason.
    return [
        (r"/builder/edits", EntityEditHandler, {'database': db}),
        (r"/builder/edits/([0-9]+)/accept/([a-zA-Z_]+)", AcceptEditHandler, {'database': db}),
        (r"/builder/edits/([0-9]+)/reject", RejectEditHandler, {'database': db}),
        (r"/builder/edits/([0-9]+)", ViewEditWithIDHandler, {'database': db}),
        (r"/builder/entities/([0-9]+)", ViewEntityWithIDHandler, {'database': db}),
        (r"/builder/entities/([a-zA-Z_]+)", EntityHandler, {'database': db}),
        (r"/builder/entities/([a-zA-Z_]+)/fields", EntityFieldsHandler, {'database': db}),
        (r"/builder/interactions", InteractionHandler, {'database': db}),
        (r"/builder/tables/types", TypesHandler, {'database': db}),
        (r"/builder/world/", SaveWorldHandler, {'database': db}),
        (r"/builder/world/([0-9]+)", LoadWorldHandler, {'database': db}),
        (r"/builder/world/delete/([0-9]+)", DeleteWorldHandler, {'database': db}),
        (r"/builder/worlds/", ListWorldsHandler, {'database': db}),
        (r"/builder/", MainHandler),
        (r"/builder(.*)", StaticDataUIHandler, {'path': path_to_build}),
        (r"/(.*)", StaticDataUIHandler, {'path': path_to_build}),
    ]

def get_path(filename):
    """Get the path to an asset."""
    cwd = os.path.dirname(
        os.path.abspath(inspect.getfile(inspect.currentframe())))
    return os.path.join(cwd, filename)

tornado_settings = {
    "autoescape": None,
    "cookie_secret": "0123456789", #TODO: Placeholder, do not include in repo when deploy!!!
    "compiled_template_cache": False,
    "login_url": "/login",
    "template_path": get_path('static'),
}

class BuildApplication(tornado.web.Application):
    def __init__(self, handlers):
        handlers = handlers
        super(BuildApplication, self).__init__(handlers, **tornado_settings)


class AppException(tornado.web.HTTPError):
    '''Used to return custom errors'''
    pass

# StaticUIHandler serves static front end, defaulting to builderindex.html served
# if the file is unspecified.
class StaticDataUIHandler(tornado.web.StaticFileHandler):
    def parse_url_path(self, url_path):
        if not url_path or url_path.endswith('/') or url_path == '':
            url_path = url_path + 'builderindex.html'
        return url_path

class BaseHandler(tornado.web.RequestHandler):
    def options(self, *args, **kwargs):
        pass

    def get_current_user(self):
        user_json = self.get_secure_cookie("user")
        if user_json:
            return tornado.escape.json_decode(user_json)
        else:
            return None

    def set_default_headers(self):
        self.set_header('Access-Control-Allow-Origin', '*')
        self.set_header('Access-Control-Allow-Headers', '*')
        self.set_header('Acces-Control-Allow-Credentials', 'true')
        self.set_header('Content-Type', '*')
        self.set_header('Access-Control-Allow-Methods', 'POST, GET, OPTIONS')

    def write_error(self, status_code, **kwargs):
        self.set_header('Content-Type', 'application/json')
        if self.settings.get("serve_traceback") and "exc_info" in kwargs:
            lines = []
            for line in traceback.format_exception(*kwargs["exc_info"]):
                lines.append(line)
            self.finish(
                json.dumps(
                    {
                        'error': {
                            'code': status_code,
                            'message': self._reason,
                            'traceback': lines,
                        }
                    }
                )
            )
        else:
            self.finish(
                json.dumps({'error': {'code': status_code, 'message': self._reason}})
            )

class MainHandler(BaseHandler):

    def set_default_headers(self):
        self.set_header('Access-Control-Allow-Origin', '*')
        self.set_header('Access-Control-Allow-Headers', '*')
        self.set_header('Content-Type', 'text/html')


    @tornado.web.authenticated
    def get(self):
        name = tornado.escape.xhtml_escape(self.current_user)
        here = os.path.abspath(os.path.dirname(__file__))
        self.render(here + "/../build/builderindex.html")

#-------------WorldBuilder Endpoints for World Saving ------------#
class ListWorldsHandler(BaseHandler):
    '''Lists the worlds owned by the user'''

    def initialize(self, database):
        self.db = database
    
    @tornado.web.authenticated
    def get(self):
        username = tornado.escape.xhtml_escape(self.current_user)
        with self.db as ldb:
            player = ldb.get_user_id(username)
            worlds = ldb.view_worlds(player_id=player)
        self.write(json.dumps(worlds))

class DeleteWorldHandler(BaseHandler):
    '''Deletes a world given the user and world id'''

    def initialize(self, database):
        self.db = database
    
    @gen.coroutine
    @tornado.web.authenticated
    def delete(self, id):
<<<<<<< HEAD
=======
        username = tornado.escape.xhtml_escape(self.current_user)
>>>>>>> 7b5e8cdf
        with (yield lock.acquire()):
            with self.db as ldb:
                player = ldb.get_user_id(username)
                world_id = ldb.delete_world(world_id=id, player_id=player)
        self.write(json.dumps(world_id))

class SaveWorldHandler(BaseHandler):
    '''Save a world given the player id and world id'''

    def initialize(self, database):
        self.db = database

    @gen.coroutine
    @tornado.web.authenticated
    def post(self):
        username = tornado.escape.xhtml_escape(self.current_user)
        dimensions = json.loads(self.get_argument('dimensions', '{"id": null, "name": null, "height": 3, "width": 3, "floors": 1}'))
        world_map = json.loads(self.get_argument('map', '{"tiles": {}, "edges": []}'))
        entities = json.loads(self.get_argument('entities', '{"room": {}, "character": {}, "object": {}}'))

        name = dimensions["name"]
        if name is None:
            name = 'Default ' + time.ctime(time.time())
        name = name.strip()

        with (yield lock.acquire()):
            with self.db as ldb:
                player = ldb.get_user_id(username)            
                world_id = ldb.create_world(name, player, dimensions["height"], dimensions["width"], dimensions["floors"])[0]
                #Get DB IDs for all object and store them
                local_id_to_dbid = {}
                for local_id, room in entities['room'].items():
                    room_id = ldb.create_room(room['name'], room['base_id'], room['description'], room['backstory'])
                    local_id_to_dbid[local_id] = room_id[0]

                for local_id, char in entities['character'].items():
                    char_id = ldb.create_character(char['name'], char['base_id'], char['persona'], char['physical_description'],
                        name_prefix=char['name_prefix'], is_plural=char['is_plural'], char_type=char['char_type'],
                    )
                    local_id_to_dbid[local_id] = char_id[0]
                
                for local_id, obj in entities['object'].items():
                    obj_id = ldb.create_object(obj['name'], obj['base_id'], obj['is_container'], obj['is_drink'],
                        obj['is_food'], obj['is_gettable'], obj['is_surface'], obj['is_wearable'], obj['is_weapon'],
                        obj['physical_description'], name_prefix=obj['name_prefix'], is_plural=obj['is_plural'],
                    )
                    local_id_to_dbid[local_id] = obj_id[0]

                # Now, go through all the entities and make graph nodes for them, storing a map from the id to the graph id
                dbid_to_nodeid = {}
                for dbid in local_id_to_dbid.values():
                    node_id = ldb.create_graph_node(world_id, dbid)
                    dbid_to_nodeid[dbid] = node_id[0]

                # Make the edges!
                for edge in world_map['edges']:
                    src_node = dbid_to_nodeid[local_id_to_dbid[str(edge['src'])]]
                    dst_node = dbid_to_nodeid[local_id_to_dbid[str(edge['dst'])]]
                    ldb.create_graph_edge(world_id, src_node, dst_node, edge['type'])

                # Make the tiles!
                for tile in world_map['tiles']:
                    ldb.create_tile(world_id, dbid_to_nodeid[local_id_to_dbid[str(tile['room'])]], tile['color'], 
                        tile['x_coordinate'], tile['y_coordinate'], tile['floor']
                    )

<<<<<<< HEAD
                # Now return to the user we did all of it!
                self.set_status(201)
                self.write(json.dumps(world_id))
=======
            # Now return to the user we did all of it!
            self.set_status(201)
            self.write(json.dumps(world_id))
>>>>>>> 7b5e8cdf

class LoadWorldHandler(BaseHandler):
    '''Load a world given the id'''
    def initialize(self, database):
        self.db = database

    @tornado.web.authenticated
    def get(self, world_id):
        result = {}
        username = tornado.escape.xhtml_escape(self.current_user)
        with self.db as ldb:
            player_id = ldb.get_user_id(username)

            # Load the world info (dimensions, name, id) and store in "dimensions"
            world = ldb.get_world(world_id, player_id)
            assert len(world) == 1, "Must get a single world back to load it"
            resources = ldb.get_world_resources(world_id, player_id)

        world = world[0]
        result["dimensions"] = {x: world[x] for x in world.keys() if x != 'owner_id'}
        result["dimensions"]["floors"] = result["dimensions"]["num_floors"]
        del result["dimensions"]["num_floors"]

        tiles = resources[0]
        tile_list = [{x: tile[x] for x in tile.keys() if x != 'world_id'} for tile in tiles]
        edges = resources[1]
        edge_list = [{x: edge[x] for x in edge.keys()} for edge in edges]
        
        # Load the entities 
        nextID = 1
        entities = {'room': {}, 'character': {}, 'object': {},}
        node_to_local_id = {}
        type_to_entities = {'room': resources[2], 'character': resources[3], 'object':resources[4],}
        for type_ in type_to_entities.keys():
            for entity in type_to_entities[type_]:
                entities[type_][nextID] = {key: entity[key] for key in entity.keys()}
                node_to_local_id[entity['id']] = nextID

                # Modify entires to fit format
                del entities[type_][nextID]['w_id']
                entities[type_][nextID]['id'] = entities[type_][nextID]['entity_id']
                del entities[type_][nextID]['entity_id']
                nextID += 1
        entities["nextID"] = nextID
        result["entities"] = entities

        #Load the edges and tiles
        for tile in tile_list:
            tile['room'] = node_to_local_id[tile['room_node_id']]
            del tile['id']
            del tile['room_node_id']
        edges = []
        for edge in edge_list:
            src = node_to_local_id[edge['src_id']]
            dst = node_to_local_id[edge['dst_id']]
            edges.append({"src" : src, "dst": dst, "type": edge["edge_type"]})
        result["map"] = {'tiles': tile_list, 'edges': edges}

        # Return data
        self.write(json.dumps(result))
 #-------------------------------------------------------------#

class EntityEditHandler(BaseHandler):
    ''' Submit edits through post request and view edits through get request '''

    def initialize(self, database):
        self.db = database

    @gen.coroutine
    @tornado.web.authenticated
    def post(self):
        id = int(self.get_argument('id'))
        field = self.get_argument('field')
        edited_value = self.get_argument('edited_value')
        player = int(self.get_argument('player'))
        with (yield lock.acquire()):
            with self.db as ldb:
                edit_id = ldb.submit_edit(id, field, edited_value, player)
                # return status 201 when new instance is created
                if ldb.get_edit(edit_id):
                    self.set_status(201)
                self.write(json.dumps({'edit_id': edit_id}))

    @tornado.web.authenticated
    def get(self):
        id = self.get_argument("id", None, True)
        status = self.get_argument("status", None, True)
        player = self.get_argument("player", None, True)
        expand = self.get_argument("expand", False, True)
        with self.db as ldb:
            edits = ldb.get_edit(id=id, player_id=player, status=status)
            ids = [i[0] for i in edits]
            ids_expanded = [ldb.view_edit(i) for i in ids]
        if expand:
            self.write(json.dumps(ids_expanded))
        else:
            self.write(json.dumps(ids))


class AcceptEditHandler(BaseHandler):
    ''' Accept edit with given edit_id and accept_type '''

    def initialize(self, database):
        self.db = database

    @gen.coroutine
    def post(self, edit_id, accept_type):
        with (yield lock.acquire()):
            with self.db as ldb:
                ldb.accept_edit(edit_id, accept_type)
                id = ldb.get_edit(edit_id=edit_id)[0][1]
        self.write(json.dumps({'id': id}))


class RejectEditHandler(BaseHandler):
    ''' Reject edit with given edit_id '''

    def initialize(self, database):
        self.db = database

    @gen.coroutine
    def post(self, edit_id):
        with (yield lock.acquire()):
            with self.db as ldb:
                ldb.reject_edit(edit_id)
                id = ldb.get_edit(edit_id=edit_id)[0][1]
        self.write(json.dumps({'id': id}))


class ViewEditWithIDHandler(BaseHandler):
    ''' View edit with given edit_id; returns json '''

    def initialize(self, database):
        self.db = database

    @tornado.web.authenticated
    def get(self, edit_id):
        with self.db as ldb:
            self.write(json.dumps(ldb.view_edit(edit_id)))


class ViewEntityWithIDHandler(BaseHandler):
    ''' View entity with given id; returns json '''

    def initialize(self, database):
        self.db = database

    @tornado.web.authenticated
    def get(self, id):
        with self.db as ldb:
            entity = ldb.get_query(id)
            type = ldb.get_table_name(id, return_type=True)
            columns = ldb.get_columns(type)
        self.write(json.dumps({
            'entity': dict(zip(columns, entity)),
            'type': type
        }))


class EntityHandler(BaseHandler):
    '''
    'Type' is specified in the URL because it's mandatory
    GET returns results that match user's search string. expand=True returns
    all information about the entities and expand=False only returns IDs
    POST creates new entities. Depending on the type of entity being created,
    the body of the post request should have all the necessary fields for that
    entity. Call entity/{type}/fields to retrieve the list of fields.
    '''

    def initialize(self, database):
        self.db = database

    @tornado.web.authenticated
    def get(self, type):
        type = type.replace('_', ' ')
        error = False
        with self.db as ldb:
            if type not in list(ldb.table_dict.keys()):
                raise AppException(reason='Type is not valid. ', status_code=400)
            columns = ldb.get_columns(type)
        search = self.get_argument('search', '', True)
        expand = self.get_argument('expand', True, True)
        page = self.get_argument('page', False, True)
        per_page = self.get_argument('per_page', 30, True)
        with self.db as ldb:
            results = ldb.search_database(type, search)
        ids = [i[0] for i in results]
        results_json = []
        for r in results:
            results_json.append(dict(zip(columns, r)))
        if page:
            total = len(results_json)
            results_json = {
                "page": page,
                "per_page": per_page,
                "total": total,
                "total_pages": int((total + int(per_page) - 1) / per_page),
                "data": results_json[int(page) * int(per_page): int(page) * int(per_page) + int(per_page)]
            }
        if expand:
            self.write(json.dumps(results_json))
        else:
            self.write(json.dumps(ids))

    @gen.coroutine
    @tornado.web.authenticated
    def post(self, type):
        with (yield lock.acquire()):
            with self.db as ldb:
                type = type.replace('_', ' ')
                # get the column names and types
                fields = ldb.get_columns(type)
                target_func = eval('ldb.create_' + type.replace(' ', '_'))
                parameters = []
                kwargs = {}
                argspec = inspect.getfullargspec(target_func)
                default_args = argspec.defaults
                arg_names = argspec.args
                kw_args = arg_names[-len(default_args) :]
                kw_default_map = {kw_args[i]: default_args[i] for i in range(len(kw_args))}
                print(kw_default_map)
                for i in list(fields.keys()):
                    # ignore the ID field since the ID is created by the database
                    if i == 'id':
                        continue
                    if i in kw_default_map:
                        if fields[i] == 'integer':
                            kwargs[i] = int(self.get_argument(i, kw_default_map.get(i)))
                        else:
                            kwargs[i] = self.get_argument(i, kw_default_map.get(i))
                    else:
                        if fields[i] == 'integer':
                            parameters.append(
                                int(self.get_argument(i, kw_default_map.get(i)))
                            )
                        else:
                            parameters.append(self.get_argument(i, kw_default_map.get(i)))
                    # calls db.create_{type}({parameters})
                    # for example, db.create_base_object('name')
                target_func = eval('ldb.create_' + type.replace(' ', '_'))
                id = target_func(*parameters, **kwargs)
                # return (id, boolean) where boolean is whether the attempted
                # insert is unique
            self.write(json.dumps(id))


class EntityFieldsHandler(BaseHandler):
    '''
    Given the type of entity, return all its fields in a dictionary where the
    keys are the column names and the values are the types of values they store
    '''

    def initialize(self, database):
        self.db = database

    @tornado.web.authenticated
    def get(self, type):
        type = type.replace('_', ' ')
        error = False
        with self.db as ldb:
            if type not in list(ldb.table_dict.keys()):
                self.set_status(400)
                error = True
            else:
                fields = ldb.get_columns(type)
        if not error:
            self.write(json.dumps(fields))


class InteractionHandler(BaseHandler):
    '''
    Adds/retrieves interactions
    '''

    def initialize(self, database):
        self.db = database

    @tornado.web.authenticated
    def get(self):
        interaction_id = self.get_argument('interaction_id')
        with self.db as ldb:
            participants =ldb.get_participant(interaction_id=interaction_id)
            turns = ldb.get_turn(interaction_id=interaction_id)
            room = ldb.get_interaction(id=interaction_id)[0][1]
        participant_columns = ['ID', 'interaction_id', 'character_id', 'player_id']
        turn_columns = [
            'ID',
            'interaction_id',
            'turn_number',
            'turn_time',
            'interaction_type',
            'utterance_id',
            'action',
            'speaker_id',
            'listener_id',
            'participants_lst',
        ]
        participants_lst = []
        turns_lst = []
        for p in participants:
            participants_lst.append(dict(zip(participant_columns, p)))
        for t in turns:
            turns_lst.append(dict(zip(turn_columns, t)))
        self.write(
            json.dumps(
                {'room': room, 'participants': participants_lst, 'turns': turns_lst}
            )
        )

    @gen.coroutine
    @tornado.web.authenticated
    def post(self):
        room = int(self.get_argument('room'))
        participants = json.loads(self.get_argument('participants'))
        turns = json.loads(self.get_argument('turns'))
        with (yield lock.acquire()):
            with self.db as ldb:
                interaction_id = ldb.add_single_conversation(room, participants, turns)
        self.write(json.dumps(interaction_id))


class TypesHandler(BaseHandler):
    '''Returns a list of the types of entities in the database'''

    def initialize(self, database):
        self.db = database

    @tornado.web.authenticated
    def get(self):
        with self.db as ldb:
            self.write(json.dumps(list(ldb.table_dict.keys())))


def main():
    assert sys.argv[1][-3:] == '.db', 'Please enter a database path'
    ldb = LIGHTDatabase(sys.argv[1])
    app = BuildApplication(get_handlers(ldb))
    app.listen(DEFAULT_PORT)
    print(f'You can connect to http://{DEFAULT_HOSTNAME}:{DEFAULT_PORT}/builder')
    IOLoop.instance().start()


if __name__ == '__main__':
    main()<|MERGE_RESOLUTION|>--- conflicted
+++ resolved
@@ -152,10 +152,7 @@
     @gen.coroutine
     @tornado.web.authenticated
     def delete(self, id):
-<<<<<<< HEAD
-=======
         username = tornado.escape.xhtml_escape(self.current_user)
->>>>>>> 7b5e8cdf
         with (yield lock.acquire()):
             with self.db as ldb:
                 player = ldb.get_user_id(username)
@@ -222,15 +219,9 @@
                         tile['x_coordinate'], tile['y_coordinate'], tile['floor']
                     )
 
-<<<<<<< HEAD
-                # Now return to the user we did all of it!
-                self.set_status(201)
-                self.write(json.dumps(world_id))
-=======
             # Now return to the user we did all of it!
             self.set_status(201)
             self.write(json.dumps(world_id))
->>>>>>> 7b5e8cdf
 
 class LoadWorldHandler(BaseHandler):
     '''Load a world given the id'''
