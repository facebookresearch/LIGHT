--- conflicted
+++ resolved
@@ -175,18 +175,12 @@
 
                 dimensions = json.loads(self.get_argument('dimensions', '{"id": null, "name": null, "height": 3, "width": 3, "floors": 1}'))
                 world_map = json.loads(self.get_argument('map', '{"tiles": {}, "edges": []}'))
-<<<<<<< HEAD
                 entities = json.loads(self.get_argument('entities', '{"room": {}, "character": {}, "object": {}}'))
-        
-                world_id = db.create_world(name, player, dimensions["height"], dimensions["width"], dimensions["floors"])[0]
-=======
-                entities = json.loads(self.get_argument('entities', '{"room": {}, "character": {}, "object": {}, }'))
 
                 name = dimensions["name"]
                 if name is None:
                     name = 'Default ' + time.ctime(time.time())
                 name = name.strip()
->>>>>>> a81962f6
                 
                 world_id = db.create_world(name, player, dimensions["height"], dimensions["width"], dimensions["floors"])[0]
                 #Get DB IDs for all object and store them
