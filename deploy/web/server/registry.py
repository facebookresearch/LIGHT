--- conflicted
+++ resolved
@@ -55,12 +55,12 @@
         self.game_instances = {}
         self.FLAGS = FLAGS
         self.ldb = ldb
-        super(RegistryApplication, self).__init__(self.get_handlers(FLAGS, ldb), **tornado_settings)
+        super(RegistryApplication, self).__init__(self.get_handlers(FLAGS), **tornado_settings)
 
-    def get_handlers(self, FLAGS, ldb):
+    def get_handlers(self, FLAGS):
         self.tornado_provider = TornadoWebappPlayerProvider({}, FLAGS.hostname, FLAGS.port)
         self.router = RuleRouter([Rule(PathMatches(f'/game.*/socket'), self.tornado_provider.app)])
-        game_instance = self.run_new_game("", FLAGS, self.ldb)
+        game_instance = self.run_new_game("", self.ldb)
         return [
             (r"/game/new/(.*)", GameCreatorHandler, {'app': self}),
             (r"/game(.*)", self.router)
@@ -69,23 +69,16 @@
     # TODO: Move this to utils
     # This is basically it though - want to create a new world?  For now call these methods, then
     # attach the game's tornado provider 
-<<<<<<< HEAD
-    def run_new_game(self, game_id, player_id=None, world_id=None):
+    def run_new_game(self, game_id, ldb, player_id=None, world_id=None):
         
         if world_id is not None and player_id is not None:
-            builder = UserWorldBuilder(player_id=player_id, world_id=world_id)
+            builder = UserWorldBuilder(ldb, player_id=player_id, world_id=world_id)
             _, graph = builder.get_graph()
             game = GameInstance(game_id, g=graph)
         else:
-            game = GameInstance(game_id)
+            game = GameInstance(game_id, ldb)
             graph = game.g
 
-=======
-    def run_new_game(self, game_id, FLAGS, ldb):
-
-        game = GameInstance(game_id, ldb)
-        graph = game.g
->>>>>>> 7b5e8cdf
         self.tornado_provider.graphs[game_id] = graph
         self.game_instances[game_id] = game
         game.register_provider(self.tornado_provider)
@@ -137,21 +130,17 @@
         world_id = self.get_argument("world_id", None, True)
         if (world_id is not None):
             username = tornado.escape.xhtml_escape(self.current_user)
-            with LIGHTDatabase(self.app.FLAGS.data_model_db) as db:
+            self.app.ldb as db:
                 player = db.get_user_id(username)
                 if (not db.is_world_owned_by(world_id, player)):
                     self.set_status(403)
                     return
-            game = self.app.run_new_game(game_id, player, world_id)
+            game = self.app.run_new_game(game_id, self.app.ldb, player, world_id)
         else:
-            game = self.app.run_new_game(game_id)
+            game = self.app.run_new_game(game_id, self.app.ldb)
 
         # Create game_provider here
         print("Registering: ", game_id)
-<<<<<<< HEAD
-=======
-        game = self.app.run_new_game(game_id, self.app.FLAGS, self.app.ldb)
->>>>>>> 7b5e8cdf
         self.game_instances[game_id] = game
         self.set_status(201)
         self.write(json.dumps(game_id))
