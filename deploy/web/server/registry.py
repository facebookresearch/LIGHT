--- conflicted
+++ resolved
@@ -22,7 +22,6 @@
 from light.data_model.db.users import PlayerStatus
 from light.world.world import WorldConfig
 
-<<<<<<< HEAD
 from typing import Optional, Dict, Any, TYPE_CHECKING
 
 if TYPE_CHECKING:
@@ -32,13 +31,6 @@
 
     # TODO refactor when WorldServer is realized fully
     from deploy.web.server.run_server import WorldServerConfig
-=======
-from typing import Optional, TYPE_CHECKING
-
-if TYPE_CHECKING:
-    from light.data_model.db.episodes import EpisodeDB
-    from light.data_model.db.users import UserDB
->>>>>>> ce076136
 
 
 def get_rand_id():
@@ -54,26 +46,16 @@
 
     def __init__(
         self,
-<<<<<<< HEAD
         cfg: "WorldServerConfig",
         model_pool: "ModelPool",
         tornado_settings: Dict[str, Any],
         episode_db: "EpisodeDB",
         user_db: "UserDB",
-=======
-        FLAGS,
-        ldb,  # TODO remove!
-        model_pool,
-        tornado_settings,
-        episode_db: Optional["EpisodeDB"] = None,
-        user_db: Optional["UserDB"] = None,
->>>>>>> ce076136
     ):
         self.game_instances = {}
         self.step_callbacks = {}
         self.tutorial_map = {}  # Player ID to game ID
         self.model_pool = model_pool
-<<<<<<< HEAD
         self.episode_db = episode_db
         self.user_db = user_db
         self.base_world_config = WorldConfig(
@@ -87,22 +69,10 @@
         self.builder_config = cfg.builder
         super(RegistryApplication, self).__init__(
             self.get_handlers(cfg, user_db, tornado_settings), **tornado_settings
-=======
-        self.FLAGS = FLAGS
-        self.ldb = ldb
-        self.episode_db = episode_db
-        self.user_db = user_db
-        super(RegistryApplication, self).__init__(
-            self.get_handlers(FLAGS, user_db, tornado_settings), **tornado_settings
->>>>>>> ce076136
         )
         self.opt = vars(self.FLAGS)
 
-<<<<<<< HEAD
     def get_handlers(self, cfg: "WorldServerConfig", user_db, tornado_settings):
-=======
-    def get_handlers(self, FLAGS, user_db, tornado_settings):
->>>>>>> ce076136
         self.tornado_provider = TornadoPlayerFactory(
             self,
             cfg.hostname,
@@ -146,7 +116,6 @@
                 del self.step_callbacks[game_id]
                 del self.game_instances[game_id]
 
-<<<<<<< HEAD
     async def run_new_game(self, game_id, player_id=None, world_id=None):
         if world_id is not None and player_id is not None:
             # TODO remake loading user worlds
@@ -162,24 +131,6 @@
             )
             world = game.world
         game.fill_souls(self.model_pool)
-=======
-    async def run_new_game(self, game_id, ldb, player_id=None, world_id=None):
-        if world_id is not None and player_id is not None:
-            builder = UserWorldBuilder(ldb, player_id=player_id, world_id=world_id)
-            _, world = await builder.get_graph()
-            game = await GameInstance.get(game_id, ldb, g=world, opt=self.opt)
-        else:
-            world_config = WorldConfig(
-                episode_db=self.episode_db,
-                model_pool=self.model_pool,
-                opt=self.opt,
-            )
-            game = await GameInstance.get(
-                game_id, ldb, opt=self.opt, world_config=world_config
-            )
-            world = game.world
-        game.fill_souls(self.FLAGS, [])
->>>>>>> ce076136
 
         self.game_instances[game_id] = game
         game.register_provider(self.tornado_provider)
@@ -191,25 +142,12 @@
 
     async def run_tutorial(self, user_id, on_complete):
         game_id = get_rand_id()
-<<<<<<< HEAD
         game = await TutorialInstance.get(
             game_id,
             builder_config=self.tutorial_builder_config,
             world_config=self.base_world_config,
         )
         game.fill_souls(self.model_pool)
-=======
-
-        world_config = WorldConfig(
-            episode_db=self.episode_db,
-            model_pool=self.model_pool,
-            opt=self.opt,
-        )
-        game = await TutorialInstance.get(
-            game_id, self.ldb, opt=self.opt, world_config=world_config
-        )
-        game.fill_souls(self.FLAGS, [])
->>>>>>> ce076136
         world = game.world
 
         async def run_or_cleanup_world():
@@ -284,15 +222,9 @@
                 # if not user_db.is_world_owned_by(world_id, player):
                 #     self.set_status(403)
                 #     return
-<<<<<<< HEAD
             game = await self.app.run_new_game(game_id, player, world_id)
         else:
             game = await self.app.run_new_game(game_id)
-=======
-            game = await self.app.run_new_game(game_id, self.app.ldb, player, world_id)
-        else:
-            game = await self.app.run_new_game(game_id, self.app.ldb)
->>>>>>> ce076136
 
         # Create game_provider here
         print("Registering: ", game_id)
