#!/usr/bin/env python3

# Copyright 2017-present, Facebook, Inc.
# All rights reserved.
#
# This source code is licensed under the license found in the
# LICENSE file in the root directory of this source tree.

from deploy.web.server.tornado_server import LandingApplication
from deploy.web.server.builder_server import (
    BuildApplication,
    get_handlers,
)
from deploy.web.server.registry import RegistryApplication
from tornado.routing import (
    PathMatches,
    Rule,
    RuleRouter,
)
from light.world.souls.base_soul import BaseSoul
from tornado.httpserver import HTTPServer
from tornado.ioloop import IOLoop
import inspect
import os
import asyncio
from light.data_model.light_database import LIGHTDatabase
<<<<<<< HEAD
from light.data_model.db.base import LightDBConfig, LightAWSDBConfig
from light.data_model.db.episodes import EpisodeDB
from light.data_model.db.users import UserDB
from light.world.world import WorldConfig
from light.registry.model_pool import ModelPool, ModelTypeName
from light.registry.parlai_model import ParlAIModelConfig
from light.registry.parlai_remote_model import ParlAIRemoteModelConfig
from light.registry.models.acting_score_model import (
    ParlAIPolyencoderActingScoreModelConfig,
=======
from light.world.souls.models.generative_heuristic_model_soul import (
    GenerativeHeuristicModelSoul,
>>>>>>> baad3d40
)
from light.data_model.db.base import LightDBConfig
from light.data_model.db.episodes import EpisodeDB
from light.data_model.db.users import UserDB
from light.world.world import WorldConfig
from light.registry.model_pool import ModelPool, ModelTypeName
from light.registry.parlai_model import ParlAIModelConfig
from light.registry.models.acting_score_model import (
    ParlAIPolyencoderActingScoreModelConfig,
)

from light import LIGHT_DIR

CONFIG_DIR = os.path.join(LIGHT_DIR, "light/registry/models/config")

from light import LIGHT_DIR

CONFIG_DIR = os.path.join(LIGHT_DIR, "light/registry/models/config")

here = os.path.abspath(os.path.dirname(__file__))


def get_path(filename):
    """Get the path to an asset."""
    cwd = os.path.dirname(os.path.abspath(inspect.getfile(inspect.currentframe())))
    return os.path.join(cwd, filename)


def read_secrets():
    """
    Reads the secrets from a secret text file, located outside the repo.
    The secrets should have the facebook api key, secret, and the cookie secret.
    """
    loc = here + "/../../../../secrets.txt"
    secrets = {}
    if not os.path.exists(loc):
        return {
            "cookie_secret": "0123456789",
            "preauth_secret": "0123456789",
        }
    with open(loc, "r") as secret_file:
        for line in secret_file:
            items = line.split(" ")
            if len(items) == 2:
                secrets[items[0]] = items[1].strip()
    return secrets


SECRETS = read_secrets()

tornado_settings = {
    "autoescape": None,
    "cookie_secret": SECRETS["cookie_secret"],
    "compiled_template_cache": False,
    "debug": "/dbg/" in __file__,
    "login_url": "/login",
    "preauth_secret": SECRETS["preauth_secret"],
    "template_path": get_path("static"),
}

if "facebook_api_key" in SECRETS:
    tornado_settings["facebook_api_key"] = SECRETS["facebook_api_key"]
if "facebook_secret" in SECRETS:
    tornado_settings["facebook_secret"] = SECRETS["facebook_secret"]


def make_app(FLAGS, ldb, model_pool: ModelPool):
    worldBuilderApp = BuildApplication(get_handlers(ldb), tornado_settings)
    db_config = LightDBConfig(backend=FLAGS.db_backend, file_root=FLAGS.db_root)
    episode_db = EpisodeDB(db_config)
    user_db = UserDB(db_config)
    landingApp = LandingApplication(
        user_db=user_db,
        hostname=FLAGS.hostname,
        password=FLAGS.password,
        given_tornado_settings=tornado_settings,
    )
    registryApp = RegistryApplication(
        FLAGS,
        ldb,
        model_pool,
        tornado_settings,
        episode_db=episode_db,
        user_db=user_db,
    )
    rules = []
    if FLAGS.disable_builder is None:
        rules.append(Rule(PathMatches("/builder.*"), worldBuilderApp))
    rules += [
        Rule(PathMatches("/game.*"), registryApp),
        Rule(PathMatches("/.*"), landingApp),
    ]

    router = RuleRouter(rules)
    server = HTTPServer(router)
    server.listen(FLAGS.port)
    return registryApp


<<<<<<< HEAD
async def _run_server(FLAGS, ldb, model_resources):
=======
async def start_default_game(ldb, registryApp):
    _ = await registryApp.run_new_game("", ldb)


def _run_server(FLAGS, ldb, model_resources):
    my_loop = IOLoop.current()
>>>>>>> baad3d40
    registry_app = make_app(FLAGS, ldb, model_resources)
    _ = await registry_app.run_new_game("", ldb)

    print(
        "\nYou can connect to the game at http://%s:%s/" % (FLAGS.hostname, FLAGS.port)
    )
    print(
        "You can connect to the worldbuilder at http://%s:%s/builder/ \n"
        % (FLAGS.hostname, FLAGS.port)
    )
    while True:
        await asyncio.sleep(30)


def init_model_pool(FLAGS) -> "ModelPool":
    light_model_root = FLAGS.light_model_root
    if light_model_root.endswith("/"):
        light_model_root = os.path.expanduser(light_model_root[:-1])
    os.environ["LIGHT_MODEL_ROOT"] = light_model_root

    safety_model_opt_file = FLAGS.safety_model_opt_file.replace(
        "LIGHT_MODEL_ROOT", light_model_root
    )
    dialog_model_opt_file = FLAGS.dialog_model_opt_file.replace(
        "LIGHT_MODEL_ROOT", light_model_root
    )
    action_model_opt_file = FLAGS.action_model_opt_file.replace(
        "LIGHT_MODEL_ROOT", light_model_root
    )
    roleplaying_score_opt_file = FLAGS.roleplaying_score_opt_file.replace(
        "LIGHT_MODEL_ROOT", light_model_root
    )
    generic_act_opt_file = FLAGS.generic_act_opt_file.replace(
        "LIGHT_MODEL_ROOT", light_model_root
    )
    parser_opt_file = FLAGS.parser_opt_file.replace(
        "LIGHT_MODEL_ROOT", light_model_root
    )

    model_pool = ModelPool()

    # Register Models

    if len(safety_model_opt_file) > 3:
        model_pool.register_model(
            ParlAIModelConfig(opt_file=safety_model_opt_file),
            [ModelTypeName.SAFETY],
        )
    if len(dialog_model_opt_file) > 3:
        model_pool.register_model(
            ParlAIModelConfig(opt_file=dialog_model_opt_file),
            [ModelTypeName.DIALOG],
        )
    if len(roleplaying_score_opt_file) > 3:
        model_pool.register_model(
            ParlAIPolyencoderActingScoreModelConfig(
                opt_file=roleplaying_score_opt_file
            ),
            [ModelTypeName.SCORING],
        )
    if len(action_model_opt_file) > 3:
        model_pool.register_model(
            ParlAIModelConfig(opt_file=action_model_opt_file),
            [ModelTypeName.ACTION],
        )
    if len(generic_act_opt_file) > 3:
        model_pool.register_model(
            ParlAIModelConfig(opt_file=generic_act_opt_file),
            [ModelTypeName.GENERIC_ACTS],
        )
    if len(parser_opt_file) > 3:
        model_pool.register_model(
            ParlAIModelConfig(opt_file=parser_opt_file),
            [ModelTypeName.PARSER],
        )
    FLAGS.safety_classifier_path = FLAGS.safety_list

    return model_pool


def main():
    import argparse
    import numpy
    import random

    DEFAULT_PORT = 35494
    DEFAULT_HOSTNAME = "localhost"

    def str2bool(v):
        if isinstance(v, bool):
            return v
        if v.lower() in ("yes", "true", "t", "y", "1"):
            return True
        elif v.lower() in ("no", "false", "f", "n", "0"):
            return False
        else:
            raise argparse.ArgumentTypeError("Boolean value expected.")

    parser = argparse.ArgumentParser(
        description="Start the game server.", fromfile_prefix_chars="@"
    )
    parser.add_argument(
        "--cookie-secret",
        type=str,
        default="temp8000800080008000",
        help="Cookie secret for issueing cookies (SECRET!!!)",
    )
    parser.add_argument(
        "--data-model-db",
        type=str,
        default=here + "/../../../light/data_model/database.db",
        help="Databse path for the datamodel",
    )
    parser.add_argument(
        "--hostname",
        metavar="hostname",
        type=str,
        default=DEFAULT_HOSTNAME,
        help="host to run the server on.",
    )
    parser.add_argument(
        "--light-model-root",
        type=str,
        default="/checkpoint/light/models/",
        help="Models path",
    )
    parser.add_argument(
        "--password",
        type=str,
        default="LetsPlay",
        help="password for users to access the game.",
    )
    parser.add_argument(
        "--port",
        metavar="port",
        type=int,
        default=DEFAULT_PORT,
        help="port to run the server on.",
    )
    parser.add_argument(
        "--db-root",
        type=str,
        default=here + "/../../../logs/db_root",
    )
    parser.add_argument(
        "--disable-builder",
        metavar="disable_builder",
        type=str,
        default=None,
        help="flag to disable the builder, omit to enable",
    )
    parser.add_argument(
        "--builder-model",
        metavar="builder_model",
        type=str,
        default=None,
        help="Builder model to be loading",
    )
    parser.add_argument(
        "--safety-list",
        type=str,
        default=os.path.expanduser("~/data/safety/OffensiveLanguage.txt"),
        help="Where to find the offensive language list.",
    )
    parser.add_argument(
        "--safety-model-opt-file",
        type=str,
        default=os.path.join(CONFIG_DIR, "baseline_adversarial_safety.opt"),
        help="Where to find the offensive language list.",
    )
    parser.add_argument(
        "--dialog-model-opt-file",
        type=str,
        default=os.path.join(CONFIG_DIR, "baseline_generative.opt"),
        help="dialog model to be loading",
    )
    parser.add_argument(
        "--roleplaying-score-opt-file",
        type=str,
        default=os.path.join(CONFIG_DIR, "baseline_roleplaying_scorer.opt"),
    )
    parser.add_argument(
        "--action-model-opt-file",
        type=str,
        default=os.path.join(CONFIG_DIR, "baseline_main_act_model.opt"),
    )
    parser.add_argument(
        "--generic-act-opt-file",
        type=str,
        default=os.path.join(CONFIG_DIR, "generic_act_model.opt"),
    )
    parser.add_argument(
        "--parser-opt-file",
        type=str,
        default=os.path.join(CONFIG_DIR, "baseline_parser.opt"),
    )
    parser.add_argument(
        "--is-logging",
        type=str2bool,
        default=False,
        help="flag to enable storing logs of interactions",
    )
    parser.add_argument(
        "--db-backend",
        type=str,
        default="test",
    )
    FLAGS, _unknown = parser.parse_known_args()

    print(FLAGS)

    random.seed(6)
    numpy.random.seed(6)
    model_pool = init_model_pool(FLAGS)
    ldb = LIGHTDatabase(FLAGS.data_model_db)
<<<<<<< HEAD
    asyncio.run(_run_server(FLAGS, ldb, model_pool))
=======
    _run_server(FLAGS, ldb, model_pool)
>>>>>>> baad3d40


if __name__ == "__main__":
    main()<|MERGE_RESOLUTION|>--- conflicted
+++ resolved
@@ -24,7 +24,6 @@
 import os
 import asyncio
 from light.data_model.light_database import LIGHTDatabase
-<<<<<<< HEAD
 from light.data_model.db.base import LightDBConfig, LightAWSDBConfig
 from light.data_model.db.episodes import EpisodeDB
 from light.data_model.db.users import UserDB
@@ -34,10 +33,6 @@
 from light.registry.parlai_remote_model import ParlAIRemoteModelConfig
 from light.registry.models.acting_score_model import (
     ParlAIPolyencoderActingScoreModelConfig,
-=======
-from light.world.souls.models.generative_heuristic_model_soul import (
-    GenerativeHeuristicModelSoul,
->>>>>>> baad3d40
 )
 from light.data_model.db.base import LightDBConfig
 from light.data_model.db.episodes import EpisodeDB
@@ -137,16 +132,7 @@
     return registryApp
 
 
-<<<<<<< HEAD
 async def _run_server(FLAGS, ldb, model_resources):
-=======
-async def start_default_game(ldb, registryApp):
-    _ = await registryApp.run_new_game("", ldb)
-
-
-def _run_server(FLAGS, ldb, model_resources):
-    my_loop = IOLoop.current()
->>>>>>> baad3d40
     registry_app = make_app(FLAGS, ldb, model_resources)
     _ = await registry_app.run_new_game("", ldb)
 
@@ -362,11 +348,7 @@
     numpy.random.seed(6)
     model_pool = init_model_pool(FLAGS)
     ldb = LIGHTDatabase(FLAGS.data_model_db)
-<<<<<<< HEAD
     asyncio.run(_run_server(FLAGS, ldb, model_pool))
-=======
-    _run_server(FLAGS, ldb, model_pool)
->>>>>>> baad3d40
 
 
 if __name__ == "__main__":
