--- conflicted
+++ resolved
@@ -47,15 +47,12 @@
 DEFAULT_PORT = 35494
 DEFAULT_HOSTNAME = "localhost"
 
-<<<<<<< HEAD
-=======
 MAP_DIR = os.path.expanduser("~/LIGHT/scripts/examples/prod_maps")
 MAPS = [os.path.join(MAP_DIR, m) for m in os.listdir(MAP_DIR)]
 random.shuffle(MAPS)
 print(f"Loading maps from: {MAPS}")
 
 
->>>>>>> d8420d22
 @dataclass
 class WorldServerConfig(ScriptConfig):
     defaults: List[Any] = field(
@@ -181,10 +178,12 @@
     while True:
         await asyncio.sleep(30)
 
+
 def get_path(filename):
     """Get the path to an asset."""
     cwd = os.path.dirname(os.path.abspath(inspect.getfile(inspect.currentframe())))
     return os.path.join(cwd, filename)
+
 
 def get_path(filename):
     """Get the path to an asset."""
