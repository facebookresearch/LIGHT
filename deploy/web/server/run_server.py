--- conflicted
+++ resolved
@@ -21,19 +21,14 @@
 import inspect
 import os
 import asyncio
-<<<<<<< HEAD
 import hydra
 from dataclasses import dataclass, field
 from omegaconf import MISSING
 
-=======
-from light.data_model.light_database import LIGHTDatabase
->>>>>>> d277512c
 from light.data_model.db.base import LightDBConfig, LightAWSDBConfig
 from light.data_model.db.episodes import EpisodeDB
 from light.data_model.db.users import UserDB
 from light.world.world import WorldConfig
-<<<<<<< HEAD
 from light.graph.builders.base import GraphBuilderConfig
 from light.graph.builders.map_json_builder import MapJsonBuilderConfig
 from light.graph.builders.tutorial_builder import TutorialBuilderConfig
@@ -53,23 +48,6 @@
 from light import LIGHT_DIR
 
 CONFIG_DIR = os.path.join(LIGHT_DIR, "light/registry/models/config")
-=======
-from light.registry.model_pool import ModelPool, ModelTypeName
-from light.registry.parlai_model import ParlAIModelConfig
-from light.registry.parlai_remote_model import ParlAIRemoteModelConfig
-from light.registry.models.acting_score_model import (
-    ParlAIPolyencoderActingScoreModelConfig,
-)
-from light.data_model.db.base import LightDBConfig
-from light.data_model.db.episodes import EpisodeDB
-from light.data_model.db.users import UserDB
-from light.world.world import WorldConfig
-from light.registry.model_pool import ModelPool, ModelTypeName
-from light.registry.parlai_model import ParlAIModelConfig
-from light.registry.models.acting_score_model import (
-    ParlAIPolyencoderActingScoreModelConfig,
-)
->>>>>>> d277512c
 
 from light import LIGHT_DIR
 
@@ -92,7 +70,6 @@
     return os.path.join(cwd, filename)
 
 
-<<<<<<< HEAD
 @dataclass
 class WorldServerConfig(ScriptConfig):
     defaults: List[Any] = field(
@@ -168,69 +145,16 @@
     # worldBuilderApp = BuildApplication(get_handlers(ldb), tornado_settings)
 
     db_config = cfg.light.db
-=======
-def read_secrets():
-    """
-    Reads the secrets from a secret text file, located outside the repo.
-    The secrets should have the facebook api key, secret, and the cookie secret.
-    """
-    loc = here + "/../../../../secrets.txt"
-    secrets = {}
-    if not os.path.exists(loc):
-        return {
-            "cookie_secret": "0123456789",
-            "preauth_secret": "0123456789",
-        }
-    with open(loc, "r") as secret_file:
-        for line in secret_file:
-            items = line.split(" ")
-            if len(items) == 2:
-                secrets[items[0]] = items[1].strip()
-    return secrets
-
-
-SECRETS = read_secrets()
-
-tornado_settings = {
-    "autoescape": None,
-    "cookie_secret": SECRETS["cookie_secret"],
-    "compiled_template_cache": False,
-    "debug": "/dbg/" in __file__,
-    "login_url": "/login",
-    "preauth_secret": SECRETS["preauth_secret"],
-    "template_path": get_path("static"),
-}
-
-if "facebook_api_key" in SECRETS:
-    tornado_settings["facebook_api_key"] = SECRETS["facebook_api_key"]
-if "facebook_secret" in SECRETS:
-    tornado_settings["facebook_secret"] = SECRETS["facebook_secret"]
-
-
-def make_app(FLAGS, ldb, model_pool: ModelPool):
-    worldBuilderApp = BuildApplication(get_handlers(ldb), tornado_settings)
-    db_config = LightDBConfig(backend=FLAGS.db_backend, file_root=FLAGS.db_root)
->>>>>>> d277512c
     episode_db = EpisodeDB(db_config)
     user_db = UserDB(db_config)
     landingApp = LandingApplication(
         user_db=user_db,
-<<<<<<< HEAD
         hostname=cfg.hostname,
         password=cfg.password,
         given_tornado_settings=tornado_settings,
     )
     registryApp = RegistryApplication(
         cfg,
-=======
-        hostname=FLAGS.hostname,
-        password=FLAGS.password,
-        given_tornado_settings=tornado_settings,
-    )
-    registryApp = RegistryApplication(
-        FLAGS,
-        ldb,
->>>>>>> d277512c
         model_pool,
         tornado_settings,
         episode_db=episode_db,
@@ -251,96 +175,17 @@
     return registryApp
 
 
-<<<<<<< HEAD
 async def _run_server(cfg: WorldServerConfig, model_pool: ModelPool):
     registry_app = make_app(cfg, model_pool)
     _ = await registry_app.run_new_game("")
-=======
-async def _run_server(FLAGS, ldb, model_resources):
-    registry_app = make_app(FLAGS, ldb, model_resources)
-    _ = await registry_app.run_new_game("", ldb)
->>>>>>> d277512c
 
     print("\nYou can connect to the game at http://%s:%s/" % (cfg.hostname, cfg.port))
     print(
         "You can connect to the worldbuilder at http://%s:%s/builder/ \n"
-<<<<<<< HEAD
         % (cfg.hostname, cfg.port)
     )
     while True:
         await asyncio.sleep(30)
-=======
-        % (FLAGS.hostname, FLAGS.port)
-    )
-    while True:
-        await asyncio.sleep(30)
-
-
-def init_model_pool(FLAGS) -> "ModelPool":
-    light_model_root = FLAGS.light_model_root
-    if light_model_root.endswith("/"):
-        light_model_root = os.path.expanduser(light_model_root[:-1])
-    os.environ["LIGHT_MODEL_ROOT"] = light_model_root
-
-    safety_model_opt_file = FLAGS.safety_model_opt_file.replace(
-        "LIGHT_MODEL_ROOT", light_model_root
-    )
-    dialog_model_opt_file = FLAGS.dialog_model_opt_file.replace(
-        "LIGHT_MODEL_ROOT", light_model_root
-    )
-    action_model_opt_file = FLAGS.action_model_opt_file.replace(
-        "LIGHT_MODEL_ROOT", light_model_root
-    )
-    roleplaying_score_opt_file = FLAGS.roleplaying_score_opt_file.replace(
-        "LIGHT_MODEL_ROOT", light_model_root
-    )
-    generic_act_opt_file = FLAGS.generic_act_opt_file.replace(
-        "LIGHT_MODEL_ROOT", light_model_root
-    )
-    parser_opt_file = FLAGS.parser_opt_file.replace(
-        "LIGHT_MODEL_ROOT", light_model_root
-    )
-
-    model_pool = ModelPool()
-
-    # Register Models
-
-    if len(safety_model_opt_file) > 3:
-        model_pool.register_model(
-            ParlAIModelConfig(opt_file=safety_model_opt_file),
-            [ModelTypeName.SAFETY],
-        )
-    if len(dialog_model_opt_file) > 3:
-        model_pool.register_model(
-            ParlAIModelConfig(opt_file=dialog_model_opt_file),
-            [ModelTypeName.DIALOG],
-        )
-    if len(roleplaying_score_opt_file) > 3:
-        model_pool.register_model(
-            ParlAIPolyencoderActingScoreModelConfig(
-                opt_file=roleplaying_score_opt_file
-            ),
-            [ModelTypeName.SCORING],
-        )
-    if len(action_model_opt_file) > 3:
-        model_pool.register_model(
-            ParlAIModelConfig(opt_file=action_model_opt_file),
-            [ModelTypeName.ACTION],
-        )
-    if len(generic_act_opt_file) > 3:
-        model_pool.register_model(
-            ParlAIModelConfig(opt_file=generic_act_opt_file),
-            [ModelTypeName.GENERIC_ACTS],
-        )
-    if len(parser_opt_file) > 3:
-        model_pool.register_model(
-            ParlAIModelConfig(opt_file=parser_opt_file),
-            [ModelTypeName.PARSER],
-        )
-    FLAGS.safety_classifier_path = FLAGS.safety_list
-
-    return model_pool
->>>>>>> d277512c
 
 
 @hydra.main(
@@ -350,145 +195,11 @@
     import numpy
     import random
 
-<<<<<<< HEAD
     model_pool = ModelPool.get_from_config(cfg.light.model_pool)
     random.seed(6)
     numpy.random.seed(6)
 
     asyncio.run(_run_server(cfg, model_pool))
-=======
-    DEFAULT_PORT = 35494
-    DEFAULT_HOSTNAME = "localhost"
-
-    def str2bool(v):
-        if isinstance(v, bool):
-            return v
-        if v.lower() in ("yes", "true", "t", "y", "1"):
-            return True
-        elif v.lower() in ("no", "false", "f", "n", "0"):
-            return False
-        else:
-            raise argparse.ArgumentTypeError("Boolean value expected.")
-
-    parser = argparse.ArgumentParser(
-        description="Start the game server.", fromfile_prefix_chars="@"
-    )
-    parser.add_argument(
-        "--cookie-secret",
-        type=str,
-        default="temp8000800080008000",
-        help="Cookie secret for issueing cookies (SECRET!!!)",
-    )
-    parser.add_argument(
-        "--data-model-db",
-        type=str,
-        default=here + "/../../../light/data_model/database.db",
-        help="Databse path for the datamodel",
-    )
-    parser.add_argument(
-        "--hostname",
-        metavar="hostname",
-        type=str,
-        default=DEFAULT_HOSTNAME,
-        help="host to run the server on.",
-    )
-    parser.add_argument(
-        "--light-model-root",
-        type=str,
-        default="/checkpoint/light/models/",
-        help="Models path",
-    )
-    parser.add_argument(
-        "--password",
-        type=str,
-        default="LetsPlay",
-        help="password for users to access the game.",
-    )
-    parser.add_argument(
-        "--port",
-        metavar="port",
-        type=int,
-        default=DEFAULT_PORT,
-        help="port to run the server on.",
-    )
-    parser.add_argument(
-        "--db-root",
-        type=str,
-        default=here + "/../../../logs/db_root",
-    )
-    parser.add_argument(
-        "--disable-builder",
-        metavar="disable_builder",
-        type=str,
-        default=None,
-        help="flag to disable the builder, omit to enable",
-    )
-    parser.add_argument(
-        "--builder-model",
-        metavar="builder_model",
-        type=str,
-        default=None,
-        help="Builder model to be loading",
-    )
-    parser.add_argument(
-        "--safety-list",
-        type=str,
-        default=os.path.expanduser("~/data/safety/OffensiveLanguage.txt"),
-        help="Where to find the offensive language list.",
-    )
-    parser.add_argument(
-        "--safety-model-opt-file",
-        type=str,
-        default=os.path.join(CONFIG_DIR, "baseline_adversarial_safety.opt"),
-        help="Where to find the offensive language list.",
-    )
-    parser.add_argument(
-        "--dialog-model-opt-file",
-        type=str,
-        default=os.path.join(CONFIG_DIR, "baseline_generative.opt"),
-        help="dialog model to be loading",
-    )
-    parser.add_argument(
-        "--roleplaying-score-opt-file",
-        type=str,
-        default=os.path.join(CONFIG_DIR, "baseline_roleplaying_scorer.opt"),
-    )
-    parser.add_argument(
-        "--action-model-opt-file",
-        type=str,
-        default=os.path.join(CONFIG_DIR, "baseline_main_act_model.opt"),
-    )
-    parser.add_argument(
-        "--generic-act-opt-file",
-        type=str,
-        default=os.path.join(CONFIG_DIR, "generic_act_model.opt"),
-    )
-    parser.add_argument(
-        "--parser-opt-file",
-        type=str,
-        default=os.path.join(CONFIG_DIR, "baseline_parser.opt"),
-    )
-    parser.add_argument(
-        "--is-logging",
-        type=str2bool,
-        default=False,
-        help="flag to enable storing logs of interactions",
-    )
-    parser.add_argument(
-        "--db-backend",
-        type=str,
-        default="test",
-    )
-    FLAGS, _unknown = parser.parse_known_args()
-
-    print(FLAGS)
-
-    random.seed(6)
-    numpy.random.seed(6)
-    model_pool = init_model_pool(FLAGS)
-    ldb = LIGHTDatabase(FLAGS.data_model_db)
-    asyncio.run(_run_server(FLAGS, ldb, model_pool))
->>>>>>> d277512c
 
 
 if __name__ == "__main__":
