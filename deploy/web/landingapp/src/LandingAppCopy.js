--- conflicted
+++ resolved
@@ -1,11 +1,7 @@
 import React from "react";
 
 const LandingAppCopy = {
-<<<<<<< HEAD
-  terminalTypingSpeed: 1,
-=======
   terminalTypingSpeed: 7,
->>>>>>> f3d51230
   terminalDialogue: [
     {
       text:
@@ -44,13 +40,18 @@
     "1. I am 18 years of age or older (or, if higher than 18, the age of majority in the jurisdiction from which I am accessing LIGHT) and reside in the United States.",
     "2. I understand LIGHT is for research, and LIGHT Agents can make untrue or offensive statements. If this happens, I pledge to report these issues to help improve future research. Furthermore, I agree not to intentionally trigger others to make offensive statements.",
     "3. I understand that interactions in LIGHT are set in a fantasy environment, and content inside is not intended to reflect real-world circumstances.",
-    (<>
-        {"4. I understand that in-game interactions will be "}
-        <a className="text-blue-500 cursor-pointer underline hover:text-green-100 " href="/faq#meta-data-access">
-            {"published publicly and used for future research."}
-        </a>
-        {" Therefore, I agree not to mention any personally identifiable information in the content of my conversations, including names, addresses, emails, and phone numbers."}
-    </>),
+    <>
+      {"4. I understand that in-game interactions will be "}
+      <a
+        className="text-blue-500 cursor-pointer underline hover:text-green-100 "
+        href="/faq#meta-data-access"
+      >
+        {"published publicly and used for future research."}
+      </a>
+      {
+        " Therefore, I agree not to mention any personally identifiable information in the content of my conversations, including names, addresses, emails, and phone numbers."
+      }
+    </>,
   ],
   introDialogueSteps: [
     {
@@ -82,13 +83,15 @@
     {
       action: "say",
       actor: "Mysterious Figure",
-      text: "Seems you know the basics now. With that, have some of this to clear your head.",
+      text:
+        "Seems you know the basics now. With that, have some of this to clear your head.",
       isSelf: false,
     },
     {
       action: "do",
       actor: "Mysterious Figure",
-      text: "The mysterious figure gives you a mysterious beverage. You drink it. The world begins to clear up a little bit.",
+      text:
+        "The mysterious figure gives you a mysterious beverage. You drink it. The world begins to clear up a little bit.",
       isSelf: false,
     },
   ],
