--- conflicted
+++ resolved
@@ -6,25 +6,15 @@
 
 /* REACT */
 import React from "react";
-<<<<<<< HEAD
-import { HashRouter, Route, Redirect, Switch } from "react-router-dom";
-=======
 import { BrowserRouter, Route, Switch } from "react-router-dom";
->>>>>>> 0178ee69
 /* CONFIG */
 import CONFIG from "./config.js";
 
 /* CUSTOM COMPONENTS */
 import LandingPage from "./pages/LandingPage";
 import TermsPage from "./pages/TermsPage";
-<<<<<<< HEAD
-import TutorialPage from "./pages/TutorialPage";
-import DevLoginPage from "./pages/DevLoginPage";
-import ProdLoginPage from "./pages/ProdLoginPage";
-=======
 import FAQSPage from "./pages/FAQSPage";
 import DevLoginPage from "./pages/DevLoginPage";
->>>>>>> 0178ee69
 import LogoutPage from "./pages/LogoutPage";
 import ErrorPage from "./pages/ErrorPage";
 import PreLoginPage from "./pages/PreLoginPage";
@@ -36,14 +26,10 @@
 
 //AppRouter - Renders react-router for app.  Each virtual path renders component page based on URL
 const AppRouter = () => {
-<<<<<<< HEAD
-  const use_page = CONFIG.login == "fb" ? ProdLoginPage : DevLoginPage;
-=======
   const local_login =
     CONFIG.login == "fb" ? null : (
       <Route path="/login" component={DevLoginPage} exact />
     );
->>>>>>> 0178ee69
   return (
     <div
       style={{
@@ -53,18 +39,10 @@
     >
       <BrowserRouter>
         <Switch>
-<<<<<<< HEAD
-          <Route path="/" component={LandingPage} exact />
-          <Route path="/tutorial" component={TutorialPage} exact />
-          <Route path="/about" component={AboutPage} exact />
-          <Route path="/terms" component={TermsPage} exact />
-          <Route path="/login" component={use_page} exact />
-=======
           <Route path="/" component={PreLoginPage} exact />
           <Route path="/intro" component={LandingPage} exact />
           <Route path="/faq" component={FAQSPage} exact />
           <Route path="/tos" component={TermsPage} exact />
->>>>>>> 0178ee69
           <Route path="/bye" component={LogoutPage} exact />
           <Route path="/error" component={ErrorPage} exact />
           {local_login}
