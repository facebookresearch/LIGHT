--- conflicted
+++ resolved
@@ -7,14 +7,6 @@
 /* REACT */
 import React from "react";
 import { BrowserRouter, Route, Switch } from "react-router-dom";
-<<<<<<< HEAD
-
-/* CUSTOM COMPONENTS */
-//PAGES
-import LandingPage from "./pages/LandingPage";
-import TermsPage from "./pages/TermsPage";
-import FAQSPage from "./pages/FAQSPage";
-=======
 /* CONFIG */
 import CONFIG from "./config.js";
 
@@ -23,15 +15,11 @@
 import TermsPage from "./pages/TermsPage";
 import FAQSPage from "./pages/FAQSPage";
 import DevLoginPage from "./pages/DevLoginPage";
->>>>>>> fe6d9625
 import LogoutPage from "./pages/LogoutPage";
 import ErrorPage from "./pages/ErrorPage";
 import PreLoginPage from "./pages/PreLoginPage";
 /* IMAGES */
-<<<<<<< HEAD
 //APP BACKGROUND IMAGE
-=======
->>>>>>> fe6d9625
 import StarryNight from "./assets/images/light_starry_bg.jpg";
 /* STYLES */
 import "./styles.css";
