--- conflicted
+++ resolved
@@ -7,11 +7,7 @@
 /* REACT */
 import React, { useState, useEffect } from "react";
 /* STYLES */
-<<<<<<< HEAD
-import "./styles.css"
-=======
 import "./styles.css";
->>>>>>> cdbde7b6
 /* CUSTOM COMPONENTS */
 import { ChatBubble } from "../../../../../../../components/ChatBubble/index.tsx";
 /* ICONS */
@@ -33,11 +29,7 @@
   ratingStepHandler,
 }) => {
   /* ------ LOCAL STATE ------ */
-<<<<<<< HEAD
-  const [messageAction, setMessageAction] = useState("default")
-=======
   const [messageAction, setMessageAction] = useState("default");
->>>>>>> cdbde7b6
   const [isReported, setIsReported] = useState(false);
   const [isLiked, setIsLiked] = useState(false);
   const [isDisliked, setIsDisliked] = useState(false);
@@ -58,20 +50,6 @@
     scrollToBottom();
   };
 
-<<<<<<< HEAD
-    /*  LIFE CYCLE */
-    useEffect(() => {
-      console.log("action:  ", action)
-      console.log("actor:  ", actor)
-      if(action==="say"){
-        setMessageAction("theySay")
-      }
-      if(action==="do"){
-        setMessageAction("theyDo")
-      }
-    }, [text]);
-  
-=======
   /*  LIFE CYCLE */
   useEffect(() => {
     console.log("action:  ", action);
@@ -83,7 +61,6 @@
       setMessageAction("theyDo");
     }
   }, [text]);
->>>>>>> cdbde7b6
 
   //Mysterious Figure
   return (
@@ -91,42 +68,6 @@
       <div className={`_agent-message-row_ flex w-full mb-4 `}>
         <div className="_agent-message-container_ flex flex-col max-w-[80%]">
           <div className="_chatbubble-container_ flex flex-row">
-<<<<<<< HEAD
-          <ChatBubble align="left" actor={actor.toUpperCase()} action={messageAction}>
-            <div className="flex flex-col break-words">
-              <div className="mb-2 break-words">{text}</div>
-              {isReported ? (
-                <span className="text-error-content">
-                  This Message Has been reported
-                </span>
-              ) : null}
-              <div className="_agent-message-content-footer_ flex flex-row w-full justify-between items-center">
-                {introStep >= 3 ? (
-                  <div className="_agent-message-rating-icons_ flex flex-row justify-center items-center">
-                    {isDisliked ? null : isLiked ? (
-                      <AiFillLike
-                        className="ml-2 text-success cursor-pointer"
-                        onClick={toggleLikeHandler}
-                      />
-                    ) : (
-                      <AiOutlineLike
-                        className="ml-2 text-slate-600 hover:text-success cursor-pointer"
-                        onClick={toggleLikeHandler}
-                      />
-                    )}
-                    {isLiked ? null : isDisliked ? (
-                      <AiFillDislike
-                        className="ml-3 text-error cursor-pointer"
-                        onClick={toggleDislikeHandler}
-                      />
-                    ) : (
-                      <AiOutlineDislike
-                        className="ml-3 text-slate-600 hover:text-error cursor-pointer"
-                        onClick={toggleDislikeHandler}
-                      />
-                    )}
-                  </div>
-=======
             <ChatBubble
               align="left"
               actor={actor.toUpperCase()}
@@ -138,7 +79,6 @@
                   <span className="text-error-content">
                     This Message Has been reported
                   </span>
->>>>>>> cdbde7b6
                 ) : null}
                 <div className="_agent-message-content-footer_ flex flex-row w-full justify-between items-center">
                   {introStep >= 3 ? (
@@ -189,24 +129,8 @@
                   className="_quote-icon_ absolute text-black -left-[18px] -top-[14px] z-40"
                 />
               </div>
-<<<<<<< HEAD
-            </div>
-          </ChatBubble>
-          {
-            messageAction === "theySay" ?
-            <div className="_quote-container_ relative  w-[1px] h-full">
-              <RiSingleQuotesR size={38} className="_quote-icon-stroke_ absolute text-white -left-[30px] -top-[16px] z-38" />
-              <RiSingleQuotesR size={34} className="_quote-icon_ absolute text-black -left-[28px] -top-[14px] z-40" />
-              <RiSingleQuotesR size={38} className="_quote-icon-stroke_ absolute text-white -left-[20px] -top-[16px] z-38" />
-              <RiSingleQuotesR size={34} className="_quote-icon_ absolute text-black -left-[18px] -top-[14px] z-40" />
-            </div> :
-            null
-          }
-        </div>
-=======
             ) : null}
           </div>
->>>>>>> cdbde7b6
         </div>
       </div>
     </>
