/*****
 * Copyright (c) Meta Platforms, Inc. and affiliates.
 * This source code is licensed under the MIT license found in the
 * LICENSE file in the root directory of this source tree.
 */

/* REACT */
import React from "react";
/* MESSAGE COMPONENTS */
import PlayerMessage from "./MessageTypes/PlayerMessage";
import AgentMessage from "./MessageTypes/AgentMessage";

//Message - Renders specific type of message component based on individual message object's attributes
const Message = ({
  introStep,
  msg,
  onReply,
  scrollToBottom,
  ratingStepHandler,
}) => {
<<<<<<< HEAD
  console.log("MESSAGE:  ", msg)
=======
>>>>>>> d8420d22
  return (
    <>
      {msg.isSelf ? (
        <PlayerMessage text={msg.text} action={msg.action} />
      ) : (
        <AgentMessage
          introStep={introStep}
          text={msg.text}
          action={msg.action}
          actor={msg.actor}
          ratingStepHandler={ratingStepHandler}
          scrollToBottom={scrollToBottom}
        />
      )}
    </>
  );
};

export default Message;<|MERGE_RESOLUTION|>--- conflicted
+++ resolved
@@ -18,10 +18,6 @@
   scrollToBottom,
   ratingStepHandler,
 }) => {
-<<<<<<< HEAD
-  console.log("MESSAGE:  ", msg)
-=======
->>>>>>> d8420d22
   return (
     <>
       {msg.isSelf ? (
