/*****
 * Copyright (c) Meta Platforms, Inc. and affiliates.
 * This source code is licensed under the MIT license found in the
 * LICENSE file in the root directory of this source tree.
 */

/* REACT */
import React from "react";
/* MESSAGE COMPONENTS */
import PlayerMessage from "./MessageTypes/PlayerMessage";
import AgentMessage from "./MessageTypes/AgentMessage";

//Message - Renders specific type of message component based on individual message object's attributes
const Message = ({
  introStep,
  msg,
  onReply,
  scrollToBottom,
  ratingStepHandler,
}) => {
<<<<<<< HEAD
  console.log("MESSAGE:  ", msg)
=======
>>>>>>> 88849b45
  return (
    <>
      {msg.isSelf ? (
        <PlayerMessage text={msg.text} action={msg.action} />
      ) : (
        <AgentMessage
          introStep={introStep}
          text={msg.text}
          action={msg.action}
          actor={msg.actor}
          ratingStepHandler={ratingStepHandler}
          scrollToBottom={scrollToBottom}
        />
      )}
    </>
  );
};

export default Message;<|MERGE_RESOLUTION|>--- conflicted
+++ resolved
@@ -18,10 +18,6 @@
   scrollToBottom,
   ratingStepHandler,
 }) => {
-<<<<<<< HEAD
-  console.log("MESSAGE:  ", msg)
-=======
->>>>>>> 88849b45
   return (
     <>
       {msg.isSelf ? (
