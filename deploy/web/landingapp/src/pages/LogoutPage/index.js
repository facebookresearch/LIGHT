--- conflicted
+++ resolved
@@ -3,16 +3,11 @@
  * This source code is licensed under the MIT license found in the
  * LICENSE file in the root directory of this source tree.
  */
-<<<<<<< HEAD
-
-=======
->>>>>>> fe6d9625
 /* REACT */
 import React from "react";
 /* REACT ROUTER */
 import { Link } from "react-router-dom";
 
-<<<<<<< HEAD
 //LogoutPage - Renders logout page with link back to prelogin screen
 const LogoutPage = () => {
   return (
@@ -27,18 +22,6 @@
       </div>
       <div className="__logoutpage-body__ flex w-full h-full justify-center items-center">
         <h1 className="__logoutpage-text__ text-white">
-=======
-const LogoutPage = () => {
-  return (
-    <div className="__logoutpage-container__">
-      <div className="__logoutpage-body__">
-        <Link className="__logoutpage-link__" to="/">
-          Back to Home
-        </Link>
-      </div>
-      <div>
-        <h1 className="__logoutpage-text__">
->>>>>>> fe6d9625
           You are now logged out. Thank you for playing!
         </h1>
       </div>
