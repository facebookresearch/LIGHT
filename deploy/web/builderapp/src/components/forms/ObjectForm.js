<<<<<<< HEAD
=======

/*****
 * Copyright (c) Meta Platforms, Inc. and affiliates.
 * This source code is licensed under the MIT license found in the
 * LICENSE file in the root directory of this source tree.
 */

>>>>>>> 5169a688
import React from "react";
import {
  Button,
  FormGroup,
  Intent,
  InputGroup,
  Switch,
  TextArea,
  Alignment,
} from "@blueprintjs/core";
import { Formik } from "formik";

import BaseSuggest from "./BaseSuggest";

function ObjectForm({ initialInputs, handleSubmit, type }) {
  return (
    <Formik
      initialValues={initialInputs}
      validate={(values) => {
        let errors = {};
        if (!values.name) {
          errors.name = "Required";
        }
        if (!values.name_prefix) {
          errors.name_prefix = "Required";
        }
        if (!values.physical_description) {
          errors.physical_description = "Required";
        }
        if (!values.base_id) {
          errors.base_id = "Required";
        }
        return errors;
      }}
      onSubmit={handleSubmit}
    >
      {(props) => {
        const {
          values,
          setFieldValue,
          touched,
          setFieldTouched,
          errors,
          dirty,
          isValid,
          handleChange,
          handleBlur,
          handleSubmit,
          handleReset,
        } = props;

        const handleSwitch = (e) => {
          const { name } = e.target;
          setFieldValue(name, values[name] ? 0 : 1);
        };

        return (
          <form data-testid="form">
            <FormGroup
              label="Name"
              labelInfo="(required)"
              labelFor="name-input"
            >
              <InputGroup
                id="name-input"
                name="name"
                intent={errors.name && touched.name ? Intent.DANGER : null}
                onBlur={handleBlur}
                onChange={handleChange}
                value={values.name}
              />
              {errors.name && touched.name && (
                <div className="form-error">{errors.name}</div>
              )}
            </FormGroup>
            <FormGroup
              label="Name Prefix"
              labelInfo="(required)"
              labelFor="name-prefix-input"
            >
              <InputGroup
                id="name-prefix-input"
                name="name_prefix"
                intent={
                  errors.name_prefix && touched.name_prefix
                    ? Intent.DANGER
                    : null
                }
                onBlur={handleBlur}
                onChange={handleChange}
                value={values.name_prefix}
              />
              {errors.name_prefix && touched.name_prefix && (
                <div className="form-error">{errors.name_prefix}</div>
              )}
            </FormGroup>
            <FormGroup
              label="Physical Description"
              labelInfo="(required)"
              labelFor="physical-description-input"
            >
              <TextArea
                id="physical-description-input"
                name="physical_description"
                growVertically={true}
                fill={true}
                intent={
                  errors.physical_description && touched.physical_description
                    ? Intent.DANGER
                    : null
                }
                onBlur={handleBlur}
                onChange={handleChange}
                value={values.physical_description}
              />
              {errors.physical_description && touched.physical_description && (
                <div className="form-error">{errors.physical_description}</div>
              )}
            </FormGroup>
            <FormGroup
              label="Base Object"
              labelInfo="(required)"
              labelFor="base-id-input"
            >
              <BaseSuggest
                id="base-id-input"
                name="base_id"
                type={`base_${type}`}
                errors={errors.base_id}
                touched={touched.base_id}
                setFieldTouched={setFieldTouched}
                formValue={values.base_id}
                handleChange={setFieldValue}
              />
              {errors.base_id && touched.base_id && (
                <div className="form-error">{errors.base_id}</div>
              )}
            </FormGroup>
            <FormGroup label="Properties" labelInfo="(required)" large={true}>
              <div style={{ marginLeft: "15px", width: "150px" }}>
                <Switch
                  label="Container"
                  name="is_container"
                  onChange={handleSwitch}
                  checked={!!values.is_container}
                  alignIndicator={Alignment.RIGHT}
                />
                <Switch
                  label="Drink"
                  name="is_drink"
                  onChange={handleSwitch}
                  checked={!!values.is_drink}
                  alignIndicator={Alignment.RIGHT}
                />
                <Switch
                  label="Food"
                  name="is_food"
                  onChange={handleSwitch}
                  checked={!!values.is_food}
                  alignIndicator={Alignment.RIGHT}
                />
                <Switch
                  label="Gettable"
                  name="is_gettable"
                  onChange={handleSwitch}
                  checked={!!values.is_gettable}
                  alignIndicator={Alignment.RIGHT}
                />
                <Switch
                  label="Plural"
                  name="is_plural"
                  onChange={handleSwitch}
                  checked={!!values.is_plural}
                  alignIndicator={Alignment.RIGHT}
                />
                <Switch
                  label="Surface"
                  name="is_surface"
                  onChange={handleSwitch}
                  checked={!!values.is_surface}
                  alignIndicator={Alignment.RIGHT}
                />
                <Switch
                  label="Weapon"
                  name="is_weapon"
                  onChange={handleSwitch}
                  checked={!!values.is_weapon}
                  alignIndicator={Alignment.RIGHT}
                />
                <Switch
                  label="Wearable"
                  name="is_wearable"
                  onChange={handleSwitch}
                  checked={!!values.is_wearable}
                  alignIndicator={Alignment.RIGHT}
                />
              </div>
            </FormGroup>

            <Button
              type="reset"
              onClick={handleReset}
              disabled={!dirty}
              style={{ marginRight: "15px" }}
            >
              Reset
            </Button>
            <Button
              intent={Intent.PRIMARY}
              type="submit"
              onClick={handleSubmit}
              disabled={!dirty || !isValid}
              style={{ marginLeft: "15px" }}
            >
              Save Changes
            </Button>
          </form>
        );
      }}
    </Formik>
  );
}

export const emptyObjectForm = {
  name: "",
  name_prefix: "",
  physical_description: "",
  base_id: 0,
  is_container: 0,
  is_drink: 0,
  is_food: 0,
  is_gettable: 0,
  is_plural: 0,
  is_surface: 0,
  is_weapon: 0,
  is_wearable: 0,
};

export default ObjectForm;<|MERGE_RESOLUTION|>--- conflicted
+++ resolved
@@ -1,5 +1,3 @@
-<<<<<<< HEAD
-=======
 
 /*****
  * Copyright (c) Meta Platforms, Inc. and affiliates.
@@ -7,7 +5,6 @@
  * LICENSE file in the root directory of this source tree.
  */
 
->>>>>>> 5169a688
 import React from "react";
 import {
   Button,
