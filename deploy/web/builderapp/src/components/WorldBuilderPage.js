--- conflicted
+++ resolved
@@ -39,14 +39,10 @@
   const state = useWorldBuilder(upload);
   const [advanced, setAdvanced] = React.useState(false);
   const [isOverlayOpen, setIsOverlayOpen] = React.useState(false);
-<<<<<<< HEAD
   const world_name =
     state.dimensions.name == null ? " " : state.dimensions.name;
 
-  // TODO: Remove postEdges and commit, add some other way to export world to json somehow
-=======
   //TODO: Consider moving the export somewhere else?
->>>>>>> fce3b47e
   return (
     <>
       <h3>World: {world_name}</h3>
