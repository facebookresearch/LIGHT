--- conflicted
+++ resolved
@@ -10,11 +10,7 @@
 import { EDGE_TYPES } from "./EdgeTypes";
 
 const BASE_URL =
-<<<<<<< HEAD
-	CONFIG.port != "80" ? `${CONFIG.host}:${CONFIG.port}` : CONFIG.host;
-=======
   CONFIG.port != "80" ? `${CONFIG.host}:${CONFIG.port}` : CONFIG.host;
->>>>>>> 40f81076
 
 function ListWorldsOverlay({ isOverlayOpen, setIsOverlayOpen }) {
 	const classes = classNames(Classes.CARD, Classes.ELEVATION_4);
@@ -55,19 +51,6 @@
 	const { loading, result, reload } = useAPI(CONFIG, `/worlds/`);
 	const [upload, setUpload] = React.useState(undefined);
 
-<<<<<<< HEAD
-	const deleteWorld = async (id) => {
-		const res = await fetch(`${BASE_URL}/builder/world/delete/${id}`, {
-			method: "DELETE",
-		});
-	};
-
-	const getAutosave = async () => {
-		const res = await fetch(`${BASE_URL}/builder/world/autosave/`, {
-			method: "GET",
-		});
-		const data = await res.json();
-=======
   const deleteWorld = async (id) => {
     const res = await fetch(`${BASE_URL}/builder/world/delete/${id}`, {
       method: "DELETE",
@@ -79,7 +62,6 @@
       method: "GET",
     });
     const data = await res.json();
->>>>>>> 40f81076
 
 		// Mission accomplished!
 		AppToaster.show({
@@ -193,15 +175,6 @@
 			timeout: 10000,
 		});
 
-<<<<<<< HEAD
-		const res = await fetch(`${BASE_URL}/builder/world/${id}`, {
-			method: "GET",
-			headers: {
-				"Content-Type": "application/json",
-			},
-		});
-		const data = await res.json();
-=======
     const res = await fetch(`${BASE_URL}/builder/world/${id}`, {
       method: "GET",
       headers: {
@@ -209,7 +182,6 @@
       },
     });
     const data = await res.json();
->>>>>>> 40f81076
 
 		// Construct the 3 parts of state we need
 		const dat = {
