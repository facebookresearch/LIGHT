import React from "react";
import ReactDOM from "react-dom";

import "./styles.css";
import "react-tippy/dist/tippy.css";
import "emoji-mart/css/emoji-mart.css";

import { Tooltip } from "react-tippy";
import { Picker, emojiIndex } from "emoji-mart";
import cx from "classnames";
import onClickOutside from "react-onclickoutside";

import { useWSDataSource } from "./useWSDataSource";
import Logo from "./Logo";
import LoadingScreen from "./LoadingScreen";

import { setCaretPosition } from "./utils";

import CONFIG from "./config";

const createWebSocketUrlFromBrowserUrl = (url) => {
<<<<<<< HEAD
	const wsProtocol = url.protocol === "https:" ? "wss" : "ws";
	const optionalServerHost = new URL(url).searchParams.get("server");
	var optionalGameId = new URL(url).searchParams.get("id");
	if (!optionalGameId) {
		optionalGameId = "";
	}
	if (optionalServerHost) {
		console.log("Using user-provided server hostname:", optionalServerHost);
	}

	let websocketURL =
		wsProtocol + "://" + (optionalServerHost || CONFIG.hostname);
	if (CONFIG.port != "80") {
		websocketURL += ":" + CONFIG.port;
	}
	websocketURL += `/game${optionalGameId}/socket`;
	return websocketURL;
=======
  const wsProtocol = url.protocol === "https:" ? "wss" : "ws";
  const optionalServerHost = new URL(url).searchParams.get("server");
  var optionalGameId = new URL(url).searchParams.get("id");
  if (!optionalGameId) {
    optionalGameId = "";
  }
  if (optionalServerHost) {
    console.log("Using user-provided server hostname:", optionalServerHost);
  }

  let websocketURL =
    wsProtocol + "://" + (optionalServerHost || CONFIG.hostname);
  if (CONFIG.port != "80") {
    websocketURL += ":" + CONFIG.port;
  }
  websocketURL += `/game${optionalGameId}/socket`;
  return websocketURL;
>>>>>>> 40f81076
};

const getDataModelAddress = () => {
	return new URL(window.location).searchParams.get("builder");
};

// TODO: consider showing different agent's dialogues in
// different colors
//
// const colors = [
//   "#edfff1", //green,
//   "#fffded", //yellow,
//   "#eee8ff", // purple
//   "#e6efff", //blue
//   "#ffe8eb" //red
// ];

function Setting(props) {
	return (
		<div style={{ clear: "both", overflow: "auto" }}>
			<div className="message type-setting">
				{props.text.split("\n").map((para, idx) => (
					<p key={idx}>{para}</p>
				))}
			</div>
		</div>
	);
}

function handleReport(reportedMessage, reportReason) {
<<<<<<< HEAD
	let base_url = window.location.protocol + "//" + CONFIG.hostname;
	if (CONFIG.port != "80") {
		base_url += ":" + CONFIG.port;
	}

	fetch(`${base_url}/report`, {
		method: "POST",
		headers: {
			"Content-Type": "application/json",
		},
		credentials: "same-origin",
		body: JSON.stringify({
			message: reportedMessage,
			reason: reportReason,
		}),
	});
}

function Message({ text, caller, actor, isSelf, onReply }) {
	const [isEditMode, setEditMode] = React.useState(false);
	const [isReportMode, setReportMode] = React.useState(false);
	const [reportReason, setReportReason] = React.useState("");
	const [isReported, setReported] = React.useState(false);

	let classNames = "message type-dialogue ";
	if (["tell", "say", "whisper"].includes(caller)) {
		text = "&ldquo;" + text + "&rdquo;";
		classNames = "message type-dialogue ";
	}
	classNames += isSelf ? "me" : "other";

	if (isEditMode) {
		return (
			<div className={classNames}>
				<div className="agent">
					<span>{actor}</span>
					{isSelf ? null : (
						<React.Fragment>
							<i className="fa fa-reply" onClick={() => onReply(actor)} />{" "}
							<i
								className="fa fa-commenting-o "
								onClick={() => setEditMode(false)}
							/>
						</React.Fragment>
					)}
				</div>
				<div style={{ opacity: 0, height: 1, pointerEvents: "none" }}>
					{text}
				</div>
				<input className="edit-message" defaultValue={text} />
				<button type="submit" onClick={() => setEditMode(false)}>
					Suggest edit
				</button>
				<button type="submit" onClick={() => setEditMode(false)}>
					Suggest edit
				</button>
			</div>
		);
	}

	if (isReportMode) {
		return (
			<div className={classNames}>
				<div className="agent">
					<span>{actor}</span>
				</div>
				{text}
				<div>
					<b>Why are you reporting this message?</b>
				</div>
				<input
					className="edit-message"
					defaultValue={"Enter reason here"}
					value={reportReason}
					onChange={(evt) => setReportReason(evt.target.value)}
				/>
				<button
					type="submit"
					disabled={reportReason.length == 0}
					onClick={() => {
						handleReport(text, reportReason);
						setReportReason("");
						setReported(true);
						setReportMode(false);
					}}
				>
					Report
				</button>
				<button type="submit" onClick={() => setReportMode(false)}>
					Cancel
				</button>
			</div>
		);
	}

	if (isReported) {
		return (
			<div className={classNames}>
				<div className="agent">
					<span>{actor}</span>
				</div>
				<i>We have logged your report of this message</i>
			</div>
		);
	}

	return (
		<div className={classNames}>
			<div className="agent">
				<span>{actor}</span>
				{isSelf ? null : (
					<React.Fragment>
						<Tooltip title={`tell ${actor}...`} position="top">
							<i className="fa fa-reply" onClick={() => onReply(actor)} />
						</Tooltip>{" "}
						{/* <Tooltip
=======
  let base_url = window.location.protocol + "//" + CONFIG.hostname;
  if (CONFIG.port != "80") {
    base_url += ":" + CONFIG.port;
  }

  fetch(`${base_url}/report`, {
    method: "POST",
    headers: {
      "Content-Type": "application/json",
    },
    credentials: "same-origin",
    body: JSON.stringify({
      message: reportedMessage,
      reason: reportReason,
    }),
  });
}

function Message({ text, caller, actor, isSelf, onReply }) {
  const [isEditMode, setEditMode] = React.useState(false);
  const [isReportMode, setReportMode] = React.useState(false);
  const [reportReason, setReportReason] = React.useState("");
  const [isReported, setReported] = React.useState(false);

  let classNames = "message type-dialogue ";
  if (["tell", "say", "whisper"].includes(caller)) {
    text = "&ldquo;" + text + "&rdquo;";
    classNames = "message type-dialogue ";
  }
  classNames += isSelf ? "me" : "other";

  if (isEditMode) {
    return (
      <div className={classNames}>
        <div className="agent">
          <span>{actor}</span>
          {isSelf ? null : (
            <React.Fragment>
              <i className="fa fa-reply" onClick={() => onReply(actor)} />{" "}
              <i
                className="fa fa-commenting-o "
                onClick={() => setEditMode(false)}
              />
            </React.Fragment>
          )}
        </div>
        <div style={{ opacity: 0, height: 1, pointerEvents: "none" }}>
          {text}
        </div>
        <input className="edit-message" defaultValue={text} />
        <button type="submit" onClick={() => setEditMode(false)}>
          Suggest edit
        </button>
        <button type="submit" onClick={() => setEditMode(false)}>
          Suggest edit
        </button>
      </div>
    );
  }

  if (isReportMode) {
    return (
      <div className={classNames}>
        <div className="agent">
          <span>{actor}</span>
        </div>
        {text}
        <div>
          <b>Why are you reporting this message?</b>
        </div>
        <input
          className="edit-message"
          defaultValue={"Enter reason here"}
          value={reportReason}
          onChange={(evt) => setReportReason(evt.target.value)}
        />
        <button
          type="submit"
          disabled={reportReason.length == 0}
          onClick={() => {
            handleReport(text, reportReason);
            setReportReason("");
            setReported(true);
            setReportMode(false);
          }}
        >
          Report
        </button>
        <button type="submit" onClick={() => setReportMode(false)}>
          Cancel
        </button>
      </div>
    );
  }

  if (isReported) {
    return (
      <div className={classNames}>
        <div className="agent">
          <span>{actor}</span>
        </div>
        <i>We have logged your report of this message</i>
      </div>
    );
  }

  return (
    <div className={classNames}>
      <div className="agent">
        <span>{actor}</span>
        {isSelf ? null : (
          <React.Fragment>
            <Tooltip title={`tell ${actor}...`} position="top">
              <i className="fa fa-reply" onClick={() => onReply(actor)} />
            </Tooltip>{" "}
            {/* <Tooltip
>>>>>>> 40f81076
              title={`Do you think something else should have been said instead? Provide feedback via an edit...`}
              position="top"
            >
              <i
                className="fa fa-commenting-o "
                onClick={() => setEditMode(true)}
              />
            </Tooltip> */}
<<<<<<< HEAD
						<Tooltip
							title={`Was this offensive or inappropriate? Click to report.`}
							position="top"
						>
							<i className="fa fa-flag " onClick={() => setReportMode(true)} />
						</Tooltip>
					</React.Fragment>
				)}
			</div>
			{text}
		</div>
	);
=======
            <Tooltip
              title={`Was this offensive or inappropriate? Click to report.`}
              position="top"
            >
              <i className="fa fa-flag " onClick={() => setReportMode(true)} />
            </Tooltip>
          </React.Fragment>
        )}
      </div>
      {text}
    </div>
  );
>>>>>>> 40f81076
}

function get_msg_actor(msg) {
	if (msg.actors === undefined) {
		return msg.actor.node_id;
	} else {
		return msg.actors[0];
	}
}

function Entry({ msg, onReply, agents, selfId }) {
	if (
		[
			"LookEvent",
			"GoEvent",
			"ExamineEvent",
			"ErrorEvent",
			"HelpEvent",
			"text",
		].includes(msg.caller) ||
		msg.caller === null
	) {
		return <Setting text={msg.text} />;
	} else {
		var actor = get_msg_actor(msg);
		return (
			<Message
				text={msg.text}
				isSelf={msg.is_self || actor === selfId}
				actor={agents[actor]}
				onReply={onReply}
			/>
		);
	}
}

function ConnectedApp() {
<<<<<<< HEAD
	const wsUrl = React.useMemo(
		() => createWebSocketUrlFromBrowserUrl(window.location),
		[]
	);
	const {
		isErrored,
		messages,
		submitMessage,
		persona,
		location,
		agents,
		isFull,
	} = useWSDataSource(wsUrl);

	if (isErrored)
		return (
			<div style={{ textAlign: "center", marginTop: 30, fontSize: 30 }}>
				Could not connect to the server.
			</div>
		);

	if (messages.length === 0) {
		return <LoadingScreen isFull={isFull} />;
	}

	return (
		<Chat
			messages={messages}
			onSubmit={submitMessage}
			persona={persona}
			location={location}
			agents={agents}
		/>
	);
=======
  const wsUrl = React.useMemo(
    () => createWebSocketUrlFromBrowserUrl(window.location),
    []
  );
  const {
    isErrored,
    messages,
    submitMessage,
    persona,
    location,
    agents,
    isFull,
  } = useWSDataSource(wsUrl);

  if (isErrored)
    return (
      <div style={{ textAlign: "center", marginTop: 30, fontSize: 30 }}>
        Could not connect to the server.
      </div>
    );

  if (messages.length === 0) {
    return <LoadingScreen isFull={isFull} />;
  }

  return (
    <Chat
      messages={messages}
      onSubmit={submitMessage}
      persona={persona}
      location={location}
      agents={agents}
    />
  );
>>>>>>> 40f81076
}
function Chat({ messages, onSubmit, persona, location, agents }) {
	const [enteredText, setEnteredText] = React.useState("");
	const chatContainerRef = React.useRef(null);
	const getAgentName = (agent) => (agents ? agents[agent] : agent);
	const getEntityId = (agent) => agent.match(/\d+$/)[0];
	const dataModelHost = getDataModelAddress();

	const scrollToBottom = React.useCallback(
		() =>
			setTimeout(() => {
				if (chatContainerRef.current)
					chatContainerRef.current.scrollTop =
						chatContainerRef.current.scrollHeight;
			}, 0),
		[chatContainerRef]
	);

	React.useEffect(() => {
		scrollToBottom();
	}, [scrollToBottom, messages]);

	const defaultEmoji = "❓";
	const { presentAgents } = getLocationState(messages);
	const [showEmojiPicker, setShowEmojiPicker] = React.useState(false);
	const [selectedEmoji, setSelectedEmoji] = React.useState(defaultEmoji);

	const chatInputRef = React.useRef();
	React.useLayoutEffect(() => {
		chatInputRef.current.focus();
	}, []);

	React.useEffect(() => {
		if (persona === null || persona.name === null) return;
		const skipWords = ["a", "the", "an", "of", "with", "holding"];
		const tryPickEmojis = !persona
			? []
			: persona.name
					.split(" ")
					.filter((token) => !!token)
					.map((token) => token.replace(/\.$/, ""))
					.filter((word) => skipWords.indexOf(word.toLowerCase()) === -1)
					.flatMap((term) =>
						emojiIndex.search(term).map((o) => {
							return o.native;
						})
					);

		const autopickedEmoji =
			tryPickEmojis.length > 0 ? tryPickEmojis[0] : defaultEmoji;
		setSelectedEmoji(autopickedEmoji);
	}, [persona, setSelectedEmoji]);

	const setTextTellAgent = React.useCallback(
		(agent) => {
			const message = `tell ${agent} ""`;
			setEnteredText(message);
			setTimeout(
				() => setCaretPosition(chatInputRef.current, message.length - 1),
				0 /* 0s timeout to schedule this task to occur after the layout is updated */
			);
		},
		[setEnteredText, chatInputRef]
	);
	return (
		<div className="App">
			<div className="sidebar">
				<Logo />
				<div className="game-state">
					{persona ? (
						<div className="persona">
							<div
								className={cx("icon", { editing: showEmojiPicker })}
								style={{ cursor: "pointer" }}
							>
								<div className="overlay">edit</div>
								<span
									role="img"
									aria-label="avatar"
									onClick={() => setShowEmojiPicker(true)}
								>
									{selectedEmoji}
								</span>
								{showEmojiPicker ? (
									<div
										style={{
											position: "absolute",
											top: "80px",
											left: "50%",
											transform: "translateX(-50%)",
											zIndex: 999,
										}}
									>
										<BlurClosingPicker
											autoFocus={true}
											onBlur={() => setShowEmojiPicker(false)}
											onSelect={(emoji) => {
												// TODO: Send the selected emoji to the back-end so we can keep record it
												setSelectedEmoji(emoji.native);
												setShowEmojiPicker(false);
											}}
										/>
									</div>
								) : null}
							</div>
							<h3>You are {persona.name}</h3>
							{persona.description}
							{dataModelHost && (
								<Tooltip
									style={{ position: "absolute", bottom: 0, right: 5 }}
									title={`suggest changes for ${persona.name}`}
									position="bottom"
								>
									<a
										className="data-model-deep-link"
										href={`${dataModelHost}/edit/${getEntityId(persona.id)}`}
										rel="noopener noreferrer"
										target="_blank"
									>
										<i className="fa fa-edit" aria-hidden="true" />
									</a>
								</Tooltip>
							)}
						</div>
					) : null}
					{location ? (
						<div className="location">
							<h3>{location.name}</h3>
							{location.description.split("\n").map((para, idx) => (
								<p key={idx}>{para}</p>
							))}
							{dataModelHost && (
								<Tooltip
									style={{ position: "absolute", bottom: 0, right: 5 }}
									title={`suggest changes for ${
										location.name.split(" the ")[1]
									}`}
									position="bottom"
								>
									<a
										className="data-model-deep-link"
										href={`${dataModelHost}/edit/${getEntityId(location.id)}`}
										rel="noopener noreferrer"
										target="_blank"
									>
										<i className="fa fa-edit" aria-hidden="true" />
									</a>
								</Tooltip>
							)}
						</div>
					) : null}
				</div>
				{/* <Map /> */}
				{/* <div className="app-controls">
          <label>
            <input
              type="checkbox"
              checked={isAdminMode}
              onChange={e => setAdminMode(!isAdminMode)}
            />{" "}
            Admin Mode
          </label>
        </div> */}
			</div>
			<div className="chat-wrapper">
				<div className="chat" ref={chatContainerRef}>
					<div className="chatlog">
						{messages.map((msg, idx) => (
							<Entry
								key={idx}
								msg={msg}
								agents={agents}
								onReply={(agent) => setTextTellAgent(agent)}
								selfId={persona.id}
							/>
						))}
					</div>
				</div>
				<div className="controls">
					<form
						style={{ display: "flex" }}
						onSubmit={(e) => {
							e.preventDefault();

							if (!!enteredText) {
								onSubmit(enteredText);
								setEnteredText("");
								scrollToBottom();
							}
						}}
					>
						<input
							ref={chatInputRef}
							value={enteredText}
							onChange={(e) => setEnteredText(e.target.value)}
							onKeyPress={(e) => {
								if (e.key === "Enter" && e.shiftKey) {
									const prefix = e.target.value.startsWith('"') ? "" : '"';
									const suffix = e.target.value.endsWith('"') ? "" : '"';
									setEnteredText(prefix + e.target.value + suffix);
								}
							}}
							className="chatbox"
							placeholder="Enter text to interact with the world here..."
						/>
					</form>
					<div className="actions">
						<div style={{ float: "left" }}>
							{/* {location ? <span>{location.name} &mdash; </span> : null} */}
							{presentAgents
								.filter((id) => id !== persona.id) // only show users other than self
								.map((agent) => {
									const agentName = getAgentName(agent);
									const agentId = getEntityId(agent);
									return (
										<span
											key={agentName}
											style={{
												backgroundColor: "#eee",
												borderRadius: 3,
												padding: "1px 3px",
												marginRight: 5,
											}}
										>
											<span
												onClick={() => {
													setTextTellAgent(agentName);
												}}
											>
												{agentName}{" "}
												<Tooltip
													title={`tell ${agentName}...`}
													position="bottom"
												>
													<i className="fa fa-comment-o" aria-hidden="true" />
												</Tooltip>
											</span>
											{dataModelHost && (
												<>
													{" "}
													<Tooltip
														title={`suggest changes for ${agentName}`}
														position="bottom"
													>
														<a
															className="data-model-deep-link"
															href={`${dataModelHost}/edit/${agentId}`}
															rel="noopener noreferrer"
															target="_blank"
														>
															<i className="fa fa-edit" aria-hidden="true" />
														</a>
													</Tooltip>
												</>
											)}
										</span>
									);
								})}
						</div>

						<div
							style={{
								display: "flex",
								alignItems: "center",
								float: "right",
							}}
						>
							<span
								className={cx("hint-message", "fadeHidden", {
									fadeShow: enteredText.length > 0 && enteredText[0] === '"',
								})}
							>
								Tip: Hit Shift+Enter to auto-wrap your entry in quotes
							</span>
						</div>

						{[
							// "act",
							// "say",
							// "tell"
							// "whisper",
							// "applaud",
							// "blush",
							// "cry",
							// "dance",
							// "frown",
							// "gasp",
							// "grin",
							// "groan",
							// "growl",
							// "laugh",
							// "nod",
							// "nudge",
							// "ponder",
							// "pout",
							// "scream",
							// "shrug",
							// "sigh",
							// "smile",
							// "stare",
							// "wave",
							// "wink",
							// "yawn"
						].map((action) => (
							<span className="action" key={action}>
								{action}
							</span>
						))}
					</div>
				</div>
			</div>
		</div>
	);
}

const EmojiPicker = ({ onBlur, ...props }) => {
	EmojiPicker.handleClickOutside = () => onBlur();
	return <Picker {...props} />;
};
const BlurClosingPicker = onClickOutside(EmojiPicker, {
	handleClickOutside: () => EmojiPicker.handleClickOutside,
});

const rootElement = document.getElementById("root");
ReactDOM.render(<ConnectedApp />, rootElement);

function getLocationState(messages) {
	var valid_messages = messages.filter(
		(m) => m.is_self !== true && m.caller !== null
	);
	if (valid_messages.length === 0) return [null, []];
	var lastMessage = valid_messages[valid_messages.length - 1];

	return {
		currentRoom: lastMessage.room_id,
		presentAgents: Object.keys(lastMessage.present_agent_ids),
	};
}<|MERGE_RESOLUTION|>--- conflicted
+++ resolved
@@ -19,25 +19,6 @@
 import CONFIG from "./config";
 
 const createWebSocketUrlFromBrowserUrl = (url) => {
-<<<<<<< HEAD
-	const wsProtocol = url.protocol === "https:" ? "wss" : "ws";
-	const optionalServerHost = new URL(url).searchParams.get("server");
-	var optionalGameId = new URL(url).searchParams.get("id");
-	if (!optionalGameId) {
-		optionalGameId = "";
-	}
-	if (optionalServerHost) {
-		console.log("Using user-provided server hostname:", optionalServerHost);
-	}
-
-	let websocketURL =
-		wsProtocol + "://" + (optionalServerHost || CONFIG.hostname);
-	if (CONFIG.port != "80") {
-		websocketURL += ":" + CONFIG.port;
-	}
-	websocketURL += `/game${optionalGameId}/socket`;
-	return websocketURL;
-=======
   const wsProtocol = url.protocol === "https:" ? "wss" : "ws";
   const optionalServerHost = new URL(url).searchParams.get("server");
   var optionalGameId = new URL(url).searchParams.get("id");
@@ -55,7 +36,6 @@
   }
   websocketURL += `/game${optionalGameId}/socket`;
   return websocketURL;
->>>>>>> 40f81076
 };
 
 const getDataModelAddress = () => {
@@ -86,124 +66,6 @@
 }
 
 function handleReport(reportedMessage, reportReason) {
-<<<<<<< HEAD
-	let base_url = window.location.protocol + "//" + CONFIG.hostname;
-	if (CONFIG.port != "80") {
-		base_url += ":" + CONFIG.port;
-	}
-
-	fetch(`${base_url}/report`, {
-		method: "POST",
-		headers: {
-			"Content-Type": "application/json",
-		},
-		credentials: "same-origin",
-		body: JSON.stringify({
-			message: reportedMessage,
-			reason: reportReason,
-		}),
-	});
-}
-
-function Message({ text, caller, actor, isSelf, onReply }) {
-	const [isEditMode, setEditMode] = React.useState(false);
-	const [isReportMode, setReportMode] = React.useState(false);
-	const [reportReason, setReportReason] = React.useState("");
-	const [isReported, setReported] = React.useState(false);
-
-	let classNames = "message type-dialogue ";
-	if (["tell", "say", "whisper"].includes(caller)) {
-		text = "&ldquo;" + text + "&rdquo;";
-		classNames = "message type-dialogue ";
-	}
-	classNames += isSelf ? "me" : "other";
-
-	if (isEditMode) {
-		return (
-			<div className={classNames}>
-				<div className="agent">
-					<span>{actor}</span>
-					{isSelf ? null : (
-						<React.Fragment>
-							<i className="fa fa-reply" onClick={() => onReply(actor)} />{" "}
-							<i
-								className="fa fa-commenting-o "
-								onClick={() => setEditMode(false)}
-							/>
-						</React.Fragment>
-					)}
-				</div>
-				<div style={{ opacity: 0, height: 1, pointerEvents: "none" }}>
-					{text}
-				</div>
-				<input className="edit-message" defaultValue={text} />
-				<button type="submit" onClick={() => setEditMode(false)}>
-					Suggest edit
-				</button>
-				<button type="submit" onClick={() => setEditMode(false)}>
-					Suggest edit
-				</button>
-			</div>
-		);
-	}
-
-	if (isReportMode) {
-		return (
-			<div className={classNames}>
-				<div className="agent">
-					<span>{actor}</span>
-				</div>
-				{text}
-				<div>
-					<b>Why are you reporting this message?</b>
-				</div>
-				<input
-					className="edit-message"
-					defaultValue={"Enter reason here"}
-					value={reportReason}
-					onChange={(evt) => setReportReason(evt.target.value)}
-				/>
-				<button
-					type="submit"
-					disabled={reportReason.length == 0}
-					onClick={() => {
-						handleReport(text, reportReason);
-						setReportReason("");
-						setReported(true);
-						setReportMode(false);
-					}}
-				>
-					Report
-				</button>
-				<button type="submit" onClick={() => setReportMode(false)}>
-					Cancel
-				</button>
-			</div>
-		);
-	}
-
-	if (isReported) {
-		return (
-			<div className={classNames}>
-				<div className="agent">
-					<span>{actor}</span>
-				</div>
-				<i>We have logged your report of this message</i>
-			</div>
-		);
-	}
-
-	return (
-		<div className={classNames}>
-			<div className="agent">
-				<span>{actor}</span>
-				{isSelf ? null : (
-					<React.Fragment>
-						<Tooltip title={`tell ${actor}...`} position="top">
-							<i className="fa fa-reply" onClick={() => onReply(actor)} />
-						</Tooltip>{" "}
-						{/* <Tooltip
-=======
   let base_url = window.location.protocol + "//" + CONFIG.hostname;
   if (CONFIG.port != "80") {
     base_url += ":" + CONFIG.port;
@@ -320,7 +182,6 @@
               <i className="fa fa-reply" onClick={() => onReply(actor)} />
             </Tooltip>{" "}
             {/* <Tooltip
->>>>>>> 40f81076
               title={`Do you think something else should have been said instead? Provide feedback via an edit...`}
               position="top"
             >
@@ -329,20 +190,6 @@
                 onClick={() => setEditMode(true)}
               />
             </Tooltip> */}
-<<<<<<< HEAD
-						<Tooltip
-							title={`Was this offensive or inappropriate? Click to report.`}
-							position="top"
-						>
-							<i className="fa fa-flag " onClick={() => setReportMode(true)} />
-						</Tooltip>
-					</React.Fragment>
-				)}
-			</div>
-			{text}
-		</div>
-	);
-=======
             <Tooltip
               title={`Was this offensive or inappropriate? Click to report.`}
               position="top"
@@ -355,7 +202,6 @@
       {text}
     </div>
   );
->>>>>>> 40f81076
 }
 
 function get_msg_actor(msg) {
@@ -393,42 +239,6 @@
 }
 
 function ConnectedApp() {
-<<<<<<< HEAD
-	const wsUrl = React.useMemo(
-		() => createWebSocketUrlFromBrowserUrl(window.location),
-		[]
-	);
-	const {
-		isErrored,
-		messages,
-		submitMessage,
-		persona,
-		location,
-		agents,
-		isFull,
-	} = useWSDataSource(wsUrl);
-
-	if (isErrored)
-		return (
-			<div style={{ textAlign: "center", marginTop: 30, fontSize: 30 }}>
-				Could not connect to the server.
-			</div>
-		);
-
-	if (messages.length === 0) {
-		return <LoadingScreen isFull={isFull} />;
-	}
-
-	return (
-		<Chat
-			messages={messages}
-			onSubmit={submitMessage}
-			persona={persona}
-			location={location}
-			agents={agents}
-		/>
-	);
-=======
   const wsUrl = React.useMemo(
     () => createWebSocketUrlFromBrowserUrl(window.location),
     []
@@ -463,7 +273,6 @@
       agents={agents}
     />
   );
->>>>>>> 40f81076
 }
 function Chat({ messages, onSubmit, persona, location, agents }) {
 	const [enteredText, setEnteredText] = React.useState("");
