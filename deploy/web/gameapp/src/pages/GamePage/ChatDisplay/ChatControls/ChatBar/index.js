/*****
 * Copyright (c) Meta Platforms, Inc. and affiliates.
 * This source code is licensed under the MIT license found in the
 * LICENSE file in the root directory of this source tree.
 */

/* REACT */
import React, { useState, useEffect } from "react";
/* REDUX */
import { useAppDispatch, useAppSelector } from "../../../../../app/hooks";
import { updateSelectedTip } from "../../../../../features/tutorials/tutorials-slice";
/* ---- REDUCER ACTIONS ---- */
import {
  updateChatText,
  updateIsSaying,
  updateTellTarget,
  updateSubmittedMessages,
} from "../../../../../features/chatInput/chatinput-slice";
/* STYLES */
import "./styles.css";
/* CUSTOM COMPONENTS */
import ChatButtons from "./ChatButtons";
import ChatInput from "./ChatInput";
import SendButton from "./SendButton";
import TutorialPopover from "../../../../../components/TutorialPopover";

import { getActionThemeColor } from "../../../../../app/theme";

// ChatInput - Component that renders chat bar along with Say/Do buttons and send button
const ChatBar = ({
  onSubmit,
  scrollToBottom,
  resetIdleTimer,
  chatInputRef,
<<<<<<< HEAD
  autoScrollToBottom
=======
>>>>>>> d8420d22
}) => {
  /* ------ REDUX STATE ------ */
  // CHAT STATE
  const chatText = useAppSelector((state) => state.chatInput.chatText);
  const isSaying = useAppSelector((state) => state.chatInput.isSaying);
  const tellTarget = useAppSelector((state) => state.chatInput.tellTarget);
  const submittedMessages = useAppSelector(
    (state) => state.chatInput.submittedMessages
  );
  //TUTORIAL;
  const inHelpMode = useAppSelector((state) => state.tutorials.inHelpMode);
  const selectedTip = useAppSelector((state) => state.tutorials.selectedTip);
  /* ----REDUX ACTIONS---- */
  // REDUX DISPATCH FUNCTION
  const dispatch = useAppDispatch();
  const setSelectedTip = (tipNumber) => {
    if (inHelpMode) {
      dispatch(updateSelectedTip(tipNumber));
    }
  };
  /*---------------LOCAL STATE----------------*/
  const [cycleMessagesPosition, setCycleMessagesPosition] = useState(0);
  /*---------------LIFECYCLE----------------*/
  useEffect(() => {
    setCycleMessagesPosition(submittedMessages.length);
  }, [submittedMessages]);

  /*---------------HANDLERS----------------*/
  const chatSubmissionHandler = (e) => {
    e.preventDefault();

    if (!inHelpMode) {
      let textSubmission;
      if (!!chatText) {
        if (tellTarget !== "") {
          textSubmission = `tell ${tellTarget} "${chatText}"`;
        } else if (isSaying) {
          textSubmission = `"${chatText}"`;
        } else {
          textSubmission = chatText;
        }
        dispatch(updateSubmittedMessages(chatText));
        onSubmit(textSubmission);
        dispatch(updateChatText(""));
        if(autoScrollToBottom){
        scrollToBottom();
<<<<<<< HEAD
        }
=======
>>>>>>> d8420d22
        chatInputRef.current.focus();
      }
    }
  };

  /*---------------HELPERS----------------*/
  const action = tellTarget ? "tell" : isSaying ? "say" : "do";

  return (
    <div
      className={`_chat-bar_ w-full rounded ${getActionThemeColor(
        "border",
        action
      )} border-2 p-2`}
    >
      <div className="flex flex-row items-stretch h-[45px]">
        <div className="flex-0">
          <ChatButtons chatInputRef={chatInputRef} />
        </div>
        <div className="flex-1 flex items-center pr-4">
          <ChatInput
            resetIdleTimer={resetIdleTimer}
            onSubmit={chatSubmissionHandler}
            chatInputRef={chatInputRef}
          />
        </div>
        <div className="flex-0 flex items-center">
          <SendButton
            action={action}
            resetIdleTimer={resetIdleTimer}
            scrollToBottom={scrollToBottom}
            onSubmit={onSubmit}
          />
        </div>
      </div>
    </div>
  );
};

export default ChatBar;

// <div className={classNames.chatbarContainer}>
// <form onSubmit={chatSubmissionHandler}>
//   <div className={classNames.chatbar}>
//     <div
//       className={`chatbox-button ${
//         tellTarget !== "" ? "tell" : isSaying ? "say" : "do"
//       } ${inHelpMode ? "active" : ""}`}
//       onClick={(e) => {
//         e.preventDefault();
//         if (inHelpMode) {
//           setSelectedTip(5);
//         } else {
//           toggleIsSaying();
//         }
//       }}
//     >
//       {tellTarget !== ""
//         ? `TELL ${formatTellTargetForButton(tellTarget)}`
//         : isSaying
//         ? "SAY"
//         : "DO"}
//       <TutorialPopover
//         tipNumber={5}
//         open={inHelpMode && selectedTip === 5}
//         position="right"
//       ></TutorialPopover>
//     </div>
//     <TutorialPopover
//       tipNumber={6}
//       open={inHelpMode && selectedTip === 6}
//       position="top"
//     >
//       <input
//         className={`chatbox-input ${inHelpMode ? "active" : ""}`}
//         value={chatText}
//         onClick={(e) => {
//           e.preventDefault();
//           if (inHelpMode) {
//             setSelectedTip(6);
//           }
//         }}
//         onChange={(e) => {
//           resetIdleTimer();
//           dispatch(updateChatText(e.target.value));
//         }}
//         onKeyDown={(e) => {
//           if (e.key == "`") {
//             e.preventDefault();
//             toggleIsSaying();
//           }
//           if (e.key == "ArrowUp") {
//             e.preventDefault();
//             if (inHelpMode) {
//               console.log(" HELP MODE ARROW UP KEY PRESS");
//               let nextTip = selectedTip + 1;
//               if (nextTip > 8) {
//                 nextTip = 0;
//               }
//               console.log("TIP CYCLE", nextTip);
//               setSelectedTip(nextTip);
//             } else {
//               if (submittedMessages.length > 0) {
//                 let updatedPosition = cycleMessagesPosition - 1;
//                 if (updatedPosition < 0) {
//                   updatedPosition = submittedMessages.length;
//                 }
//                 setCycleMessagesPosition(updatedPosition);
//                 dispatch(
//                   updateChatText(submittedMessages[updatedPosition])
//                 );
//               }
//             }
//           }
//           if (e.key == "ArrowDown") {
//             e.preventDefault();
//             if (inHelpMode) {
//               let lastTip = selectedTip - 1;
//               if (lastTip < 0) {
//                 lastTip = 8;
//               }
//               setSelectedTip(lastTip);
//             } else {
//               if (submittedMessages.length > 0) {
//                 let updatedPosition = cycleMessagesPosition + 1;
//                 if (updatedPosition >= submittedMessages.length) {
//                   updatedPosition = 0;
//                 }
//                 setCycleMessagesPosition(updatedPosition);
//                 dispatch(
//                   updateChatText(submittedMessages[updatedPosition])
//                 );
//               }
//             }
//           }
//           if (e.key === "Enter" && e.shiftKey) {
//             const prefix = e.target.value.startsWith('"') ? "" : '"';
//             const suffix = e.target.value.endsWith('"') ? "" : '"';
//             dispatch(
//               updateChatText(`${prefix} e.target.value ${suffix}`)
//             );
//           }
//         }}
//         placeholder={
//           isSaying
//             ? "Enter what you wish to say."
//             : "Enter what you wish to do here."
//         }
//       />
//     </TutorialPopover>
//   </div>
//   <div
//     className="chatbox-button send"
//     onClick={inHelpMode ? () => setSelectedTip(7) : chatSubmissionHandler}
//   >
//     <TutorialPopover
//       tipNumber={7}
//       open={inHelpMode && selectedTip === 7}
//       position="left"
//     ></TutorialPopover>
//     SEND
//   </div>
// </form>
// </div><|MERGE_RESOLUTION|>--- conflicted
+++ resolved
@@ -32,10 +32,7 @@
   scrollToBottom,
   resetIdleTimer,
   chatInputRef,
-<<<<<<< HEAD
-  autoScrollToBottom
-=======
->>>>>>> d8420d22
+  autoScrollToBottom,
 }) => {
   /* ------ REDUX STATE ------ */
   // CHAT STATE
@@ -80,12 +77,9 @@
         dispatch(updateSubmittedMessages(chatText));
         onSubmit(textSubmission);
         dispatch(updateChatText(""));
-        if(autoScrollToBottom){
-        scrollToBottom();
-<<<<<<< HEAD
+        if (autoScrollToBottom) {
+          scrollToBottom();
         }
-=======
->>>>>>> d8420d22
         chatInputRef.current.focus();
       }
     }
