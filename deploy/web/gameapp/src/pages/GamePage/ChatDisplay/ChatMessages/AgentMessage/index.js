--- conflicted
+++ resolved
@@ -26,15 +26,6 @@
 import TutorialPopover from "../../../../../components/TutorialPopover";
 /* CONFIG */
 import CONFIG from "../../../../../config.js";
-<<<<<<< HEAD
-/* UTIL */
-//handleReport - sends reported message and reras
-function handleReport(reportedMessage, reportReason) {
-  let base_url = window.location.protocol + "//" + CONFIG.hostname;
-  if (CONFIG.port !== "80") {
-    base_url += ":" + CONFIG.port;
-  }
-=======
 
 /* ICONS */
 import { BsFillStarFill } from "react-icons/bs";
@@ -48,7 +39,6 @@
   AiOutlineDislike,
   AiOutlineLike,
 } from "react-icons/ai";
->>>>>>> fe6d9625
 
 import { ChatBubble } from "../../../../../components/ChatBubble";
 
