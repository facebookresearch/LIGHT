.chatlog {
  width: 100%;
}
/*Message  */
.message {
  padding: 20px 10px 10px;
  clear: both;
  border: 1px solid rgb(201, 201, 201);
  margin: 5px;
  border-radius: 7px;
  text-align: center;
  position: relative;
  width: auto;
  max-width: 60%;
  /* font-size: 16px; */
}

<<<<<<< HEAD
/*
.message .agent {
  font-size: 13px;
  top: 0;
  left: 0;
  margin: -19px -10px 5px -10px;
  color: #666;
  font-style: italic;
}

.message .agent span {
  background-color: rgba(0, 0, 0, 0.07);
  padding: 1px 5px;
  border-top-left-radius: 7px;
  margin-right: 7px;
}
*/

#message-nameplate {
  font-family: fantasy;
  font-size: 13px;
=======
#message-nameplate {
  font-family: fantasy;
  font-size: 1em;
  margin-right: 50px;
>>>>>>> a46d00b5
  max-width: 80%;
  overflow-x: hidden;
}

.message.me {
  display: block;
  float: left;
}

.message.other {
  display: block;
  float: right;
}

.message-xp {
}
/* MESSAGE ICONS*/
.message-icon__container {
  display: flex;
  flex-direction: row;
  margin-right: 4px;
}
.message-icon {
  font-size: 2em;
}
#message-star {
  position: absolute;
  animation: shrink 1s normal;
  color: #ffe205;
  top: 3%;
  right: 5%;
  font-size: 2em;
}

#message-star-O {
  position: absolute;
  top: 5%;
  right: 1%;
  font-size: 2em;
}

#message-star__number {
  margin-right: 2em;
  display: inline;
  font-size: 1.25em;
  animation: 4s slide normal;
}

@keyframes shrink {
  0% {
    color: #ffe205;
    font-size: 10em;
    z-index: 100;
  }
  100% {
    color: #ffe205;
    text-shadow: 3px 0 0px #ffe205, 7px 0 0px #ffe205, 20 0 0px #edd205;
    font-size: 2em;
    z-index: 100;
  }
}

@keyframes slide {
  0% {
    opacity: 0;
  }
  100% {
    opacity: 1;
  }
}

@keyframes shine {
  0% {
    color: #ffe205;
    text-shadow: 0 0 3px #ffe205, 0 0 7px #ffe205, 0 0 20px #edd205;
  }
  50% {
    color: gold;
    text-shadow: 0 0 0px #ffe205, 0 0 0px #ffe205, 0 0 0px #edd205;
  }
  100% {
    color: #ffe205;
    text-shadow: 0 0 3px #ffe205, 0 0 7px #ffe205, 0 0 20px #edd205;
  }
}

/*SETTING MESSAGE*/
.message.type-setting {
  /* font-style: italic; */
  justify-content: center;
  background-color: #efefef;
  color: rgb(42, 42, 42);
  border: none;
  font-size: 18px;
  text-align: left;
  display: block;
  white-space: pre-wrap;
}

.message.type-setting p,
.message.type-setting .markdown-p {
  margin: 0 0px 10px 0px;
}

.message.type-setting p:last-child,
.message.type-setting .markdown-p:last-child {
  margin: 0 0px 0px 0px;
}

.message.type-dialogue {
  background-color: white;
  animation: popInChat 0.25s cubic-bezier(0, 0.5, 0, 1);
  box-shadow: 0 2px 2px #bbb;
  text-align: left;
  white-space: pre-line;
}

.message.type-action {
  background-color: white;
  animation: popInChat 0.25s cubic-bezier(0, 0.5, 0, 1);
  box-shadow: 0 2px 2px #bbb;
  text-align: left;
  color: #999;
  font-style: italic;
}

.message .agent {
  font-size: 13px;
  top: 0;
  left: 0;
  margin: -19px -10px 5px -10px;
  color: #666;
  font-style: italic;
  display: flex;
  justify-content: space-between;
}

.message .agent span {
  background-color: rgba(0, 0, 0, 0.07);
  padding: 1px 5px;
  border-top-left-radius: 7px;
  margin-right: 7px;
}

/* Soul Spawn Message  */
.soulspawn-container {
  display: block;
}

#soulspawn {
  background-color: #181ab1;
  border-style: groove;
  border-color: ivory;
  border-width: 0.5em;
  margin: auto;
}

.soulspawn-header {
  color: #fff;
  text-align: center;
  animation: pulse 1s ease-in-out infinite alternate;
  font-weight: bolder;
}

.soulspawn-subheader {
  text-decoration: underline;
  margin-bottom: 0;
  font-family: fantasy;
  font-weight: 900;
  font-size: 18px;
  color: #fff;
  text-align: center;
}

.soulspawn-text {
  color: #fff;
  text-align: center;
}

.soulspawn-star {
  text-align: center;
  text-shadow: 0 0 10px #fff, 0 0 20px #fff, 0 0 30px #eef079, 0 0 40px #eef079,
    0 0 50px #eef079, 0 0 60px #eef079, 0 0 70px #eef079;
}

/* Mission Success Message  */
.missionsuccess-container {
  display: flex;
  justify-content: center;
  height: 10em;
  width: 100%;
  z-index: 1;
}

#missionsuccess-header {
  color: black;
  z-index: 10;
  text-align: center;
  position: absolute;
  top: -6%;
  font-family: fantasy;
  font-weight: bolder;
}

.missionsuccess-star__container {
  position: relative;
  width: 10em;
  z-index: 3;
}

.missionsuccess-star {
  position: absolute;
  z-index: 1;
}

.missionsuccess-star__exp {
  position: absolute;
  z-index: 10;
  font-family: fantasy;
  color: white;
  top: 20%;
  left: 30%;
  text-align: center;
  text-shadow: 1px 1px 1px black;
}

.missionsuccess-banner {
  position: absolute;
  background-color: white;
  z-index: 4;
  top: 60%;
  left: 5%;
  box-shadow: 2px 2px 4px black;
  padding-top: 1px;
  margin: 0;
  width: 90%;
}

.missionsuccess-banner__text {
  color: black;
  z-index: 6;
  text-align: center;
  font-size: 11px;
}

/*HELP MESSAGE*/
.help-container {
  display: flex;
  justify-content: center;
  height: 48em;
  width: 100%;
  z-index: 1;
  margin-bottom: 6em;
}

.help-question__container {
  position: relative;
  z-index: 3;
  width: 40em;
}

.help-question {
  position: absolute;
  z-index: 1;
  left: 5%;
  top: 10%;
  font-size: 39em;
}

.help-content {
  color: black;
  z-index: 10;
  text-align: center;
  position: absolute;
  font-family: fantasy;
  font-weight: bolder;
  width: 40em;
  background-color: #0072ff;
  border-color: #0072ff;
  border-style: solid;
  border-width: 0.2em;
  opacity: 0.8;
  border-radius: 15px;
  overflow-y: hidden;
  box-shadow: 4px 4px 6px black;
}

.help-content__header {
  color: black;
  z-index: 6;
  text-align: center;
  font-size: 14px;
  background-color: #0072ff;
  width: 100%;
  z-index: 6;
  color: white;
  font-weight: bolder;
  margin: 0;
}

.help-content__entries {
  background-color: white;
  z-index: 7;
  height: 100%;
  width: 100%;
  padding-top: 2px;
  overflow-y: scroll;
}

.help-content__entry {
  color: black;
  z-index: 6;
  text-align: center;
  font-size: 16px;
  font-weight: bolder;
}

/* Inventory Message*/

.inventory-container {
  display: flex;
  justify-content: center;
  height: 20em;
  width: 100%;
  z-index: 1;
}

.inventory-bag__container {
  position: relative;
  width: 20em;
  z-index: 3;
}

.inventory-bag {
  position: absolute;
  z-index: 1;
  left: 5%;
}

.inventory-content {
  color: black;
  z-index: 10;
  text-align: center;
  position: absolute;
  font-family: fantasy;
  font-weight: bolder;
  width: 100%;
  height: 16em;
  background-color: white;
  border-color: #bf8315;
  border-style: solid;
  border-width: 0.2em;
  opacity: 0.7;
  border-radius: 15px;
  overflow-y: scroll;
  box-shadow: 4px 4px 6px black;
  padding-top: 2.5em;
}

.inventory-content__text {
  color: black;
  z-index: 6;
  text-align: center;
  font-size: 11px;
}
/*Status Message*/
.status-container {
  display: flex;
  justify-content: center;
  width: 100%;
  height: 25em;
  z-index: 1;
}

.status-heart__container {
  position: relative;
  width: 20em;
  z-index: 3;
}

.status-heart {
  position: absolute;
  z-index: 1;
  opacity: 0.8;
  left: 0.7em;
}

.status-content {
  position: absolute;
  z-index: 4;
  padding-top: 2.5em;
  margin: 0;
  width: 100%;
  height: 19em;
  border-color: red;
  border-width: 0.2em;
  border-style: solid;
  background-color: #efefef;
  opacity: 0.9;
  border-radius: 15px;
  overflow-y: hidden;
  box-shadow: 4px 4px 6px black;
}

.status-content__entry {
  color: black;
  z-index: 6;
  text-align: center;
  font-size: 14px;
  font-weight: bolder;
  padding-top: 1em;
}

/* Quest Message */
.quest-container {
  display: flex;
  justify-content: center;
  width: 100%;
  height: 20em;
  z-index: 1;
}

.quest-grail__container {
  position: relative;
  width: 20em;
  z-index: 3;
}

.quest-grail {
  position: absolute;
  z-index: 1;
  opacity: 0.7;
  left: 0.7em;
}

.quest-content {
  position: absolute;
  z-index: 4;
  padding-top: 2.5em;
  margin: 0;
  width: 100%;
  height: 16em;
  border-color: yellow;
  border-width: 0.2em;
  border-style: solid;
  background-color: white;
  opacity: 0.6;
  border-radius: 15px;
  overflow-y: hidden;
  box-shadow: 4px 4px 6px black;
}

.quest-content__entry {
  color: black;
  z-index: 6;
  text-align: center;
  font-size: 14px;
  font-weight: bolder;
  padding-top: 1em;
}

@media only screen and (max-width: 1224px) {
}

@media only screen and (max-width: 950px) {
  .message {
    font-size: 15px;
  }
  .message .agent {
    font-size: 8px;
  }
}

@media only screen and (max-width: 600px) {
  /*MESSAGE */
  .message {
    font-size: 11px;
  }
  .message .agent {
    font-size: 8px;
  }
  #message-nameplate {
    font-family: fantasy;
    font-size: 1em;
    margin-right: 50px;
    max-width: 80%;
    overflow-x: hidden;
  }
  /* SETTING MESSAGE */
  .message.type-setting {
    display: block;
    margin: auto 0 auto 0;
    font-size: 11px;
    text-align: center;
  }
  /* MESSAGE ICONS */
  .message-icon__container {
    display: flex;
    flex-direction: row;
  }
  .message-icon {
    font-size: 2em;
  }

  .message-star {
    position: absolute;
    animation: shrink 1s normal;
    color: #ffe205;
    top: 3%;
    right: 5%;
    font-size: 2em;
  }

  #message-star-O {
    position: absolute;
    top: 5%;
    right: 1%;
    font-size: 2em;
  }

  #message-star__number {
    margin-right: 2em;
    display: inline;
    font-size: 0.75em;
    animation: 4s slide normal;
  }
  /* STATUS MESSSAGE */
  .status-content {
    width: 98%;
    display: flex;
    flex-direction: column;

    overflow-x: hidden;
  }

  .status-content__entry {
    font-size: 11px;
  }
  /* INVENTORY MESSAGE*/
  .inventory-content {
    width: 98%;
    overflow-x: hidden;
  }

  .inventory-content__text {
    font-size: 11px;
  }
  /* QUEST MESSAGE*/
  .quest-content {
    width: 98%;
  }

  .quest-content__entry {
    font-size: 11px;
  }

  /* SOULSPAWN MESSAGE*/

  #soulspawn {
  }
  .soulspawn-header {
    font-size: 14px;
  }

  .soulspawn-subheader {
    font-size: 11px;
  }

  /* HELP MESSAGE*/
  .help-container {
    display: flex;
    justify-content: center;
    height: 35em;
    width: 100%;
    z-index: 1;
    margin-bottom: 6em;
  }

  .help-question__container {
    width: 100%;
  }

  .help-question {
    position: absolute;
    z-index: 1;
    left: 0%;
    top: 10%;
    font-size: 19em;
  }

  .help-content {
    color: black;
    z-index: 10;
    text-align: center;
    position: absolute;
    font-family: fantasy;
    font-weight: bolder;
    width: 98%;
    background-color: #0072ff;
    border-color: #0072ff;
    border-style: solid;
    border-width: 0.2em;
    opacity: 0.8;
    border-radius: 15px;
    overflow-y: hidden;
    box-shadow: 4px 4px 6px black;
  }
  .help-content__header {
    color: black;
    z-index: 6;
    text-align: center;
    font-size: 14px;
    background-color: #0072ff;
    width: 100%;
    z-index: 6;
    color: white;
    font-weight: bolder;
    margin: 0;
  }

  .help-content__entries {
    background-color: white;
    z-index: 7;
    height: 100%;
    width: 100%;
    padding-top: 2px;
    overflow-y: scroll;
  }

  .help-content__entry {
    color: black;
    z-index: 6;
    text-align: center;
    font-size: 10px;
    font-weight: bolder;
  }
}<|MERGE_RESOLUTION|>--- conflicted
+++ resolved
@@ -15,7 +15,7 @@
   /* font-size: 16px; */
 }
 
-<<<<<<< HEAD
+
 /*
 .message .agent {
   font-size: 13px;
@@ -37,12 +37,7 @@
 #message-nameplate {
   font-family: fantasy;
   font-size: 13px;
-=======
-#message-nameplate {
-  font-family: fantasy;
-  font-size: 1em;
   margin-right: 50px;
->>>>>>> a46d00b5
   max-width: 80%;
   overflow-x: hidden;
 }
