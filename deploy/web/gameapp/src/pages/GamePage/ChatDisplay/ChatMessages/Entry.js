import React from "react";

import "../../styles.css";

import Message from "./Message";
import InventoryMessage from "./InventoryMessage";
import MissionCompleteMessage from "./MissionCompleteMessage";
import HelpMessage from "./HelpMessage";
import SettingMessage from "./SettingMessage";
import SoulSpawnEventMessage from "./SoulSpawnEventMessage";
import StatusMessage from "./StatusMessage";

function get_msg_actor(msg) {
  if (msg.actors === undefined) {
    return msg.actor.node_id;
  } else {
    return msg.actors[0];
  }
}

const Entry = ({
  msg,
  onReply,
  agents,
  selfId,
  setPlayerXp,
  setPlayerGiftXp,
  playerGiftXp,
  playerXp,
  sessionGiftXpSpent,
  setSessionGiftXpSpent,
}) => {
  if (
    [
      "LookEvent",
      "GoEvent",
      "ExamineEvent",
      "ErrorEvent",
      "HelpEvent",
      "text",
<<<<<<< HEAD
      "InventoryEvent",
=======
      "HealthEvent",
>>>>>>> 73027b48
    ].includes(msg.caller) ||
    msg.caller === null
  ) {
    if (msg.caller == "HelpEvent") {
      return <HelpMessage text={msg.text} />;
    }
<<<<<<< HEAD
    if (msg.caller == "InventoryEvent") {
      return <InventoryMessage text={msg.text} />;
=======
    if (msg.caller == "HealthEvent") {
      return <StatusMessage text={msg.text} />;
>>>>>>> 73027b48
    } else {
      return <SettingMessage text={msg.text} />;
    }
  } else {
    var actor = get_msg_actor(msg);
    return (
      <>
        {msg.caller == "SoulSpawnEvent" ? (
          <SoulSpawnEventMessage text={msg.text} />
        ) : msg.questComplete ? (
          <MissionCompleteMessage xp={msg.xp} name={msg.text} />
        ) : (
          <Message
            text={msg.text}
            isSelf={msg.is_self || actor === selfId}
            actor={agents[actor]}
            onReply={onReply}
            xp={msg.xp}
            actorId={actor}
            eventId={msg.event_id}
            playerGiftXp={playerGiftXp}
            setPlayerGiftXp={setPlayerGiftXp}
            sessionGiftXpSpent={sessionGiftXpSpent}
            setSessionGiftXpSpent={setSessionGiftXpSpent}
          />
        )}
      </>
    );
  }
};
export default Entry;<|MERGE_RESOLUTION|>--- conflicted
+++ resolved
@@ -38,24 +38,17 @@
       "ErrorEvent",
       "HelpEvent",
       "text",
-<<<<<<< HEAD
       "InventoryEvent",
-=======
       "HealthEvent",
->>>>>>> 73027b48
     ].includes(msg.caller) ||
     msg.caller === null
   ) {
     if (msg.caller == "HelpEvent") {
       return <HelpMessage text={msg.text} />;
-    }
-<<<<<<< HEAD
-    if (msg.caller == "InventoryEvent") {
+    } else if (msg.caller == "InventoryEvent") {
       return <InventoryMessage text={msg.text} />;
-=======
-    if (msg.caller == "HealthEvent") {
+    } else if (msg.caller == "HealthEvent") {
       return <StatusMessage text={msg.text} />;
->>>>>>> 73027b48
     } else {
       return <SettingMessage text={msg.text} />;
     }
