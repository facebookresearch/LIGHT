--- conflicted
+++ resolved
@@ -97,20 +97,22 @@
     markPlayerAsIdle,
     isIdle,
   } = useWSDataSource(wsUrl);
-//ERROR PAGE
+  //ERROR PAGE
   if (isErrored && !isIdle)
     return (
       <div className="_connectionerror-container_ h-screen w-screen flex justify-center items-center">
         <div className="_connectionerror-text-container_  justify-center items-center">
-          <h1 className="_connectionerror-text_ text_ text-white text-center text-2xl">Could not connect to the server</h1>
+          <h1 className="_connectionerror-text_ text_ text-white text-center text-2xl">
+            Could not connect to the server
+          </h1>
         </div>
       </div>
     );
-//LOADING PAGE
+  //LOADING PAGE
   if (messages.length === 0) {
     return <LoadingPage isFull={isFull} />;
   }
-//GAME PAGE
+  //GAME PAGE
   return (
     <Chat
       messages={messages}
@@ -202,16 +204,12 @@
     if (persona) {
       let updatedXp = persona.xp;
       let updatedGiftXp = persona.giftXp;
-<<<<<<< HEAD
-=======
-      console.log("PERSONA XP:  ", updatedXp)
->>>>>>> cdbde7b6
       /* ----PLAYER INFO---- */
       dispatch(updatePersona(persona));
       dispatch(updateGiftXp(updatedGiftXp));
-      let defaultEmoji = "\u2753"
+      let defaultEmoji = "\u2753";
       if (persona === null || persona.name === null) return;
-      let characterEmoji = persona.emoji || defaultEmoji
+      let characterEmoji = persona.emoji || defaultEmoji;
       selectEmoji(characterEmoji);
       /* ---- INSTRUCTION MODAL---- !!!!!!!!!!!!!!!!!!!!!!!!!*/
       if (updatedXp <= 10) {
@@ -219,41 +217,32 @@
       }
     }
   }, [persona]);
-  
+
   useEffect(() => {
     /* ----SESSION INFO---- */
     /* SESSION XP */
     let sessionXpUpdate = 0;
     let totalXp = -1;
     messages.map((message) => {
-      if(message.caller === "SoulSpawnEvent"){
-        let {actor}= message;
+      if (message.caller === "SoulSpawnEvent") {
+        let { actor } = message;
         let initialXp = actor.xp;
-        if(totalXp == -1){
+        if (totalXp == -1) {
           totalXp = initialXp;
         }
-      }
-      else if (message.is_self && message.xp > 0 || message.questComplete)  {
+      } else if ((message.is_self && message.xp > 0) || message.questComplete) {
         sessionXpUpdate += message.xp;
-<<<<<<< HEAD
-      }else if (message.is_self) {
-=======
-      }else if (message.is_self && message.caller=== "SayEvent") {
->>>>>>> cdbde7b6
+      } else if (message.is_self && message.caller === "SayEvent") {
         sessionXpUpdate += 1;
       }
     });
-    console.log("SESSION XP UPDATES:  ", sessionXpUpdate)
-<<<<<<< HEAD
-    let newSessionXp = sessionXpUpdate - sessionXp;
-=======
+    console.log("SESSION XP UPDATES:  ", sessionXpUpdate);
     let newSessionXp = sessionXpUpdate;
->>>>>>> cdbde7b6
-    console.log("newSessionXp:  ", sessionXpUpdate)
+    console.log("newSessionXp:  ", sessionXpUpdate);
     let newGiftXp = newSessionXp / 4;
     if (newSessionXp > 0) {
       let updatedSessionXp = sessionXpUpdate;
-      console.log("updatedSessionXp:  ", updatedSessionXp)
+      console.log("updatedSessionXp:  ", updatedSessionXp);
       dispatch(updateSessionXp(updatedSessionXp));
     }
     if (newGiftXp >= 1) {
@@ -262,19 +251,10 @@
     }
     /* Total XP */
     totalXp += sessionXpUpdate;
-    dispatch(updateXp(totalXp))
+    dispatch(updateXp(totalXp));
   }, [messages]);
 
   /* UPDATE PLAYER XP */
-<<<<<<< HEAD
-  useEffect(() => {
-
-      let updatedXP = sessionXp;
-      console.log("TOTAL XP:  ", updatedXP)
-      dispatch(updateXp(updatedXP));
-  }, [sessionXp]);
-=======
->>>>>>> cdbde7b6
 
   //* GIFT XP UPDATES TO REDUX STORE */
   useEffect(() => {
@@ -311,7 +291,6 @@
     return () => clearInterval(timer);
   }, [idleTime]);
 
-
   // SCROLL TO BOTTOM UPON RECIEVING NEW MESSAGES
   useEffect(() => {
     scrollToBottom();
@@ -319,9 +298,9 @@
 
   /* EMOJI */
   useEffect(() => {
-    let defaultEmoji = "\u2753"
+    let defaultEmoji = "\u2753";
     if (persona === null || persona.name === null) return;
-    let characterEmoji = persona.emoji || defaultEmoji
+    let characterEmoji = persona.emoji || defaultEmoji;
     selectEmoji(characterEmoji);
   }, [persona]);
 
@@ -333,10 +312,7 @@
   }, [sessionGiftXpSpent]);
 
   return (
-    <div
-      className="_game-page_ w-screen h-screen"
-      onMouseMove={resetIdleTimer}
-    >
+    <div className="_game-page_ w-screen h-screen" onMouseMove={resetIdleTimer}>
       <div className="_gamepage-container_ w-full h-full flex flex-row ">
         <div className="_game-container_ w-full flex flex-row h-screen">
           <div className="_sidebar-container_ hidden sm:hidden md:flex md:flex-1 md:relative lg:flex-1 lg:relative xl:flex-1 xl:relative 2xl:flex-1 2xl:relative">
