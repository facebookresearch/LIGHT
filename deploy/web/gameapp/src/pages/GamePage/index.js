/*****
 * Copyright (c) Meta Platforms, Inc. and affiliates.
 * This source code is licensed under the MIT license found in the
 * LICENSE file in the root directory of this source tree.
 */

/* REACT */
import React, {
  useState,
  useEffect,
  useRef,
  useCallback,
  useMemo,
} from "react";
/* REDUX */
import { useAppDispatch, useAppSelector } from "../../app/hooks";
/* ---- REDUCER ACTIONS ---- */
import { updateAgents } from "../../features/agents/agents-slice.ts";
import { updateEmoji } from "../../features/playerInfo/emoji-slice";
import { updateLocation } from "../../features/playerInfo/location-slice.ts";
import { updatePersona } from "../../features/playerInfo/persona-slice.ts";
import { updateXp } from "../../features/playerInfo/xp-slice.ts";
import { updateGiftXp } from "../../features/playerInfo/giftxp-slice.ts";
import { updateSessionXp } from "../../features/sessionInfo/sessionxp-slice";
import { updateSessionEarnedGiftXp } from "../../features/sessionInfo/sessionearnedgiftxp-slice";
/* STYLES */
import "./styles.css";
import "react-tippy/dist/tippy.css";
import "emoji-mart/css/emoji-mart.css";
/* CUSTOM COMPONENTS */
//LOADING PAGE
import LoadingPage from "../../pages/LoadingPage";
//SOCKET
import { useWSDataSource } from "../../WebSockets/useWSDataSource";
import Sidebar from "./Sidebar";
import MobileDrawer from "../../components/MobileDrawer";
import ChatDisplay from "./ChatDisplay";
import ReportMessageModal from "../../components/Modals/ReportMessageModal";

/* CONFIG */
import CONFIG from "../../config.js";
/*  */
const idlenessTimoutTime = 300

//WEBSOCKET CONNECTION FUNCTION
const createWebSocketUrlFromBrowserUrl = (url) => {
  const wsProtocol = url.protocol === "https:" ? "wss" : "ws";
  const optionalServerHost = new URL(url).searchParams.get("server");
  let optionalGameId = new URL(url).searchParams.get("id");
  if (!optionalGameId) {
    optionalGameId = "";
  }
  if (optionalServerHost) {
    console.log("Using user-provided server hostname:", optionalServerHost);
  }

  let websocketURL =
    wsProtocol + "://" + (optionalServerHost || CONFIG.hostname);
  if (CONFIG.port !== "80") {
    websocketURL += ":" + CONFIG.port;
  }
  websocketURL += `/game${optionalGameId}/socket`;
  console.log("WS URL", websocketURL, "CONFIG", CONFIG);
  return websocketURL;
};

//MODEL ADDRESS HELPER FUNCTION
const getDataModelAddress = () => {
  return new URL(window.location).searchParams.get("builder");
};

//ConnectedApp - Creates socket and renders Chat Component upon successful connection to backend.
const ConnectedApp = () => {
  const wsUrl = useMemo(
    () => createWebSocketUrlFromBrowserUrl(window.location),
    []
  );
  const {
    isErrored,
    messages,
    submitMessage,
    persona,
    location,
    agents,
    isFull,
    disconnectFromSession,
    markPlayerAsIdle,
    isIdle,
  } = useWSDataSource(wsUrl);
<<<<<<< HEAD
//ERROR PAGE
=======
  //ERROR PAGE
>>>>>>> d8420d22
  if (isErrored && !isIdle)
    return (
      <div className="_connectionerror-container_ h-screen w-screen flex justify-center items-center">
        <div className="_connectionerror-text-container_  justify-center items-center">
<<<<<<< HEAD
          <h1 className="_connectionerror-text_ text_ text-white text-center text-2xl">Could not connect to the server</h1>
        </div>
      </div>
    );
//LOADING PAGE
  if (messages.length === 0) {
    return <LoadingPage isFull={isFull} />;
  }
//GAME PAGE
=======
          <h1 className="_connectionerror-text_ text_ text-white text-center text-2xl">
            Could not connect to the server
          </h1>
        </div>
      </div>
    );
  //LOADING PAGE
  if (messages.length === 0) {
    return <LoadingPage isFull={isFull} />;
  }
  //GAME PAGE
>>>>>>> d8420d22
  return (
    <Chat
      messages={messages}
      onSubmit={submitMessage}
      persona={persona}
      location={location}
      agents={agents}
      disconnectFromSession={disconnectFromSession}
      markPlayerAsIdle={markPlayerAsIdle}
    />
  );
};

//Chat - Renders game all all visual components
const Chat = ({
  messages,
  onSubmit,
  persona,
  location,
  agents,
  disconnectFromSession,
  markPlayerAsIdle,
}) => {
  /* REDUX DISPATCH FUNCTION */
  const dispatch = useAppDispatch();
  /* ------ REDUX STATE ------ */
  //MODAL STATE
  const showReportModal = useAppSelector(
    (state) => state.modals.showReportModal
  );
  //XP State
  const xp = useAppSelector((state) => state.xp.value);
  //GIFT XP STATE
  const giftXp = useAppSelector((state) => state.giftXp.value);
  //SESSION XP STATE
  const sessionXp = useAppSelector((state) => state.sessionXp.value);
  //SESSION GIFT XP STATE
  const sessionGiftXpSpent = useAppSelector(
    (state) => state.sessionSpentGiftXp.value
  );
  const sessionEarnedGiftXp = useAppSelector(
    (state) => state.sessionEarnedGiftXp.value
  );
  /* REDUX ACTIONS */
  const selectEmoji = (emoji) => dispatch(updateEmoji(emoji));

  /* ------ LOCAL STATE ------ */
  //IDLE STATE
  const [idleTime, setIdleTime] = useState(0);
  const [idle, setIdle] = useState(false);
  //CHAT TEXT STATE
  const chatContainerRef = useRef(null);
  const chatInputRef = useRef(null);
  // AGENT AND CHARACTER STATE
  const getEntityId = (agent) => agent.match(/\d+$/)[0];
  const dataModelHost = getDataModelAddress();
  //MOBILE DRAWER STATE
  const [isDrawerOpen, setIsDrawerOpen] = useState(false);
<<<<<<< HEAD
  //COMMAND HELP BUTTON
  const [showCommandHelp, setShowCommandHelp] = useState(false);
  
=======

>>>>>>> d8420d22
  const scrollToBottom = useCallback(
    () =>
      setTimeout(() => {
        if (chatContainerRef.current)
          chatContainerRef.current.scrollTop =
            chatContainerRef.current.scrollHeight;
      }, 0),
    [chatContainerRef]
  );
  /* UTILS */
  // getLocationState - returns current room and other characters in current room
  const getLocationState = (messages) => {
    var valid_messages = messages.filter(
      (m) => m.is_self !== true && m.caller !== null
    );
    if (valid_messages.length === 0) return [null, []];
    var lastMessage = valid_messages[valid_messages.length - 1];
    return {
      currentRoom: lastMessage.room_id,
      presentAgents: Object.keys(lastMessage.present_agent_ids),
    };
  };
  // resetIdleTimer - resets idleness state's current time
  const resetIdleTimer = () => {
    setIdleTime(0);
  };
<<<<<<< HEAD
  /* -----LIFE CYCLE---- */
=======
  /*  LIFE CYCLE */
>>>>>>> d8420d22
  /* PLAYER AND SESSION INFO UPDATES TO REDUX STORE */
  useEffect(() => {
    if (persona) {
      let updatedXp = persona.xp;
      let updatedGiftXp = persona.giftXp;
<<<<<<< HEAD
      console.log("PERSONA XP:  ", updatedXp)
      /* ----PLAYER INFO---- */
      dispatch(updatePersona(persona));
      dispatch(updateGiftXp(updatedGiftXp));
      let defaultEmoji = "\u2753"
      if (persona === null || persona.name === null) return;
      let characterEmoji = persona.emoji || defaultEmoji
      selectEmoji(characterEmoji);
      /* ---- INSTRUCTION MODAL---- */
=======
      /* ----PLAYER INFO---- */
      dispatch(updatePersona(persona));
      dispatch(updateGiftXp(updatedGiftXp));
      let defaultEmoji = "\u2753";
      if (persona === null || persona.name === null) return;
      let characterEmoji = persona.emoji || defaultEmoji;
      selectEmoji(characterEmoji);
      /* ---- INSTRUCTION MODAL---- !!!!!!!!!!!!!!!!!!!!!!!!!*/
>>>>>>> d8420d22
      if (updatedXp <= 10) {
        //NEW Tutorial triggers
      }
    }
  }, [persona]);
<<<<<<< HEAD
  
=======

>>>>>>> d8420d22
  useEffect(() => {
    /* ----SESSION INFO---- */
    /* SESSION XP */
    let sessionXpUpdate = 0;
    let totalXp = -1;
    messages.map((message) => {
<<<<<<< HEAD
      if(message.caller === "SoulSpawnEvent"){
        let {actor}= message;
        let initialXp = actor.xp;
        if(initialXp >0){
          sessionXpUpdate += initialXp;
        }
      }
      else if (message.is_self && message.xp > 0 || message.questComplete)  {
        sessionXpUpdate += message.xp;
      }else if (message.is_self && message.caller=== "SayEvent") {
        sessionXpUpdate += 1;
      }
    });
    console.log("SESSION XP UPDATES:  ", sessionXpUpdate)
    let newSessionXp = sessionXpUpdate - sessionXp;
    console.log("newSessionXp:  ", sessionXpUpdate)
    let newGiftXp = newSessionXp / 4;
    if (newSessionXp > 0) {
      let updatedSessionXp = sessionXpUpdate;
      console.log("updatedSessionXp:  ", updatedSessionXp)
=======
      if (message.caller === "SoulSpawnEvent") {
        let { actor } = message;
        let initialXp = actor.xp;
        if (totalXp == -1) {
          totalXp = initialXp;
        }
      } else if ((message.is_self && message.xp > 0) || message.questComplete) {
        sessionXpUpdate += message.xp;
      } else if (message.is_self && message.caller === "SayEvent") {
        sessionXpUpdate += 1;
      }
    });
    console.log("SESSION XP UPDATES:  ", sessionXpUpdate);
    let newSessionXp = sessionXpUpdate;
    console.log("newSessionXp:  ", sessionXpUpdate);
    let newGiftXp = newSessionXp / 4;
    if (newSessionXp > 0) {
      let updatedSessionXp = sessionXpUpdate;
      console.log("updatedSessionXp:  ", updatedSessionXp);
>>>>>>> d8420d22
      dispatch(updateSessionXp(updatedSessionXp));
    }
    if (newGiftXp >= 1) {
      let updatedSessionGiftXpEarned = sessionEarnedGiftXp + newGiftXp;
      dispatch(updateSessionEarnedGiftXp(updatedSessionGiftXpEarned));
    }
    /* Total XP */
    totalXp += sessionXpUpdate;
    dispatch(updateXp(totalXp));
  }, [messages]);

  /* UPDATE PLAYER XP */
<<<<<<< HEAD
  useEffect(() => {

      let updatedXP = sessionXp;
      console.log("TOTAL XP:  ", updatedXP)
      dispatch(updateXp(updatedXP));
  }, [sessionXp]);
=======
>>>>>>> d8420d22

  //* GIFT XP UPDATES TO REDUX STORE */
  useEffect(() => {
    if (sessionEarnedGiftXp >= 1 || sessionGiftXpSpent >= 1) {
      let updatedGiftXp = giftXp + sessionEarnedGiftXp - sessionGiftXpSpent;
      dispatch(updateGiftXp(updatedGiftXp));
    }
  }, [sessionEarnedGiftXp, sessionGiftXpSpent]);

  /* LOCATION UPDATES TO REDUX STORE */
  useEffect(() => {
    dispatch(updateLocation(location));
  }, [location]);

  /* AGENT UPDATES TO REDUX STORE */
  useEffect(() => {
    dispatch(updateAgents(agents));
  }, [agents]);

  /* IDLE TIMER */
  // Increases Idle time by one ever second and at 300 sets playerIdle state to true and disconnects user from session
  useEffect(() => {
    scrollToBottom();
    let timer = null;
    timer = setInterval(() => {
      setIdleTime((idleTime) => idleTime + 1);
    }, 1000);
    if (idleTime === idlenessTimoutTime) {
      markPlayerAsIdle();
      setIdle(true);
      clearInterval(timer);
      disconnectFromSession();
    }
    return () => clearInterval(timer);
  }, [idleTime]);

<<<<<<< HEAD

  // SCROLL TO BOTTOM UPON RECIEVING NEW MESSAGES

  /* EMOJI */
  useEffect(() => {
    let defaultEmoji = "\u2753"
    if (persona === null || persona.name === null) return;
    let characterEmoji = persona.emoji || defaultEmoji
=======
  // SCROLL TO BOTTOM UPON RECIEVING NEW MESSAGES
  useEffect(() => {
    scrollToBottom();
  }, [scrollToBottom, messages]);

  /* EMOJI */
  useEffect(() => {
    let defaultEmoji = "\u2753";
    if (persona === null || persona.name === null) return;
    let characterEmoji = persona.emoji || defaultEmoji;
>>>>>>> d8420d22
    selectEmoji(characterEmoji);
  }, [persona]);

  /* SESSION GIFT XP */
  useEffect(() => {
    if (sessionGiftXpSpent >= 1) {
      dispatch(updateGiftXp(giftXp + sessionEarnedGiftXp - sessionGiftXpSpent));
    }
  }, [sessionGiftXpSpent]);

<<<<<<< HEAD
  /* -----LIFE CYCLE END---- */

  /* ----HANDLERS---- */
  const commandHelpButtonClickHandler = ()=>{
    let updatedShowCommandHelp = !showCommandHelp;
    setShowCommandHelp(updatedShowCommandHelp);
  }

  return (
    <div
      className="_game-page_ w-screen h-screen"
      onMouseMove={resetIdleTimer}
    >
      <div className="_gamepage-container_ w-full h-full flex flex-row ">
        <div className="_game-container_ w-full flex flex-row h-screen">
          <div className="_sidebar-container_ hidden sm:hidden md:flex md:flex-1 md:relative lg:flex-1 lg:relative xl:flex-1 xl:relative 2xl:flex-1 2xl:relative">
            <Sidebar dataModelHost={dataModelHost} getEntityId={getEntityId} commandHelpButtonClickHandler={commandHelpButtonClickHandler} showCommandHelp={showCommandHelp}/>
=======
  return (
    <div className="_game-page_ w-screen h-screen" onMouseMove={resetIdleTimer}>
      <div className="_gamepage-container_ w-full h-full flex flex-row ">
        <div className="_game-container_ w-full flex flex-row h-screen">
          <div className="_sidebar-container_ hidden sm:hidden md:flex md:flex-1 md:relative lg:flex-1 lg:relative xl:flex-1 xl:relative 2xl:flex-1 2xl:relative">
            <Sidebar dataModelHost={dataModelHost} getEntityId={getEntityId} />
>>>>>>> d8420d22
          </div>
          <div className="_sidebar-mobile-container_ flex sm:flex md:hidden lg:hidden xl:hidden 2xl:hidden">
            <MobileDrawer
              isDrawerOpen={isDrawerOpen}
              closeDrawerFunction={() => setIsDrawerOpen(false)}
              openDrawerFunction={() => setIsDrawerOpen(true)}
            >
              <Sidebar
                dataModelHost={dataModelHost}
                getEntityId={getEntityId}
                commandHelpButtonClickHandler={commandHelpButtonClickHandler}
                showCommandHelp={showCommandHelp}
              />
            </MobileDrawer>
          </div>
          <div className="_chat-container_ overflow-x-hidden w-full flex-1 sm:flex-1 md:grow-[3] lg:grow-[3] xl:grow-[3] 2xl:grow-[3] h-full">
            <ChatDisplay
              messages={messages}
              onSubmit={onSubmit}
              persona={persona}
              location={location}
              agents={agents}
              getDataModelAddress={getDataModelAddress}
              getLocationState={getLocationState}
              idle={idle}
              resetIdleTimer={resetIdleTimer}
              chatInputRef={chatInputRef}
<<<<<<< HEAD
              showCommandHelp={showCommandHelp}
=======
>>>>>>> d8420d22
            />
          </div>
        </div>
      </div>
      <ReportMessageModal />
    </div>
  );
};

export default ConnectedApp;<|MERGE_RESOLUTION|>--- conflicted
+++ resolved
@@ -40,7 +40,7 @@
 /* CONFIG */
 import CONFIG from "../../config.js";
 /*  */
-const idlenessTimoutTime = 300
+const idlenessTimoutTime = 300;
 
 //WEBSOCKET CONNECTION FUNCTION
 const createWebSocketUrlFromBrowserUrl = (url) => {
@@ -87,26 +87,11 @@
     markPlayerAsIdle,
     isIdle,
   } = useWSDataSource(wsUrl);
-<<<<<<< HEAD
-//ERROR PAGE
-=======
   //ERROR PAGE
->>>>>>> d8420d22
   if (isErrored && !isIdle)
     return (
       <div className="_connectionerror-container_ h-screen w-screen flex justify-center items-center">
         <div className="_connectionerror-text-container_  justify-center items-center">
-<<<<<<< HEAD
-          <h1 className="_connectionerror-text_ text_ text-white text-center text-2xl">Could not connect to the server</h1>
-        </div>
-      </div>
-    );
-//LOADING PAGE
-  if (messages.length === 0) {
-    return <LoadingPage isFull={isFull} />;
-  }
-//GAME PAGE
-=======
           <h1 className="_connectionerror-text_ text_ text-white text-center text-2xl">
             Could not connect to the server
           </h1>
@@ -118,7 +103,6 @@
     return <LoadingPage isFull={isFull} />;
   }
   //GAME PAGE
->>>>>>> d8420d22
   return (
     <Chat
       messages={messages}
@@ -177,13 +161,9 @@
   const dataModelHost = getDataModelAddress();
   //MOBILE DRAWER STATE
   const [isDrawerOpen, setIsDrawerOpen] = useState(false);
-<<<<<<< HEAD
   //COMMAND HELP BUTTON
   const [showCommandHelp, setShowCommandHelp] = useState(false);
-  
-=======
-
->>>>>>> d8420d22
+
   const scrollToBottom = useCallback(
     () =>
       setTimeout(() => {
@@ -210,27 +190,13 @@
   const resetIdleTimer = () => {
     setIdleTime(0);
   };
-<<<<<<< HEAD
   /* -----LIFE CYCLE---- */
-=======
-  /*  LIFE CYCLE */
->>>>>>> d8420d22
   /* PLAYER AND SESSION INFO UPDATES TO REDUX STORE */
   useEffect(() => {
     if (persona) {
       let updatedXp = persona.xp;
       let updatedGiftXp = persona.giftXp;
-<<<<<<< HEAD
-      console.log("PERSONA XP:  ", updatedXp)
-      /* ----PLAYER INFO---- */
-      dispatch(updatePersona(persona));
-      dispatch(updateGiftXp(updatedGiftXp));
-      let defaultEmoji = "\u2753"
-      if (persona === null || persona.name === null) return;
-      let characterEmoji = persona.emoji || defaultEmoji
-      selectEmoji(characterEmoji);
-      /* ---- INSTRUCTION MODAL---- */
-=======
+      console.log("PERSONA XP:  ", updatedXp);
       /* ----PLAYER INFO---- */
       dispatch(updatePersona(persona));
       dispatch(updateGiftXp(updatedGiftXp));
@@ -238,46 +204,19 @@
       if (persona === null || persona.name === null) return;
       let characterEmoji = persona.emoji || defaultEmoji;
       selectEmoji(characterEmoji);
-      /* ---- INSTRUCTION MODAL---- !!!!!!!!!!!!!!!!!!!!!!!!!*/
->>>>>>> d8420d22
+      /* ---- INSTRUCTION MODAL---- */
       if (updatedXp <= 10) {
         //NEW Tutorial triggers
       }
     }
   }, [persona]);
-<<<<<<< HEAD
-  
-=======
-
->>>>>>> d8420d22
+
   useEffect(() => {
     /* ----SESSION INFO---- */
     /* SESSION XP */
     let sessionXpUpdate = 0;
     let totalXp = -1;
     messages.map((message) => {
-<<<<<<< HEAD
-      if(message.caller === "SoulSpawnEvent"){
-        let {actor}= message;
-        let initialXp = actor.xp;
-        if(initialXp >0){
-          sessionXpUpdate += initialXp;
-        }
-      }
-      else if (message.is_self && message.xp > 0 || message.questComplete)  {
-        sessionXpUpdate += message.xp;
-      }else if (message.is_self && message.caller=== "SayEvent") {
-        sessionXpUpdate += 1;
-      }
-    });
-    console.log("SESSION XP UPDATES:  ", sessionXpUpdate)
-    let newSessionXp = sessionXpUpdate - sessionXp;
-    console.log("newSessionXp:  ", sessionXpUpdate)
-    let newGiftXp = newSessionXp / 4;
-    if (newSessionXp > 0) {
-      let updatedSessionXp = sessionXpUpdate;
-      console.log("updatedSessionXp:  ", updatedSessionXp)
-=======
       if (message.caller === "SoulSpawnEvent") {
         let { actor } = message;
         let initialXp = actor.xp;
@@ -297,7 +236,6 @@
     if (newSessionXp > 0) {
       let updatedSessionXp = sessionXpUpdate;
       console.log("updatedSessionXp:  ", updatedSessionXp);
->>>>>>> d8420d22
       dispatch(updateSessionXp(updatedSessionXp));
     }
     if (newGiftXp >= 1) {
@@ -308,17 +246,6 @@
     totalXp += sessionXpUpdate;
     dispatch(updateXp(totalXp));
   }, [messages]);
-
-  /* UPDATE PLAYER XP */
-<<<<<<< HEAD
-  useEffect(() => {
-
-      let updatedXP = sessionXp;
-      console.log("TOTAL XP:  ", updatedXP)
-      dispatch(updateXp(updatedXP));
-  }, [sessionXp]);
-=======
->>>>>>> d8420d22
 
   //* GIFT XP UPDATES TO REDUX STORE */
   useEffect(() => {
@@ -355,27 +282,11 @@
     return () => clearInterval(timer);
   }, [idleTime]);
 
-<<<<<<< HEAD
-
-  // SCROLL TO BOTTOM UPON RECIEVING NEW MESSAGES
-
-  /* EMOJI */
-  useEffect(() => {
-    let defaultEmoji = "\u2753"
-    if (persona === null || persona.name === null) return;
-    let characterEmoji = persona.emoji || defaultEmoji
-=======
-  // SCROLL TO BOTTOM UPON RECIEVING NEW MESSAGES
-  useEffect(() => {
-    scrollToBottom();
-  }, [scrollToBottom, messages]);
-
   /* EMOJI */
   useEffect(() => {
     let defaultEmoji = "\u2753";
     if (persona === null || persona.name === null) return;
     let characterEmoji = persona.emoji || defaultEmoji;
->>>>>>> d8420d22
     selectEmoji(characterEmoji);
   }, [persona]);
 
@@ -386,32 +297,25 @@
     }
   }, [sessionGiftXpSpent]);
 
-<<<<<<< HEAD
   /* -----LIFE CYCLE END---- */
 
   /* ----HANDLERS---- */
-  const commandHelpButtonClickHandler = ()=>{
+  const commandHelpButtonClickHandler = () => {
     let updatedShowCommandHelp = !showCommandHelp;
     setShowCommandHelp(updatedShowCommandHelp);
-  }
-
-  return (
-    <div
-      className="_game-page_ w-screen h-screen"
-      onMouseMove={resetIdleTimer}
-    >
-      <div className="_gamepage-container_ w-full h-full flex flex-row ">
-        <div className="_game-container_ w-full flex flex-row h-screen">
-          <div className="_sidebar-container_ hidden sm:hidden md:flex md:flex-1 md:relative lg:flex-1 lg:relative xl:flex-1 xl:relative 2xl:flex-1 2xl:relative">
-            <Sidebar dataModelHost={dataModelHost} getEntityId={getEntityId} commandHelpButtonClickHandler={commandHelpButtonClickHandler} showCommandHelp={showCommandHelp}/>
-=======
+  };
+
   return (
     <div className="_game-page_ w-screen h-screen" onMouseMove={resetIdleTimer}>
       <div className="_gamepage-container_ w-full h-full flex flex-row ">
         <div className="_game-container_ w-full flex flex-row h-screen">
           <div className="_sidebar-container_ hidden sm:hidden md:flex md:flex-1 md:relative lg:flex-1 lg:relative xl:flex-1 xl:relative 2xl:flex-1 2xl:relative">
-            <Sidebar dataModelHost={dataModelHost} getEntityId={getEntityId} />
->>>>>>> d8420d22
+            <Sidebar
+              dataModelHost={dataModelHost}
+              getEntityId={getEntityId}
+              commandHelpButtonClickHandler={commandHelpButtonClickHandler}
+              showCommandHelp={showCommandHelp}
+            />
           </div>
           <div className="_sidebar-mobile-container_ flex sm:flex md:hidden lg:hidden xl:hidden 2xl:hidden">
             <MobileDrawer
@@ -439,10 +343,7 @@
               idle={idle}
               resetIdleTimer={resetIdleTimer}
               chatInputRef={chatInputRef}
-<<<<<<< HEAD
               showCommandHelp={showCommandHelp}
-=======
->>>>>>> d8420d22
             />
           </div>
         </div>
