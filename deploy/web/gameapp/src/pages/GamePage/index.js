/*****
 * Copyright (c) Meta Platforms, Inc. and affiliates.
 * This source code is licensed under the MIT license found in the
 * LICENSE file in the root directory of this source tree.
 */

/* REACT */
import React, {
  useState,
  useEffect,
  useRef,
  useCallback,
  useMemo,
} from "react";
/* REDUX */
import { useAppDispatch, useAppSelector } from "../../app/hooks";
/* ---- REDUCER ACTIONS ---- */
import { updateAgents } from "../../features/agents/agents-slice.ts";
import { updateEmoji } from "../../features/playerInfo/emoji-slice";
import { updateLocation } from "../../features/playerInfo/location-slice.ts";
import { updatePersona } from "../../features/playerInfo/persona-slice.ts";
import { updateXp } from "../../features/playerInfo/xp-slice.ts";
import { updateGiftXp } from "../../features/playerInfo/giftxp-slice.ts";
import { updateSessionXp } from "../../features/sessionInfo/sessionxp-slice";
import { updateSessionEarnedGiftXp } from "../../features/sessionInfo/sessionearnedgiftxp-slice";
/* STYLES */
import "./styles.css";
import "react-tippy/dist/tippy.css";
import "emoji-mart/css/emoji-mart.css";
/* CUSTOM COMPONENTS */
//LOADING PAGE
import LoadingPage from "../../pages/LoadingPage";
//SOCKET
import { useWSDataSource } from "../../WebSockets/useWSDataSource";
import Sidebar from "./Sidebar";
import MobileDrawer from "../../components/MobileDrawer";
import ChatDisplay from "./ChatDisplay";
import ReportMessageModal from "../../components/Modals/ReportMessageModal";

/* CONFIG */
import CONFIG from "../../config.js";
/*  */
const idlenessTimoutTime = 300;

//WEBSOCKET CONNECTION FUNCTION
const createWebSocketUrlFromBrowserUrl = (url) => {
  const wsProtocol = url.protocol === "https:" ? "wss" : "ws";
  const optionalServerHost = new URL(url).searchParams.get("server");
  let optionalGameId = new URL(url).searchParams.get("id");
  if (!optionalGameId) {
    optionalGameId = "";
  }
  if (optionalServerHost) {
    console.log("Using user-provided server hostname:", optionalServerHost);
  }

  let websocketURL =
    wsProtocol + "://" + (optionalServerHost || CONFIG.hostname);
  if (CONFIG.port !== "80") {
    websocketURL += ":" + CONFIG.port;
  }
  websocketURL += `/game${optionalGameId}/socket`;
  console.log("WS URL", websocketURL, "CONFIG", CONFIG);
  return websocketURL;
};

//MODEL ADDRESS HELPER FUNCTION
const getDataModelAddress = () => {
  return new URL(window.location).searchParams.get("builder");
};

//ConnectedApp - Creates socket and renders Chat Component upon successful connection to backend.
const ConnectedApp = () => {
  const wsUrl = useMemo(
    () => createWebSocketUrlFromBrowserUrl(window.location),
    []
  );
  const {
    isErrored,
    messages,
    submitMessage,
    persona,
    location,
    agents,
    isFull,
    disconnectFromSession,
    markPlayerAsIdle,
    isIdle,
  } = useWSDataSource(wsUrl);
<<<<<<< HEAD
//ERROR PAGE
=======
  //ERROR PAGE
>>>>>>> 88849b45
  if (isErrored && !isIdle)
    return (
      <div className="_connectionerror-container_ h-screen w-screen flex justify-center items-center">
        <div className="_connectionerror-text-container_  justify-center items-center">
<<<<<<< HEAD
          <h1 className="_connectionerror-text_ text_ text-white text-center text-2xl">Could not connect to the server</h1>
        </div>
      </div>
    );
//LOADING PAGE
  if (messages.length === 0) {
    return <LoadingPage isFull={isFull} />;
  }
//GAME PAGE
=======
          <h1 className="_connectionerror-text_ text_ text-white text-center text-2xl">
            Could not connect to the server
          </h1>
        </div>
      </div>
    );
  //LOADING PAGE
  if (messages.length === 0) {
    return <LoadingPage isFull={isFull} />;
  }
  //GAME PAGE
>>>>>>> 88849b45
  return (
    <Chat
      messages={messages}
      onSubmit={submitMessage}
      persona={persona}
      location={location}
      agents={agents}
      disconnectFromSession={disconnectFromSession}
      markPlayerAsIdle={markPlayerAsIdle}
    />
  );
};

//Chat - Renders game all all visual components
const Chat = ({
  messages,
  onSubmit,
  persona,
  location,
  agents,
  disconnectFromSession,
  markPlayerAsIdle,
}) => {
  /* REDUX DISPATCH FUNCTION */
  const dispatch = useAppDispatch();
  /* ------ REDUX STATE ------ */
  //MODAL STATE
  const showReportModal = useAppSelector(
    (state) => state.modals.showReportModal
  );
  //XP State
  const xp = useAppSelector((state) => state.xp.value);
  //GIFT XP STATE
  const giftXp = useAppSelector((state) => state.giftXp.value);
  //SESSION XP STATE
  const sessionXp = useAppSelector((state) => state.sessionXp.value);
  //SESSION GIFT XP STATE
  const sessionGiftXpSpent = useAppSelector(
    (state) => state.sessionSpentGiftXp.value
  );
  const sessionEarnedGiftXp = useAppSelector(
    (state) => state.sessionEarnedGiftXp.value
  );
  /* REDUX ACTIONS */
  const selectEmoji = (emoji) => dispatch(updateEmoji(emoji));

  /* ------ LOCAL STATE ------ */
  //IDLE STATE
  const [idleTime, setIdleTime] = useState(0);
  const [idle, setIdle] = useState(false);
  //CHAT TEXT STATE
  const chatContainerRef = useRef(null);
  const chatInputRef = useRef(null);
  // AGENT AND CHARACTER STATE
  const getEntityId = (agent) => agent.match(/\d+$/)[0];
  const dataModelHost = getDataModelAddress();
  //MOBILE DRAWER STATE
  const [isDrawerOpen, setIsDrawerOpen] = useState(false);
<<<<<<< HEAD
=======
  //COMMAND HELP BUTTON
  const [showCommandHelp, setShowCommandHelp] = useState(false);
>>>>>>> 88849b45

  const scrollToBottom = useCallback(
    () =>
      setTimeout(() => {
        if (chatContainerRef.current)
          chatContainerRef.current.scrollTop =
            chatContainerRef.current.scrollHeight;
      }, 0),
    [chatContainerRef]
  );
  /* UTILS */
  // getLocationState - returns current room and other characters in current room
  const getLocationState = (messages) => {
    var valid_messages = messages.filter(
      (m) => m.is_self !== true && m.caller !== null
    );
    if (valid_messages.length === 0) return [null, []];
    var lastMessage = valid_messages[valid_messages.length - 1];
    return {
      currentRoom: lastMessage.room_id,
      presentAgents: Object.keys(lastMessage.present_agent_ids),
    };
  };
  // resetIdleTimer - resets idleness state's current time
  const resetIdleTimer = () => {
    setIdleTime(0);
  };
<<<<<<< HEAD
  /*  LIFE CYCLE */
=======
  /* -----LIFE CYCLE---- */
>>>>>>> 88849b45
  /* PLAYER AND SESSION INFO UPDATES TO REDUX STORE */
  useEffect(() => {
    if (persona) {
      let updatedXp = persona.xp;
      let updatedGiftXp = persona.giftXp;
<<<<<<< HEAD
      console.log("PERSONA XP:  ", updatedXp)
      /* ----PLAYER INFO---- */
      dispatch(updatePersona(persona));
      dispatch(updateGiftXp(updatedGiftXp));
      let defaultEmoji = "\u2753"
      if (persona === null || persona.name === null) return;
      let characterEmoji = persona.emoji || defaultEmoji
      selectEmoji(characterEmoji);
      /* ---- INSTRUCTION MODAL---- !!!!!!!!!!!!!!!!!!!!!!!!!*/
=======
      console.log("PERSONA XP:  ", updatedXp);
      /* ----PLAYER INFO---- */
      dispatch(updatePersona(persona));
      dispatch(updateGiftXp(updatedGiftXp));
      let defaultEmoji = "\u2753";
      if (persona === null || persona.name === null) return;
      let characterEmoji = persona.emoji || defaultEmoji;
      selectEmoji(characterEmoji);
      /* ---- INSTRUCTION MODAL---- */
>>>>>>> 88849b45
      if (updatedXp <= 10) {
        //NEW Tutorial triggers
      }
    }
  }, [persona]);
<<<<<<< HEAD
  
=======

>>>>>>> 88849b45
  useEffect(() => {
    /* ----SESSION INFO---- */
    /* SESSION XP */
    let sessionXpUpdate = 0;
    let totalXp = -1;
    messages.map((message) => {
<<<<<<< HEAD
      if(message.caller === "SoulSpawnEvent"){
        let {actor}= message;
        let initialXp = actor.xp;
        if(totalXp == -1){
          totalXp = initialXp;
        }
      }
      else if (message.is_self && message.xp > 0 || message.questComplete)  {
        sessionXpUpdate += message.xp;
      }else if (message.is_self && message.caller=== "SayEvent") {
        sessionXpUpdate += 1;
      }
    });
    console.log("SESSION XP UPDATES:  ", sessionXpUpdate)
    let newSessionXp = sessionXpUpdate;
    console.log("newSessionXp:  ", sessionXpUpdate)
    let newGiftXp = newSessionXp / 4;
    if (newSessionXp > 0) {
      let updatedSessionXp = sessionXpUpdate;
      console.log("updatedSessionXp:  ", updatedSessionXp)
=======
      if (message.caller === "SoulSpawnEvent") {
        let { actor } = message;
        let initialXp = actor.xp;
        if (totalXp == -1) {
          totalXp = initialXp;
        }
      } else if ((message.is_self && message.xp > 0) || message.questComplete) {
        sessionXpUpdate += message.xp;
      } else if (message.is_self && message.caller === "SayEvent") {
        sessionXpUpdate += 1;
      }
    });
    console.log("SESSION XP UPDATES:  ", sessionXpUpdate);
    let newSessionXp = sessionXpUpdate;
    console.log("newSessionXp:  ", sessionXpUpdate);
    let newGiftXp = newSessionXp / 4;
    if (newSessionXp > 0) {
      let updatedSessionXp = sessionXpUpdate;
      console.log("updatedSessionXp:  ", updatedSessionXp);
>>>>>>> 88849b45
      dispatch(updateSessionXp(updatedSessionXp));
    }
    if (newGiftXp >= 1) {
      let updatedSessionGiftXpEarned = sessionEarnedGiftXp + newGiftXp;
      dispatch(updateSessionEarnedGiftXp(updatedSessionGiftXpEarned));
    }
    /* Total XP */
    totalXp += sessionXpUpdate;
<<<<<<< HEAD
    dispatch(updateXp(totalXp))
  }, [messages]);

  /* UPDATE PLAYER XP */

=======
    dispatch(updateXp(totalXp));
  }, [messages]);

>>>>>>> 88849b45
  //* GIFT XP UPDATES TO REDUX STORE */
  useEffect(() => {
    if (sessionEarnedGiftXp >= 1 || sessionGiftXpSpent >= 1) {
      let updatedGiftXp = giftXp + sessionEarnedGiftXp - sessionGiftXpSpent;
      dispatch(updateGiftXp(updatedGiftXp));
    }
  }, [sessionEarnedGiftXp, sessionGiftXpSpent]);

  /* LOCATION UPDATES TO REDUX STORE */
  useEffect(() => {
    dispatch(updateLocation(location));
  }, [location]);

  /* AGENT UPDATES TO REDUX STORE */
  useEffect(() => {
    dispatch(updateAgents(agents));
  }, [agents]);

  /* IDLE TIMER */
  // Increases Idle time by one ever second and at 300 sets playerIdle state to true and disconnects user from session
  useEffect(() => {
    scrollToBottom();
    let timer = null;
    timer = setInterval(() => {
      setIdleTime((idleTime) => idleTime + 1);
    }, 1000);
    if (idleTime === idlenessTimoutTime) {
      markPlayerAsIdle();
      setIdle(true);
      clearInterval(timer);
      disconnectFromSession();
    }
    return () => clearInterval(timer);
  }, [idleTime]);

<<<<<<< HEAD

  // SCROLL TO BOTTOM UPON RECIEVING NEW MESSAGES
  useEffect(() => {
    scrollToBottom();
  }, [scrollToBottom, messages]);

  /* EMOJI */
  useEffect(() => {
    let defaultEmoji = "\u2753"
    if (persona === null || persona.name === null) return;
    let characterEmoji = persona.emoji || defaultEmoji
=======
  /* EMOJI */
  useEffect(() => {
    let defaultEmoji = "\u2753";
    if (persona === null || persona.name === null) return;
    let characterEmoji = persona.emoji || defaultEmoji;
>>>>>>> 88849b45
    selectEmoji(characterEmoji);
  }, [persona]);

  /* SESSION GIFT XP */
  useEffect(() => {
    if (sessionGiftXpSpent >= 1) {
      dispatch(updateGiftXp(giftXp + sessionEarnedGiftXp - sessionGiftXpSpent));
    }
  }, [sessionGiftXpSpent]);

<<<<<<< HEAD
  return (
    <div
      className="_game-page_ w-screen h-screen"
      onMouseMove={resetIdleTimer}
    >
      <div className="_gamepage-container_ w-full h-full flex flex-row ">
        <div className="_game-container_ w-full flex flex-row h-screen">
          <div className="_sidebar-container_ hidden sm:hidden md:flex md:flex-1 md:relative lg:flex-1 lg:relative xl:flex-1 xl:relative 2xl:flex-1 2xl:relative">
            <Sidebar dataModelHost={dataModelHost} getEntityId={getEntityId} />
=======
  /* -----LIFE CYCLE END---- */

  /* ----HANDLERS---- */
  const commandHelpButtonClickHandler = () => {
    let updatedShowCommandHelp = !showCommandHelp;
    setShowCommandHelp(updatedShowCommandHelp);
  };

  return (
    <div className="_game-page_ w-screen h-screen" onMouseMove={resetIdleTimer}>
      <div className="_gamepage-container_ w-full h-full flex flex-row ">
        <div className="_game-container_ w-full flex flex-row h-screen">
          <div className="_sidebar-container_ hidden sm:hidden md:flex md:flex-1 md:relative lg:flex-1 lg:relative xl:flex-1 xl:relative 2xl:flex-1 2xl:relative">
            <Sidebar
              dataModelHost={dataModelHost}
              getEntityId={getEntityId}
              commandHelpButtonClickHandler={commandHelpButtonClickHandler}
              showCommandHelp={showCommandHelp}
            />
>>>>>>> 88849b45
          </div>
          <div className="_sidebar-mobile-container_ flex sm:flex md:hidden lg:hidden xl:hidden 2xl:hidden">
            <MobileDrawer
              isDrawerOpen={isDrawerOpen}
              closeDrawerFunction={() => setIsDrawerOpen(false)}
              openDrawerFunction={() => setIsDrawerOpen(true)}
            >
              <Sidebar
                dataModelHost={dataModelHost}
                getEntityId={getEntityId}
                commandHelpButtonClickHandler={commandHelpButtonClickHandler}
                showCommandHelp={showCommandHelp}
              />
            </MobileDrawer>
          </div>
          <div className="_chat-container_ overflow-x-hidden w-full flex-1 sm:flex-1 md:grow-[3] lg:grow-[3] xl:grow-[3] 2xl:grow-[3] h-full">
            <ChatDisplay
              messages={messages}
              onSubmit={onSubmit}
              persona={persona}
              location={location}
              agents={agents}
              getDataModelAddress={getDataModelAddress}
              getLocationState={getLocationState}
              idle={idle}
              resetIdleTimer={resetIdleTimer}
              chatInputRef={chatInputRef}
<<<<<<< HEAD
=======
              showCommandHelp={showCommandHelp}
>>>>>>> 88849b45
            />
          </div>
        </div>
      </div>
      <ReportMessageModal />
    </div>
  );
};

export default ConnectedApp;<|MERGE_RESOLUTION|>--- conflicted
+++ resolved
@@ -87,26 +87,11 @@
     markPlayerAsIdle,
     isIdle,
   } = useWSDataSource(wsUrl);
-<<<<<<< HEAD
-//ERROR PAGE
-=======
   //ERROR PAGE
->>>>>>> 88849b45
   if (isErrored && !isIdle)
     return (
       <div className="_connectionerror-container_ h-screen w-screen flex justify-center items-center">
         <div className="_connectionerror-text-container_  justify-center items-center">
-<<<<<<< HEAD
-          <h1 className="_connectionerror-text_ text_ text-white text-center text-2xl">Could not connect to the server</h1>
-        </div>
-      </div>
-    );
-//LOADING PAGE
-  if (messages.length === 0) {
-    return <LoadingPage isFull={isFull} />;
-  }
-//GAME PAGE
-=======
           <h1 className="_connectionerror-text_ text_ text-white text-center text-2xl">
             Could not connect to the server
           </h1>
@@ -118,7 +103,6 @@
     return <LoadingPage isFull={isFull} />;
   }
   //GAME PAGE
->>>>>>> 88849b45
   return (
     <Chat
       messages={messages}
@@ -177,11 +161,8 @@
   const dataModelHost = getDataModelAddress();
   //MOBILE DRAWER STATE
   const [isDrawerOpen, setIsDrawerOpen] = useState(false);
-<<<<<<< HEAD
-=======
   //COMMAND HELP BUTTON
   const [showCommandHelp, setShowCommandHelp] = useState(false);
->>>>>>> 88849b45
 
   const scrollToBottom = useCallback(
     () =>
@@ -209,27 +190,12 @@
   const resetIdleTimer = () => {
     setIdleTime(0);
   };
-<<<<<<< HEAD
-  /*  LIFE CYCLE */
-=======
   /* -----LIFE CYCLE---- */
->>>>>>> 88849b45
   /* PLAYER AND SESSION INFO UPDATES TO REDUX STORE */
   useEffect(() => {
     if (persona) {
       let updatedXp = persona.xp;
       let updatedGiftXp = persona.giftXp;
-<<<<<<< HEAD
-      console.log("PERSONA XP:  ", updatedXp)
-      /* ----PLAYER INFO---- */
-      dispatch(updatePersona(persona));
-      dispatch(updateGiftXp(updatedGiftXp));
-      let defaultEmoji = "\u2753"
-      if (persona === null || persona.name === null) return;
-      let characterEmoji = persona.emoji || defaultEmoji
-      selectEmoji(characterEmoji);
-      /* ---- INSTRUCTION MODAL---- !!!!!!!!!!!!!!!!!!!!!!!!!*/
-=======
       console.log("PERSONA XP:  ", updatedXp);
       /* ----PLAYER INFO---- */
       dispatch(updatePersona(persona));
@@ -239,45 +205,18 @@
       let characterEmoji = persona.emoji || defaultEmoji;
       selectEmoji(characterEmoji);
       /* ---- INSTRUCTION MODAL---- */
->>>>>>> 88849b45
       if (updatedXp <= 10) {
         //NEW Tutorial triggers
       }
     }
   }, [persona]);
-<<<<<<< HEAD
-  
-=======
-
->>>>>>> 88849b45
+
   useEffect(() => {
     /* ----SESSION INFO---- */
     /* SESSION XP */
     let sessionXpUpdate = 0;
     let totalXp = -1;
     messages.map((message) => {
-<<<<<<< HEAD
-      if(message.caller === "SoulSpawnEvent"){
-        let {actor}= message;
-        let initialXp = actor.xp;
-        if(totalXp == -1){
-          totalXp = initialXp;
-        }
-      }
-      else if (message.is_self && message.xp > 0 || message.questComplete)  {
-        sessionXpUpdate += message.xp;
-      }else if (message.is_self && message.caller=== "SayEvent") {
-        sessionXpUpdate += 1;
-      }
-    });
-    console.log("SESSION XP UPDATES:  ", sessionXpUpdate)
-    let newSessionXp = sessionXpUpdate;
-    console.log("newSessionXp:  ", sessionXpUpdate)
-    let newGiftXp = newSessionXp / 4;
-    if (newSessionXp > 0) {
-      let updatedSessionXp = sessionXpUpdate;
-      console.log("updatedSessionXp:  ", updatedSessionXp)
-=======
       if (message.caller === "SoulSpawnEvent") {
         let { actor } = message;
         let initialXp = actor.xp;
@@ -297,7 +236,6 @@
     if (newSessionXp > 0) {
       let updatedSessionXp = sessionXpUpdate;
       console.log("updatedSessionXp:  ", updatedSessionXp);
->>>>>>> 88849b45
       dispatch(updateSessionXp(updatedSessionXp));
     }
     if (newGiftXp >= 1) {
@@ -306,17 +244,9 @@
     }
     /* Total XP */
     totalXp += sessionXpUpdate;
-<<<<<<< HEAD
-    dispatch(updateXp(totalXp))
-  }, [messages]);
-
-  /* UPDATE PLAYER XP */
-
-=======
     dispatch(updateXp(totalXp));
   }, [messages]);
 
->>>>>>> 88849b45
   //* GIFT XP UPDATES TO REDUX STORE */
   useEffect(() => {
     if (sessionEarnedGiftXp >= 1 || sessionGiftXpSpent >= 1) {
@@ -352,25 +282,11 @@
     return () => clearInterval(timer);
   }, [idleTime]);
 
-<<<<<<< HEAD
-
-  // SCROLL TO BOTTOM UPON RECIEVING NEW MESSAGES
-  useEffect(() => {
-    scrollToBottom();
-  }, [scrollToBottom, messages]);
-
-  /* EMOJI */
-  useEffect(() => {
-    let defaultEmoji = "\u2753"
-    if (persona === null || persona.name === null) return;
-    let characterEmoji = persona.emoji || defaultEmoji
-=======
   /* EMOJI */
   useEffect(() => {
     let defaultEmoji = "\u2753";
     if (persona === null || persona.name === null) return;
     let characterEmoji = persona.emoji || defaultEmoji;
->>>>>>> 88849b45
     selectEmoji(characterEmoji);
   }, [persona]);
 
@@ -381,17 +297,6 @@
     }
   }, [sessionGiftXpSpent]);
 
-<<<<<<< HEAD
-  return (
-    <div
-      className="_game-page_ w-screen h-screen"
-      onMouseMove={resetIdleTimer}
-    >
-      <div className="_gamepage-container_ w-full h-full flex flex-row ">
-        <div className="_game-container_ w-full flex flex-row h-screen">
-          <div className="_sidebar-container_ hidden sm:hidden md:flex md:flex-1 md:relative lg:flex-1 lg:relative xl:flex-1 xl:relative 2xl:flex-1 2xl:relative">
-            <Sidebar dataModelHost={dataModelHost} getEntityId={getEntityId} />
-=======
   /* -----LIFE CYCLE END---- */
 
   /* ----HANDLERS---- */
@@ -411,7 +316,6 @@
               commandHelpButtonClickHandler={commandHelpButtonClickHandler}
               showCommandHelp={showCommandHelp}
             />
->>>>>>> 88849b45
           </div>
           <div className="_sidebar-mobile-container_ flex sm:flex md:hidden lg:hidden xl:hidden 2xl:hidden">
             <MobileDrawer
@@ -439,10 +343,7 @@
               idle={idle}
               resetIdleTimer={resetIdleTimer}
               chatInputRef={chatInputRef}
-<<<<<<< HEAD
-=======
               showCommandHelp={showCommandHelp}
->>>>>>> 88849b45
             />
           </div>
         </div>
