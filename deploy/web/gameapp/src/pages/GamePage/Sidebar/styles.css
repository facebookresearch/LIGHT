--- conflicted
+++ resolved
@@ -4,13 +4,10 @@
  * LICENSE file in the root directory of this source tree.
  */
 
-<<<<<<< HEAD
-=======
 .__command-help-button-text__.active {
   animation: pulse 1s ease-in-out infinite alternate;
 }
 
->>>>>>> 88849b45
 .__sidebar__ {
   -ms-overflow-style: none; /* IE and Edge */
   scrollbar-width: none; /* Firefox */
