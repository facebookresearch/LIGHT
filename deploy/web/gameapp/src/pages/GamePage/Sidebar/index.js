--- conflicted
+++ resolved
@@ -59,8 +59,6 @@
   return (
     <div className="__sidebar__  h-full">
       <SideBarHeader />
-<<<<<<< HEAD
-=======
       <div className="__sidebar-button-box__ w-full flex flex-row justify-end items-center pr-2">
         <div
           className={`__command-help-button__ bg-accent p-1 rounded cursor-pointer drop-shadow-md`}
@@ -75,7 +73,6 @@
           </p>
         </div>
       </div>
->>>>>>> 88849b45
       <div className={`__sidebar-body__  overflow-y-scroll h-5/6`}>
         <div
           className={cx("icon", { editing: showEmojiPicker })}
