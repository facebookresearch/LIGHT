/*****
 * Copyright (c) Meta Platforms, Inc. and affiliates.
 * This source code is licensed under the MIT license found in the
 * LICENSE file in the root directory of this source tree.
 */
/* REACT */
import React from "react";
/* THEME */
import { getActionThemeColor } from "../../app/theme";

interface Props {
  align: "left" | "right";
  action: string;
  actor: string;
  mobile: boolean;
  children: React.ReactNode;
}

// ChatBubbleTail - Renders chat bubble tail aligned properly
function ChatBubbleTail({
  align,
  action,
}: {
  align: "left" | "right";
  action: string;
}) {
  const polygon =
    align === "left" ? "100 0, 100 100, 20 50" : "0 0, 0 100, 80 50";

  return (
    <div className={`_chat-tail-container_ w-3 h-3 ${align === "left" ? "ml-2" : "mr-2"}`}>
      <svg id="triangle" viewBox="0 0 100 100">
        <polygon
          points={polygon}
          className={getActionThemeColor("fill", action)}
        />
      </svg>
    </div>
  );
}

// CharacterName - Renders character name plate styled and oriented based on source
function CharacterName({
  action,
  align,
  name,
  mobile
}: {
  action:string;
  mobile: boolean;
  name: string;
  align: "left" | "right";
}) {
  return (
    <div
      className={`_nameplate-container_ flex ${
        align === "left" ? "justify-start" : "justify-end"}`}
      >
      <p className={`_nameplate-text_ max-w-[100px] text-md font-semibold break-words truncate ${ !mobile || action==="say" || action==="do" ? "text-white" : "text-black"}`}>
        {name}
      </p>
    </div>
  );
}

// ChatBubble - renders chatbubble component with children prop as bubble content
export function ChatBubble({
  align = "left",
  action = "default",
  actor,
  children,
}: Props) {
  return (
    <>
      <div
        className={`_chatbubble-container_ ${
          align === "left" ? "justify-start" : "justify-end"
        } hidden sm:hidden md:flex lg:flex xl:flex 2xl:flex flex-row items-center `}
      >
        {align === "left" && <CharacterName name={actor} align={align} action={action} mobile={false}/>}
        {align === "left" && <ChatBubbleTail align={align} action={action} />}
        <div
<<<<<<< HEAD
          className={`_chat_bubble_ w-full min-w-[10%] flex relative p-4 min-h-[50px] font-medium overflow-hidden  z-10
=======
          className={`_chat_bubble_ w-full min-w-[10%] flex relative p-4 min-h-[50px] font-medium overflow-hidden 
>>>>>>> d8420d22
        ${getActionThemeColor("bg", action)} ${getActionThemeColor(
            "text",
            action
          )}
        rounded-md flex flex-row justify-center items-center`}
        >
          <div className="_chatbubble-body_ w-full ">{children}</div>
        </div>
        {align === "right" && <ChatBubbleTail align={align} action={action} />}
        {align === "right" && <CharacterName name={actor} align={align} action={action} mobile={false} />}
      </div>
      <div
        className={`_mobile-chatbubble-row_ flex flex-row items-center ${
          align === "left" ? "justify-start" : "justify-end"
        } sm:flex md:hidden lg:hidden xl:hidden 2xl:hidden`}
      >
        <div
          className={`_mobile-chatbubble-container_ w-full overflow-hidden flex justify-center items-center p-4 min-h-[50px] font-medium
        ${getActionThemeColor("bg", action)} ${getActionThemeColor(
            "text",
            action
          )}
<<<<<<< HEAD
        rounded-md z-10`}
=======
        rounded-md`}
>>>>>>> d8420d22
        >
          <div className="_mobile-chatbubble-body_ w-full">
            <div
              className={`_mobile-chatbubble-nameplate-container_ w-full flex${
                align === "left" ? "justify-start" : "justify-end"
              }`}
            >
              <CharacterName name={actor} align={align} action={action} mobile={true} />
            </div>
            <div className={`_mobile-chatbubble-body_ w-full ${align === "left" ? "text-left": "text-right"}`}>{children}</div>
          </div>
        </div>
      </div>
    </>
  );
}<|MERGE_RESOLUTION|>--- conflicted
+++ resolved
@@ -28,7 +28,11 @@
     align === "left" ? "100 0, 100 100, 20 50" : "0 0, 0 100, 80 50";
 
   return (
-    <div className={`_chat-tail-container_ w-3 h-3 ${align === "left" ? "ml-2" : "mr-2"}`}>
+    <div
+      className={`_chat-tail-container_ w-3 h-3 ${
+        align === "left" ? "ml-2" : "mr-2"
+      }`}
+    >
       <svg id="triangle" viewBox="0 0 100 100">
         <polygon
           points={polygon}
@@ -44,9 +48,9 @@
   action,
   align,
   name,
-  mobile
+  mobile,
 }: {
-  action:string;
+  action: string;
   mobile: boolean;
   name: string;
   align: "left" | "right";
@@ -54,9 +58,16 @@
   return (
     <div
       className={`_nameplate-container_ flex ${
-        align === "left" ? "justify-start" : "justify-end"}`}
+        align === "left" ? "justify-start" : "justify-end"
+      }`}
+    >
+      <p
+        className={`_nameplate-text_ max-w-[100px] text-md font-semibold break-words truncate ${
+          !mobile || action === "say" || action === "do"
+            ? "text-white"
+            : "text-black"
+        }`}
       >
-      <p className={`_nameplate-text_ max-w-[100px] text-md font-semibold break-words truncate ${ !mobile || action==="say" || action==="do" ? "text-white" : "text-black"}`}>
         {name}
       </p>
     </div>
@@ -77,14 +88,17 @@
           align === "left" ? "justify-start" : "justify-end"
         } hidden sm:hidden md:flex lg:flex xl:flex 2xl:flex flex-row items-center `}
       >
-        {align === "left" && <CharacterName name={actor} align={align} action={action} mobile={false}/>}
+        {align === "left" && (
+          <CharacterName
+            name={actor}
+            align={align}
+            action={action}
+            mobile={false}
+          />
+        )}
         {align === "left" && <ChatBubbleTail align={align} action={action} />}
         <div
-<<<<<<< HEAD
-          className={`_chat_bubble_ w-full min-w-[10%] flex relative p-4 min-h-[50px] font-medium overflow-hidden  z-10
-=======
-          className={`_chat_bubble_ w-full min-w-[10%] flex relative p-4 min-h-[50px] font-medium overflow-hidden 
->>>>>>> d8420d22
+          className={`_chat_bubble_ w-full min-w-[10%] flex relative p-4 min-h-[50px] font-medium overflow-hidden
         ${getActionThemeColor("bg", action)} ${getActionThemeColor(
             "text",
             action
@@ -94,7 +108,14 @@
           <div className="_chatbubble-body_ w-full ">{children}</div>
         </div>
         {align === "right" && <ChatBubbleTail align={align} action={action} />}
-        {align === "right" && <CharacterName name={actor} align={align} action={action} mobile={false} />}
+        {align === "right" && (
+          <CharacterName
+            name={actor}
+            align={align}
+            action={action}
+            mobile={false}
+          />
+        )}
       </div>
       <div
         className={`_mobile-chatbubble-row_ flex flex-row items-center ${
@@ -107,11 +128,7 @@
             "text",
             action
           )}
-<<<<<<< HEAD
-        rounded-md z-10`}
-=======
         rounded-md`}
->>>>>>> d8420d22
         >
           <div className="_mobile-chatbubble-body_ w-full">
             <div
@@ -119,9 +136,20 @@
                 align === "left" ? "justify-start" : "justify-end"
               }`}
             >
-              <CharacterName name={actor} align={align} action={action} mobile={true} />
+              <CharacterName
+                name={actor}
+                align={align}
+                action={action}
+                mobile={true}
+              />
             </div>
-            <div className={`_mobile-chatbubble-body_ w-full ${align === "left" ? "text-left": "text-right"}`}>{children}</div>
+            <div
+              className={`_mobile-chatbubble-body_ w-full ${
+                align === "left" ? "text-left" : "text-right"
+              }`}
+            >
+              {children}
+            </div>
           </div>
         </div>
       </div>
