/*****
 * Copyright (c) Meta Platforms, Inc. and affiliates.
 * This source code is licensed under the MIT license found in the
 * LICENSE file in the root directory of this source tree.
 */
/* REACT */
import React from "react";
/* THEME */
import { getActionThemeColor } from "../../app/theme";

interface Props {
  align: "left" | "right";
  action: string;
  actor: string;
  mobile: boolean;
  children: React.ReactNode;
}

// ChatBubbleTail - Renders chat bubble tail aligned properly
function ChatBubbleTail({
  align,
  action,
}: {
  align: "left" | "right";
  action: string;
}) {
  const polygon =
    align === "left" ? "100 0, 100 100, 20 50" : "0 0, 0 100, 80 50";

  return (
<<<<<<< HEAD
    <div className={`_chat-tail-container_ w-3 h-3 ${align === "left" ? "ml-2" : "mr-2"}`}>
=======
    <div
      className={`_chat-tail-container_ w-3 h-3 ${
        align === "left" ? "ml-2" : "mr-2"
      }`}
    >
>>>>>>> 88849b45
      <svg id="triangle" viewBox="0 0 100 100">
        <polygon
          points={polygon}
          className={getActionThemeColor("fill", action)}
        />
      </svg>
    </div>
  );
}

// CharacterName - Renders character name plate styled and oriented based on source
function CharacterName({
  action,
  align,
  name,
<<<<<<< HEAD
  mobile
}: {
  action:string;
=======
  mobile,
}: {
  action: string;
>>>>>>> 88849b45
  mobile: boolean;
  name: string;
  align: "left" | "right";
}) {
  return (
    <div
      className={`_nameplate-container_ flex ${
<<<<<<< HEAD
        align === "left" ? "justify-start" : "justify-end"}`}
      >
      <p className={`_nameplate-text_ max-w-[100px] text-md font-semibold break-words truncate ${ !mobile || action==="say" || action==="do" ? "text-white" : "text-black"}`}>
=======
        align === "left" ? "justify-start" : "justify-end"
      }`}
    >
      <p
        className={`_nameplate-text_ max-w-[100px] text-md font-semibold break-words truncate ${
          !mobile || action === "say" || action === "do"
            ? "text-white"
            : "text-black"
        }`}
      >
>>>>>>> 88849b45
        {name}
      </p>
    </div>
  );
}

// ChatBubble - renders chatbubble component with children prop as bubble content
export function ChatBubble({
  align = "left",
  action = "default",
  actor,
  children,
}: Props) {
  return (
    <>
      <div
        className={`_chatbubble-container_ ${
          align === "left" ? "justify-start" : "justify-end"
        } hidden sm:hidden md:flex lg:flex xl:flex 2xl:flex flex-row items-center `}
      >
<<<<<<< HEAD
        {align === "left" && <CharacterName name={actor} align={align} action={action} mobile={false}/>}
        {align === "left" && <ChatBubbleTail align={align} action={action} />}
        <div
          className={`_chat_bubble_ w-full min-w-[10%] flex relative p-4 min-h-[50px] font-medium overflow-hidden 
=======
        {align === "left" && (
          <CharacterName
            name={actor}
            align={align}
            action={action}
            mobile={false}
          />
        )}
        {align === "left" && <ChatBubbleTail align={align} action={action} />}
        <div
          className={`_chat_bubble_ w-full min-w-[10%] flex relative p-4 min-h-[50px] font-medium overflow-hidden
>>>>>>> 88849b45
        ${getActionThemeColor("bg", action)} ${getActionThemeColor(
            "text",
            action
          )}
        rounded-md flex flex-row justify-center items-center`}
        >
          <div className="_chatbubble-body_ w-full ">{children}</div>
        </div>
        {align === "right" && <ChatBubbleTail align={align} action={action} />}
<<<<<<< HEAD
        {align === "right" && <CharacterName name={actor} align={align} action={action} mobile={false} />}
=======
        {align === "right" && (
          <CharacterName
            name={actor}
            align={align}
            action={action}
            mobile={false}
          />
        )}
>>>>>>> 88849b45
      </div>
      <div
        className={`_mobile-chatbubble-row_ flex flex-row items-center ${
          align === "left" ? "justify-start" : "justify-end"
        } sm:flex md:hidden lg:hidden xl:hidden 2xl:hidden`}
      >
        <div
          className={`_mobile-chatbubble-container_ w-full overflow-hidden flex justify-center items-center p-4 min-h-[50px] font-medium
        ${getActionThemeColor("bg", action)} ${getActionThemeColor(
            "text",
            action
          )}
        rounded-md`}
        >
          <div className="_mobile-chatbubble-body_ w-full">
            <div
              className={`_mobile-chatbubble-nameplate-container_ w-full flex${
                align === "left" ? "justify-start" : "justify-end"
              }`}
            >
<<<<<<< HEAD
              <CharacterName name={actor} align={align} action={action} mobile={true} />
            </div>
            <div className={`_mobile-chatbubble-body_ w-full ${align === "left" ? "text-left": "text-right"}`}>{children}</div>
=======
              <CharacterName
                name={actor}
                align={align}
                action={action}
                mobile={true}
              />
            </div>
            <div
              className={`_mobile-chatbubble-body_ w-full ${
                align === "left" ? "text-left" : "text-right"
              }`}
            >
              {children}
            </div>
>>>>>>> 88849b45
          </div>
        </div>
      </div>
    </>
  );
}<|MERGE_RESOLUTION|>--- conflicted
+++ resolved
@@ -28,15 +28,11 @@
     align === "left" ? "100 0, 100 100, 20 50" : "0 0, 0 100, 80 50";
 
   return (
-<<<<<<< HEAD
-    <div className={`_chat-tail-container_ w-3 h-3 ${align === "left" ? "ml-2" : "mr-2"}`}>
-=======
     <div
       className={`_chat-tail-container_ w-3 h-3 ${
         align === "left" ? "ml-2" : "mr-2"
       }`}
     >
->>>>>>> 88849b45
       <svg id="triangle" viewBox="0 0 100 100">
         <polygon
           points={polygon}
@@ -52,15 +48,9 @@
   action,
   align,
   name,
-<<<<<<< HEAD
-  mobile
-}: {
-  action:string;
-=======
   mobile,
 }: {
   action: string;
->>>>>>> 88849b45
   mobile: boolean;
   name: string;
   align: "left" | "right";
@@ -68,11 +58,6 @@
   return (
     <div
       className={`_nameplate-container_ flex ${
-<<<<<<< HEAD
-        align === "left" ? "justify-start" : "justify-end"}`}
-      >
-      <p className={`_nameplate-text_ max-w-[100px] text-md font-semibold break-words truncate ${ !mobile || action==="say" || action==="do" ? "text-white" : "text-black"}`}>
-=======
         align === "left" ? "justify-start" : "justify-end"
       }`}
     >
@@ -83,7 +68,6 @@
             : "text-black"
         }`}
       >
->>>>>>> 88849b45
         {name}
       </p>
     </div>
@@ -104,12 +88,6 @@
           align === "left" ? "justify-start" : "justify-end"
         } hidden sm:hidden md:flex lg:flex xl:flex 2xl:flex flex-row items-center `}
       >
-<<<<<<< HEAD
-        {align === "left" && <CharacterName name={actor} align={align} action={action} mobile={false}/>}
-        {align === "left" && <ChatBubbleTail align={align} action={action} />}
-        <div
-          className={`_chat_bubble_ w-full min-w-[10%] flex relative p-4 min-h-[50px] font-medium overflow-hidden 
-=======
         {align === "left" && (
           <CharacterName
             name={actor}
@@ -121,7 +99,6 @@
         {align === "left" && <ChatBubbleTail align={align} action={action} />}
         <div
           className={`_chat_bubble_ w-full min-w-[10%] flex relative p-4 min-h-[50px] font-medium overflow-hidden
->>>>>>> 88849b45
         ${getActionThemeColor("bg", action)} ${getActionThemeColor(
             "text",
             action
@@ -131,9 +108,6 @@
           <div className="_chatbubble-body_ w-full ">{children}</div>
         </div>
         {align === "right" && <ChatBubbleTail align={align} action={action} />}
-<<<<<<< HEAD
-        {align === "right" && <CharacterName name={actor} align={align} action={action} mobile={false} />}
-=======
         {align === "right" && (
           <CharacterName
             name={actor}
@@ -142,7 +116,6 @@
             mobile={false}
           />
         )}
->>>>>>> 88849b45
       </div>
       <div
         className={`_mobile-chatbubble-row_ flex flex-row items-center ${
@@ -163,11 +136,6 @@
                 align === "left" ? "justify-start" : "justify-end"
               }`}
             >
-<<<<<<< HEAD
-              <CharacterName name={actor} align={align} action={action} mobile={true} />
-            </div>
-            <div className={`_mobile-chatbubble-body_ w-full ${align === "left" ? "text-left": "text-right"}`}>{children}</div>
-=======
               <CharacterName
                 name={actor}
                 align={align}
@@ -182,7 +150,6 @@
             >
               {children}
             </div>
->>>>>>> 88849b45
           </div>
         </div>
       </div>
