--- conflicted
+++ resolved
@@ -14,32 +14,6 @@
 		}
 	}, [isTimedOut, setTimedOut]);
 
-<<<<<<< HEAD
-	let msg = <span></span>;
-	if (isFull) {
-		const builder_url =
-			window.location.protocol + "//" + window.location.host + "/builder/";
-		msg = (
-			<p>
-				Sorry, the base world is filled with players right now, you'll need to
-				return later... Or, create your own world and share it with friends
-				using the World Builder.
-				<br />
-				<a href={builder_url} rel="noopener noreferrer" target="_blank">
-					Go To World Builder.
-				</a>
-			</p>
-		);
-	} else if (isTimedOut) {
-		msg = (
-			<span>
-				It's been {TIMEOUT_SECONDS} seconds, there's likely a server issue.
-			</span>
-		);
-	} else {
-		msg = <span>Hang tight. You are entering a new world...</span>;
-	}
-=======
   let msg = <span></span>;
   if (isFull) {
     const builder_url =
@@ -64,7 +38,6 @@
   } else {
     msg = <span>Hang tight. You are entering a new world...</span>;
   }
->>>>>>> 40f81076
 
 	return (
 		<div
