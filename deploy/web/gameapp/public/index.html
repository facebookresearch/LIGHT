--- conflicted
+++ resolved
@@ -22,15 +22,9 @@
     -->
     <title>LIGHT</title>
     <script type="text/javascript">
-<<<<<<< HEAD
-        if (window.location.hash && window.location.hash == '#_=_') {
-            window.location.hash = '';
-        }
-=======
       if (window.location.hash && window.location.hash == "#_=_") {
         window.location.hash = "";
       }
->>>>>>> fe6d9625
     </script>
   </head>
 
